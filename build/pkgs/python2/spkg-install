--- conflicted
+++ resolved
@@ -118,24 +118,13 @@
 
 build
 
-<<<<<<< HEAD
-PYTHON_VERSION=$("$SAGE_LOCAL/bin/python2" -c 'import sys; print("%d.%d" % sys.version_info[:2])')
-=======
-# Make symbolic link (python always refers to python2)
-# Note: python3 will not overwrite the symlink if it exists already
-ln -sf python2 "$SAGE_LOCAL/bin/python"
-if [ $? -ne 0 ]; then
-    echo >&2 "Error creating symbolic link"
-    exit 1
-fi
->>>>>>> 10374c1d
-
 # On OS X with XCode 4, the presence of
 # $SAGE_LOCAL/lib/python2.*/config/libpython2.x.a causes problems with
 # GiNaC -- see #11967.  It is easiest to test the version of OS X; we
 # delete this file if using OS X 10.6 or later (so `uname -r` returns
 # x.y.z with x >= 10).
 if [ "$UNAME" = "Darwin" ] && \
+    PYTHON_VERSION=$("$SAGE_LOCAL/bin/python2" -c 'import sys; print("%d.%d" % sys.version_info[:2])')
     [ `uname -r | cut '-d.' -f1` -gt 9 ]; then
     rm -f "$SAGE_LOCAL/lib/python$PYTHON_VERSION/config/libpython${PYTHON_VERSION}.a"
 elif [ "$UNAME" = "CYGWIN" ]; then
