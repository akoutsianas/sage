--- conflicted
+++ resolved
@@ -7,16 +7,8 @@
     export CFLAGS="-O2 -g $CFLAGS"
 fi
 
-<<<<<<< HEAD
-if [ "$SAGE64" = "yes" ]; then
-    echo "Building a 64-bit version of BoehmGC."
-    export CFLAGS="-m64 $CFLAGS"
-fi
+GC_CONFIGURE="--enable-large-config"
 
-GC_CONFIGURE="--enable-large-config"
-=======
-CONFIGURE_FLAGS="--enable-large-config"
->>>>>>> 905e4d44
 if [ "$UNAME" = "CYGWIN" ]; then
     # See https://trac.sagemath.org/ticket/22694
     GC_CONFIGURE="$GC_CONFIGURE --enable-threads=posix --enable-handle-fork --enable-shared --disable-static"
