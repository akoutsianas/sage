# To build and test in the tox environment:
#
# ./sage -sh -c '(cd pkgs/sagemath-objects && tox -v -v -e sagepython)'
#
# To test interactively:
#
# pkgs/sagemath-objects/.tox/sagepython/bin/python
#
[tox]
envlist =
    sagepython-norequirements

[testenv]
deps =
    !norequirements: -rrequirements.txt

extras = test

passenv =
    # Variables set by .homebrew-build-env
                             CPATH
                             LIBRARY_PATH
                             PKG_CONFIG_PATH
    # Parallel build
                             SAGE_NUM_THREADS
    # SAGE_VENV only for finding the wheels
    sagewheels:              SAGE_VENV
    # Location of the wheels
    sagewheels:              SAGE_SPKG_WHEELS

setenv =
    # Sage scripts such as sage-runtests like to use $HOME/.sage
    HOME={envdir}
    # We supply pip options by environment variables so that they
    # apply both to the installation of the dependencies and of the package
    sagewheels:              PIP_FIND_LINKS=file://{env:SAGE_SPKG_WHEELS:{env:SAGE_VENV:{toxinidir}/../../../../venv}/var/lib/sage/wheels}
    nopypi:                  PIP_NO_INDEX=true

whitelist_externals =
    bash

commands =
    # Beware of the treacherous non-src layout. "./sage/" shadows the installed sage package.
    {envpython} -c 'import sys; "" in sys.path and sys.path.remove(""); import sage.structure.all, sage.categories.sets_cat'

    {envpython} -c 'import sys; "" in sys.path and sys.path.remove(""); from sage.all__sagemath_objects import *'

<<<<<<< HEAD
    #bash -c 'cd {temp_dir} && SAGE_SRC=$(python -c "from sage.env import SAGE_SRC; print(SAGE_SRC)") && sage-runtests --environment=sage.all__sagemath_objects --optional=sage $SAGE_SRC/sage/structure || echo "(lots of doctest failures are expected)"'
=======
    #bash -c 'cd bin && SAGE_SRC=$(python -c "from sage.env import SAGE_SRC; print(SAGE_SRC)") && sage-runtests --environment=sage.all__sagemath_objects --initial --optional=sage $SAGE_SRC/sage/structure || echo "(lots of doctest failures are expected)"'
>>>>>>> a5c1c0c2

[testenv:sagepython]
passenv =
    SAGE_VENV

basepython = {env:SAGE_VENV}/bin/python3<|MERGE_RESOLUTION|>--- conflicted
+++ resolved
@@ -45,11 +45,7 @@
 
     {envpython} -c 'import sys; "" in sys.path and sys.path.remove(""); from sage.all__sagemath_objects import *'
 
-<<<<<<< HEAD
-    #bash -c 'cd {temp_dir} && SAGE_SRC=$(python -c "from sage.env import SAGE_SRC; print(SAGE_SRC)") && sage-runtests --environment=sage.all__sagemath_objects --optional=sage $SAGE_SRC/sage/structure || echo "(lots of doctest failures are expected)"'
-=======
-    #bash -c 'cd bin && SAGE_SRC=$(python -c "from sage.env import SAGE_SRC; print(SAGE_SRC)") && sage-runtests --environment=sage.all__sagemath_objects --initial --optional=sage $SAGE_SRC/sage/structure || echo "(lots of doctest failures are expected)"'
->>>>>>> a5c1c0c2
+    #bash -c 'cd {temp_dir} && SAGE_SRC=$(python -c "from sage.env import SAGE_SRC; print(SAGE_SRC)") && sage-runtests --environment=sage.all__sagemath_objects --initial --optional=sage $SAGE_SRC/sage/structure || echo "(lots of doctest failures are expected)"'
 
 [testenv:sagepython]
 passenv =
