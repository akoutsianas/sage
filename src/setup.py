--- conflicted
+++ resolved
@@ -136,6 +136,7 @@
                libraries = ['cf', 'cfmem', 'gmp', 'stdc++', 'm']
                )
 
+
 givaro_gfq = Extension('sage.rings.finite_field_givaro',
                        sources = ["sage/rings/finite_field_givaro.pyx"],
                        libraries = ['gmp', 'gmpxx', 'm', 'stdc++', 'givaro'],
@@ -281,23 +282,9 @@
 ##     matrix_integer_dense,
 ##     matrix_integer_sparse,
 
-<<<<<<< HEAD
-    givaro_gfq, \
-
-    matrix_domain,
-    matrix_dense,
-    matrix_field,
-    matrix_integer_dense,
-    matrix_integer_sparse,
-    matrix_modn_dense,
-    matrix_modn_sparse,
-    matrix_pid,
-    matrix_rational_dense,
-    matrix_rational_sparse,
-=======
 ##     matrix_modn_dense,
 ##     matrix_modn_sparse,
->>>>>>> 8b8400eb
+    givaro_gfq, \
 
 ##     matrix_rational_dense,
 ##     matrix_rational_sparse,
