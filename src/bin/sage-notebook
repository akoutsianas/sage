#!/usr/bin/env python
# -*- coding: utf-8 -*-

import os
import sys
import ast
import argparse
import logging
<<<<<<< HEAD
=======
import textwrap
>>>>>>> f16112c7
logging.basicConfig()
logger = logging.getLogger()

from sage.env import SAGE_ROOT
from sage.misc.banner import banner


class NotebookSageNB(object):

    def cmdline2argspec(self, cmdline_args):
        """
        Convert command line arguments to Python argspec

        AKA the crappy copy of argparse. Only here for the legacy
        notebook, do not use.

        INPUT:
    
        - ``cmdline_args`` -- list of string.
    
        OUTPUT:
    
        A python argspec: A pair consisting of a tuple and a dict.
        """
        args = []
        kwds = dict()
        for x in cmdline_args:
            logger.info('Parsing %s', x)
            if '=' in x:
                key, value = x.split('=', 2)
                logger.debug('keyword argument %s = %s', key, value)
<<<<<<< HEAD
                value = ast.literal_eval(value)
                kwds[key] = value
            else:
                logger.debug('positional argument %s', x)
                value = ast.literal_eval(x)
=======
                try:
                    value = ast.literal_eval(value)
                except StandardError:
                    logger.debug('cannot evaluate, treat as string')
                kwds[key] = value
            else:
                logger.debug('positional argument %s', x)
                try:
                    value = ast.literal_eval(x)
                except StandardError:
                    logger.debug('cannot evaluate, treat as string')
>>>>>>> f16112c7
                args.append(value)
        return tuple(args), kwds

    def __init__(self, argv, help=False):
        self.args, self.kwds = self.cmdline2argspec(argv)
        logger.info('notebook positional arguments = %s', self.args)
        logger.info('notebook keyword arguments = %s', self.kwds)
        from sagenb.notebook.notebook_object import notebook
        if help:
            from sage.misc.sageinspect import sage_getdoc
            print(sage_getdoc(notebook))
        else:
            notebook(*self.args, **self.kwds)
<<<<<<< HEAD
    

class NotebookIPython(object):

    def __init__(self, argv):
        from sage.repl.notebook_ipython import SageNotebookApp, make_notebook_dir
        make_notebook_dir()
=======


class NotebookIPython(object):

    PREREQUISITE_ERROR = textwrap.dedent("""
    The IPython notebook requires ssl, even if you do not use
    https. Install the openssl development packages in your system and
    then rebuild Python (sage -f python).
    """)

    def __init__(self, argv):
        from sage.repl.notebook_ipython import have_prerequisites, SageNotebookApp
        if not have_prerequisites():
            print(self.PREREQUISITE_ERROR)
            raise SystemExit(1)
>>>>>>> f16112c7
        app = SageNotebookApp.instance()
        app.initialize(argv)
        app.start()


description = \
"""
The Sage notebook launcher is used to start the notebook, and allows
you to choose between different implementations. Any further command
line options are passed to the respective notebook.
"""

help_help = \
"""
show this help message and exit. Can be combined with
"--notebook=[...]" to see notebook-specific options
"""

<<<<<<< HEAD
=======
epilog = \
"""
EXAMPLES: 

* Run default notebook on port 1234. Note that the first argument
  after "-n" will be interpreted as notebook name unless you stop
  processing with "--":

      sage -n default port=1234
      sage -n -- port=1234      # equivalent
      sage -n port=1234         # ERROR: invalid notebook name

* Run IPython notebook in custom directory:

      sage --notebook=ipython --notebook-dir=/home/foo/bar
"""


>>>>>>> f16112c7
notebook_launcher = {
    'default': NotebookSageNB,   # change this to change the default
    'sagenb': NotebookSageNB,
    'ipython': NotebookIPython,
} 

notebook_names = ', '.join(notebook_launcher.keys())


def make_parser():
    """
    The main parser handling the selection of the notebook.

    Any arguments that are not parsed here are supposed to be handled
    by the notebook implementation.
    """
<<<<<<< HEAD
    parser = argparse.ArgumentParser(description=description, add_help=False)
=======
    parser = argparse.ArgumentParser(
        description=description, epilog=epilog,
        formatter_class=argparse.RawDescriptionHelpFormatter,
        add_help=False)
>>>>>>> f16112c7
    parser.add_argument('-h', '--help',
                        dest='option_help', action='store_true',
                        default=False, 
                        help=help_help)
    parser.add_argument('--log', dest='log', default=None,
                        help='one of [DEBUG, INFO, ERROR, WARNING, CRITICAL]')
    default = None
    for name, launcher in notebook_launcher.items():
        if launcher == notebook_launcher['default'] and name != 'default':
            default = name
    if default is None:
        raise RuntimeError('default launcher is defined but not known under a specific name')
    parser.add_argument('--notebook',    # long style
                        '-n',            # short style
                        '-notebook',     # wtf style, we can't decide (legacy support)
                        dest='notebook', type=str, nargs='?', const='default',
                        help='The notebook to run [one of: {0}]. Default is {1}'.format(
                            notebook_names, default))
    return parser


if __name__ == '__main__':
    parser = make_parser()
    args, unknown = parser.parse_known_args(sys.argv[1:])
<<<<<<< HEAD
=======
    if len(unknown) > 0 and unknown[0] == '--':
        unknown = unknown[1:]
>>>>>>> f16112c7
    if args.log is not None:
        import logging
        level = getattr(logging, args.log.upper())
        logger.setLevel(level=level)
    logger.info('Main parser got arguments %s', args)
    logger.info('Passing on to notebook implementation: %s', unknown)

    try:
        launcher = notebook_launcher[args.notebook]
    except KeyError:
        logger.critical('unknown notebook: %s', args.notebook)
        print('Error, notebook must be one of {0} but got {1}'.
              format(notebook_names, args.notebook))
        sys.exit(1)

    if args.option_help:
        if args.notebook == 'default':
            parser.print_help()
        elif launcher == NotebookSageNB:
            NotebookSageNB([], help=True)
        elif launcher == NotebookIPython:
            NotebookIPython(['help'])
        else:
            parser.print_help()
        sys.exit(0)

    banner()
    print("Please wait while the Sage Notebook server starts...")
    launcher(unknown)

<|MERGE_RESOLUTION|>--- conflicted
+++ resolved
@@ -6,10 +6,7 @@
 import ast
 import argparse
 import logging
-<<<<<<< HEAD
-=======
 import textwrap
->>>>>>> f16112c7
 logging.basicConfig()
 logger = logging.getLogger()
 
@@ -41,13 +38,6 @@
             if '=' in x:
                 key, value = x.split('=', 2)
                 logger.debug('keyword argument %s = %s', key, value)
-<<<<<<< HEAD
-                value = ast.literal_eval(value)
-                kwds[key] = value
-            else:
-                logger.debug('positional argument %s', x)
-                value = ast.literal_eval(x)
-=======
                 try:
                     value = ast.literal_eval(value)
                 except StandardError:
@@ -59,7 +49,6 @@
                     value = ast.literal_eval(x)
                 except StandardError:
                     logger.debug('cannot evaluate, treat as string')
->>>>>>> f16112c7
                 args.append(value)
         return tuple(args), kwds
 
@@ -73,15 +62,6 @@
             print(sage_getdoc(notebook))
         else:
             notebook(*self.args, **self.kwds)
-<<<<<<< HEAD
-    
-
-class NotebookIPython(object):
-
-    def __init__(self, argv):
-        from sage.repl.notebook_ipython import SageNotebookApp, make_notebook_dir
-        make_notebook_dir()
-=======
 
 
 class NotebookIPython(object):
@@ -97,7 +77,6 @@
         if not have_prerequisites():
             print(self.PREREQUISITE_ERROR)
             raise SystemExit(1)
->>>>>>> f16112c7
         app = SageNotebookApp.instance()
         app.initialize(argv)
         app.start()
@@ -116,8 +95,6 @@
 "--notebook=[...]" to see notebook-specific options
 """
 
-<<<<<<< HEAD
-=======
 epilog = \
 """
 EXAMPLES: 
@@ -136,7 +113,6 @@
 """
 
 
->>>>>>> f16112c7
 notebook_launcher = {
     'default': NotebookSageNB,   # change this to change the default
     'sagenb': NotebookSageNB,
@@ -153,14 +129,10 @@
     Any arguments that are not parsed here are supposed to be handled
     by the notebook implementation.
     """
-<<<<<<< HEAD
-    parser = argparse.ArgumentParser(description=description, add_help=False)
-=======
     parser = argparse.ArgumentParser(
         description=description, epilog=epilog,
         formatter_class=argparse.RawDescriptionHelpFormatter,
         add_help=False)
->>>>>>> f16112c7
     parser.add_argument('-h', '--help',
                         dest='option_help', action='store_true',
                         default=False, 
@@ -185,11 +157,8 @@
 if __name__ == '__main__':
     parser = make_parser()
     args, unknown = parser.parse_known_args(sys.argv[1:])
-<<<<<<< HEAD
-=======
     if len(unknown) > 0 and unknown[0] == '--':
         unknown = unknown[1:]
->>>>>>> f16112c7
     if args.log is not None:
         import logging
         level = getattr(logging, args.log.upper())
