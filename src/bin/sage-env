--- conflicted
+++ resolved
@@ -335,8 +335,6 @@
 
 if [ -n "$SAGE_LOCAL" ]; then
     SINGULARPATH="$SAGE_LOCAL/share/singular" && export SINGULARPATH
-<<<<<<< HEAD
-=======
 
     # Ensure that there is a colon at the end of $INFOPATH by
     # stripping the existing one (if it exists), and then adding a new
@@ -345,7 +343,6 @@
     # is necessary to find some *.info files installed by system
     # packages when "info" from the SPKG is used.
     export INFOPATH="${SAGE_LOCAL}/share/info:${INFOPATH%:}:"
->>>>>>> 91a523e0
 fi
 
 if [ -z "$SAGE_REPO_ANONYMOUS" ]; then
