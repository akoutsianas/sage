# -*- coding: utf-8 -*-
r"""
Index notation for tensors

AUTHORS:

- Eric Gourgoulhon, Michal Bejger (2014-2015): initial version
- Léo Brunswic (2019): add multiple symmetries and multiple contractions

"""
#******************************************************************************
#       Copyright (C) 2015 Eric Gourgoulhon <eric.gourgoulhon@obspm.fr>
#       Copyright (C) 2015 Michal Bejger <bejger@camk.edu.pl>
#
#  Distributed under the terms of the GNU General Public License (GPL)
#  as published by the Free Software Foundation; either version 2 of
#  the License, or (at your option) any later version.
#                  http://www.gnu.org/licenses/
#******************************************************************************

from sage.structure.sage_object import SageObject
from sage.groups.perm_gps.permgroup import PermutationGroup
import re
from itertools import combinations
<<<<<<< HEAD
=======

# Regular expression for the allowed characters in index notation.
# This includes Unicode word constituents but excludes digits and underscores.
# Compare with https://docs.python.org/3/reference/lexical_analysis.html#identifiers
# The dot is special syntax for unnamed index positions.
_alph_or_dot_pattern = r"([.]|[^\d\W_])"
>>>>>>> b25802ab

class TensorWithIndices(SageObject):
    r"""
    Index notation for tensors.

    This is a technical class to allow one to write some tensor operations
    (contractions and symmetrizations) in index notation.

    INPUT:

    - ``tensor`` -- a tensor (or a tensor field)
    - ``indices`` -- string containing the indices, as single letters; the
      contravariant indices must be stated first and separated from the
      covariant indices by the character ``_``

    EXAMPLES:

    Index representation of tensors on a rank-3 free module::

        sage: M = FiniteRankFreeModule(QQ, 3, name='M')
        sage: e = M.basis('e')
        sage: a = M.tensor((2,0), name='a')
        sage: a[:] = [[1,2,3], [4,5,6], [7,8,9]]
        sage: b = M.tensor((0,2), name='b')
        sage: b[:] = [[-1,2,-3], [-4,5,6], [7,-8,9]]
        sage: t = a*b ; t.set_name('t') ; t
        Type-(2,2) tensor t on the 3-dimensional vector space M over the
         Rational Field
        sage: from sage.tensor.modules.tensor_with_indices import TensorWithIndices
        sage: T = TensorWithIndices(t, '^ij_kl') ; T
        t^ij_kl

    The :class:`TensorWithIndices` object is returned by the square
    bracket operator acting on the tensor and fed with the string specifying
    the indices::

        sage: a['^ij']
        a^ij
        sage: type(a['^ij'])
        <class 'sage.tensor.modules.tensor_with_indices.TensorWithIndices'>
        sage: b['_ef']
        b_ef
        sage: t['^ij_kl']
        t^ij_kl

    The symbol '^' may be omitted, since the distinction between covariant
    and contravariant indices is performed by the index position relative to
    the symbol '_'::

        sage: t['ij_kl']
        t^ij_kl

    Also, LaTeX notation may be used::

        sage: t['^{ij}_{kl}']
        t^ij_kl

    If some operation is asked in the index notation, the resulting tensor
    is returned, not a :class:`TensorWithIndices` object; for instance, for
    a symmetrization::

        sage: s = t['^(ij)_kl'] ; s  # the symmetrization on i,j is indicated by parentheses
        Type-(2,2) tensor on the 3-dimensional vector space M over the
         Rational Field
        sage: s.symmetries()
        symmetry: (0, 1);  no antisymmetry
        sage: s == t.symmetrize(0,1)
        True

    The letters denoting the indices can be chosen freely; since they carry no
    information, they can even be replaced by dots::

        sage: t['^(..)_..'] == t.symmetrize(0,1)
        True

    Similarly, for an antisymmetrization::

        sage: s = t['^ij_[kl]'] ; s # the symmetrization on k,l is indicated by square brackets
        Type-(2,2) tensor on the 3-dimensional vector space M over the Rational
         Field
        sage: s.symmetries()
        no symmetry;  antisymmetry: (2, 3)
        sage: s == t.antisymmetrize(2,3)
        True

    One can also perform multiple symmetrization-antisymmetrizations::

        sage: aa = a*a
        sage: aa['(..)(..)'] == aa.symmetrize(0,1).symmetrize(2,3)
        True
        sage: aa == aa['(..)(..)'] + aa['[..][..]'] + aa['(..)[..]'] + aa['[..](..)']
        True

    Another example of an operation indicated by indices is a contraction::

        sage: s = t['^ki_kj'] ; s  # contraction on the repeated index k
        Type-(1,1) tensor on the 3-dimensional vector space M over the Rational
         Field
        sage: s == t.trace(0,2)
        True

    Indices not involved in the contraction may be replaced by dots::

        sage: s == t['^k._k.']
        True

    The contraction of two tensors is indicated by repeated indices and
    the ``*`` operator::

        sage: s = a['^ik'] * b['_kj'] ; s
        Type-(1,1) tensor on the 3-dimensional vector space M over the Rational
         Field
        sage: s == a.contract(1, b, 0)
        True
        sage: s = t['^.k_..'] * b['_.k'] ; s
        Type-(1,3) tensor on the 3-dimensional vector space M over the Rational
         Field
        sage: s == t.contract(1, b, 1)
        True
        sage: t['^{ik}_{jl}']*b['_{mk}'] == s # LaTeX notation
        True

    Contraction on two indices::

        sage: s = a['^kl'] * b['_kl'] ; s
        105
        sage: s == (a*b)['^kl_kl']
        True
        sage: s == (a*b)['_kl^kl']
        True
        sage: s == a.contract(0,1, b, 0,1)
        True

    The square bracket operator acts in a similar way on :class:`TensorWithIndices`::

        sage: b = +a["ij"] ; b._tensor.set_name("b") # create a copy of a["ij"]
        sage: b
        b^ij
        sage: b[:]
        [1 2 3]
        [4 5 6]
        [7 8 9]
        sage: b[0,0] == 1
        True
        sage: b["ji"]
        b^ji
        sage: b["(ij)"][:]
        [1 3 5]
        [3 5 7]
        [5 7 9]
        sage: b["(ij)"] == b["(ij)"]["ij"]
        True

    However, it keeps track of indices::

        sage: b["ij"] = a["ji"]
        sage: b[:] == a[:]
        False
        sage: b[:] == a[:].transpose()
        True


    Arithmetics::

        sage: 2*a['^ij']
        X^ij
        sage: (2*a['^ij'])._tensor == 2*a
        True
        sage: 2*t['ij_kl']
        X^ij_kl
        sage: +a['^ij']
        +a^ij
        sage: +t['ij_kl']
        +t^ij_kl
        sage: -a['^ij']
        -a^ij
        sage: -t['ij_kl']
        -t^ij_kl
        sage: a["^(..)"]["ij"] == 1/2*(a["^ij"] + a["^ji"])
        True

    The output indices are the ones of the left term of the addition::

        sage: a["^(..)"]["ji"] == 1/2*(a["^ij"] + a["^ji"])
        False
        sage: (a*a)["^..(ij)"]["abij"] == 1/2*((a*a)["^abij"] + (a*a)["^abji"])
        True
        sage: c = 1/2*((a*a)["^abij"] + (a*a)["^ijab"])
        sage: from itertools import product
        sage: all(c[i,j,k,l] == c[k,l,i,j] for i,j,k,l in product(range(3),repeat=4))
        True
<<<<<<< HEAD
=======

    Non-digit unicode identifier characters are allowed::

        sage: a['^μξ']
        a^μξ
>>>>>>> b25802ab

    Conventions are checked and non acceptable indices raise ``ValueError``,
    for instance::

        sage: a['([..])']  # nested symmetries
        Traceback (most recent call last):
        ...
        ValueError: index conventions not satisfied
        sage: a['(..']  # unbalanced parenthis
        Traceback (most recent call last):
        ...
        ValueError: index conventions not satisfied
        sage: a['ii']  # repeated indices of the same type
        Traceback (most recent call last):
        ...
        ValueError: index conventions not satisfied: repeated indices of same type
        sage: (a*a)['^(ij)^(kl)']  # multiple indices group of the same type
        Traceback (most recent call last):
        ...
        ValueError: index conventions not satisfied
        sage: a["^\u2663\u2665"]  # non-word-constituent
        Traceback (most recent call last):
        ...
        ValueError: index conventions not satisfied

    """

    @staticmethod
    def _parse_indices(indices, tensor_type=None, allow_contraction=True,
                       allow_symmetries=True):
        r"""
        Parse index notation for tensors, enforces conventions and return
        indices.

        Parse ``indices`` checking usual conventions on repeating indices,
        wildcard, balanced parentheses/brackets and raises a ValueError if not.
        Return a couple contravariant/covariant indices.

        INPUT:

        - ``indices`` -- a string of index notation
        - ``tensor_type`` -- (default : ``None``) a valid tensor type
          (a couple of non-negative integers). If not ``None``, the indices
          are checked to have the correct type.
        - ``allow_contraction`` -- (default : ``True``) Determines if
          repeated indices are allowed in the index notation.
        - ``allow_symmetries`` -- (default : ``True``) Determines if
          symmetries ()/[] are allowed in the index notation.

        OUTPUT:

        - A couple of string corresponding to the contravariant and the
          covariant part

        TESTS::

            sage: from sage.tensor.modules.tensor_with_indices import TensorWithIndices
            sage: TensorWithIndices._parse_indices('([..])')  # nested symmetries
            Traceback (most recent call last):
            ...
            ValueError: index conventions not satisfied
            sage: TensorWithIndices._parse_indices('(..')  # unbalanced parenthis
            Traceback (most recent call last):
            ...
            ValueError: index conventions not satisfied
            sage: TensorWithIndices._parse_indices('ii')  # repeated indices of the same type
            Traceback (most recent call last):
            ...
            ValueError: index conventions not satisfied: repeated indices of same type
            sage: TensorWithIndices._parse_indices('^(ij)^(kl)')  # multiple indices group of the same type
            Traceback (most recent call last):
            ...
            ValueError: index conventions not satisfied
<<<<<<< HEAD
            sage: TensorWithIndices._parse_indices("^éa")  # accentuated index name
=======
            sage: TensorWithIndices._parse_indices("^17")  # digits are not allowed as names
            Traceback (most recent call last):
            ...
            ValueError: index conventions not satisfied
            sage: TensorWithIndices._parse_indices("^;")  # non-word-constituents are not allowed as names
            Traceback (most recent call last):
            ...
            ValueError: index conventions not satisfied
            sage: TensorWithIndices._parse_indices("^\u00ae")  # non-word-constituents are not allowed as names
            Traceback (most recent call last):
            ...
            ValueError: index conventions not satisfied
            sage: TensorWithIndices._parse_indices("^\u25e2")  # non-word-constituents are not allowed as names
>>>>>>> b25802ab
            Traceback (most recent call last):
            ...
            ValueError: index conventions not satisfied
            sage: TensorWithIndices._parse_indices('^ij_kl')
            ('ij', 'kl')
            sage: TensorWithIndices._parse_indices('_kl^ij')
            ('ij', 'kl')
            sage: TensorWithIndices._parse_indices("(ij)_ik",tensor_type=(2,2))
            ('(ij)', 'ik')
            sage: TensorWithIndices._parse_indices("(ij)_ik",tensor_type=(2,0))
            Traceback (most recent call last):
            ...
            IndexError: number of covavariant indices not compatible with the tensor type
            sage: TensorWithIndices._parse_indices("(ij)_ik", allow_contraction=False)
            Traceback (most recent call last):
            ...
            IndexError: no contraction allowed
            sage: TensorWithIndices._parse_indices("(ij)_ik", allow_symmetries=False)
            Traceback (most recent call last):
            ...
            IndexError: no symmetry allowed

        """
        # Suppress all '{' and '}' coming from LaTeX notations:
        indices = indices.replace('{','').replace('}','')

        # Check index notation conventions and parse indices
<<<<<<< HEAD
        allowed_pattern = r"(\([a-zA-Z.]{2,}\)|\[[a-zA-Z.]{2,}\]|[a-zA-Z.]+)*"
=======
        allowed_pattern = r"(\(" + _alph_or_dot_pattern + r"{2,}\)|\[" + _alph_or_dot_pattern + r"{2,}\]|" + _alph_or_dot_pattern + r"+)*"
>>>>>>> b25802ab
        con_then_cov = r"^(\^|)" + allowed_pattern + r"(\_" + allowed_pattern + r"|)$"
        cov_then_con = r"^\_" + allowed_pattern + r"(\^" + allowed_pattern + r"|)$"
        if (re.match(con_then_cov,indices) is None
            and re.match(cov_then_con,indices) is None):
            raise ValueError("index conventions not satisfied")
        elif re.match(con_then_cov,indices):
            try:
                con,cov = indices.replace("^","").split("_")
            except ValueError:
                con = indices.replace("^","")
                cov = ""
        else:
            try:
                cov,con = indices.replace("_","").split("^")
            except ValueError:
                cov = indices.replace("_","")
                con = ""
        if not allow_contraction:
            for ind in con:
                if ind != '.' and ind in cov:
                    raise IndexError("no contraction allowed")
        con_without_sym = (con.replace("(","").replace(")","").replace("[","").replace("]",""))
        cov_without_sym = (cov.replace("(","").replace(")","").replace("[","").replace("]",""))
        if allow_symmetries:
            if len(con_without_sym) != len(set(con_without_sym)) \
                                       + max(con_without_sym.count(".")-1, 0):
                raise ValueError("index conventions not satisfied: "
                                 "repeated indices of same type")
            if len(cov_without_sym) != len(set(cov_without_sym)) \
                                       + max(cov_without_sym.count(".")-1, 0):
                raise ValueError("index conventions not satisfied: "
                                 "repeated indices of same type")
        else:
            if re.search(r"[()\[\]]",con) is not None:
                raise IndexError("no symmetry allowed")
            if re.search(r"[()\[\]]",cov) is not None:
                raise IndexError("no symmetry allowed")
        if tensor_type is not None:
            # Check number of (co/contra)variant indices
            if len(con_without_sym) != tensor_type[0]:
                raise IndexError("number of contravariant indices not compatible "
                                 "with the tensor type")
            if len(cov_without_sym) != tensor_type[1]:
                raise IndexError("number of covavariant indices not compatible "
                                 "with the tensor type")
        return con,cov


    def __init__(self, tensor, indices):
        r"""
        TESTS::

            sage: from sage.tensor.modules.tensor_with_indices import TensorWithIndices
            sage: M = FiniteRankFreeModule(QQ, 3, name='M')
            sage: t = M.tensor((2,1), name='t')
            sage: ti = TensorWithIndices(t, 'ab_c')

        We need to skip the pickling test because we can't check equality
        unless the tensor was defined w.r.t. a basis::

            sage: TestSuite(ti).run(skip="_test_pickling")

        ::

            sage: e = M.basis('e')
            sage: t[:] = [[[1,2,3], [-4,5,6], [7,8,-9]],
            ....:         [[10,-11,12], [13,14,-15], [16,17,18]],
            ....:         [[19,-20,-21], [-22,23,24], [25,26,-27]]]
            sage: ti = TensorWithIndices(t, 'ab_c')
            sage: TestSuite(ti).run()

        """
        self._tensor = tensor # may be changed below
        self._changed = False # indicates whether self contains an altered
                              # version of the original tensor (True if
                              # symmetries or contractions are indicated in the
                              # indices)

        # Check wether the usual convention for indices, symmetries and
        # contractions are respected. This includes restrictions on the
        # indices symbols used, non nested (anti)symmetries,
        # (co/contra)variant  identification of repeated indices, as well
        # as checking the number of covariant and contravariant indices.
        # Latex notations '{' and '}' are totally ignored.
        # "^{ijkl}_{ib(cd)}"
<<<<<<< HEAD
        # For now authorized symbol list only includes a-z and A-Z
=======
>>>>>>> b25802ab

        con,cov = self._parse_indices(
            indices,
            tensor_type = self._tensor.tensor_type()
        )

        # Apply (anti)symmetrizations on contravariant indices
        first_sym_regex = r"(\(|\[)" + _alph_or_dot_pattern + r"*[)\]]"
        while re.search(first_sym_regex,con):
            first_sym = re.search(first_sym_regex,con)
            sym1 = first_sym.span()[0]
            sym2 = first_sym.span()[1]-1
            if first_sym.groups()[0] == "(":
                self._tensor = self._tensor.symmetrize(*range(
                    sym1,
                    sym2-1
                ))
            else:
                self._tensor = self._tensor.antisymmetrize(*range(
                    sym1,
                    sym2-1
                ))
            self._changed = True # self does no longer contain the original tensor
            con = con[:sym1] + con[sym1+1:sym2] + con[sym2+1:]
        self._con = con

        # Apply (anti)symmetrizations on covariant indices
        while re.search(first_sym_regex,cov):
            first_sym = re.search(first_sym_regex,cov)
            sym1 = first_sym.span()[0]
            sym2 = first_sym.span()[1]-1
            if first_sym.groups()[0] == "(":
                self._tensor = self._tensor.symmetrize(*range(
                    self._tensor._tensor_type[0] + sym1,
                    self._tensor._tensor_type[0] + sym2-1
                ))
            else:
                self._tensor = self._tensor.antisymmetrize(*range(
                    self._tensor._tensor_type[0] + sym1,
                    self._tensor._tensor_type[0] + sym2-1
                ))
            self._changed = True # self does no longer contain the original tensor
            cov = cov[:sym1] + cov[sym1+1:sym2] + cov[sym2+1:]
        self._cov = cov

        # Treatment of possible self-contractions:
        # ---------------------------------------
        contraction_pair_list = []
        for ind in self._con:
            if ind != '.' and ind in self._cov:
                pos1 = self._con.index(ind)
                pos2 = self._tensor._tensor_type[0] + self._cov.index(ind)
                contraction_pair_list.append([pos1, pos2])
        while contraction_pair_list:
            pos1, pos2 = contraction_pair_list.pop()
            self._tensor = self._tensor.trace(pos1, pos2)
            for contraction_pair in contraction_pair_list:
                if contraction_pair[0] > pos1:
                    contraction_pair[0] = contraction_pair[0]-1
                if contraction_pair[1] > pos2:
                    contraction_pair[1] = contraction_pair[1]-1
                contraction_pair[1] = contraction_pair[1]-1
            self._changed = True # self does no longer contain the original
                                 # tensor
            ind = self._con[pos1]
            self._con = self._con.replace(ind, '')
            self._cov = self._cov.replace(ind, '')

    def _repr_(self):
        r"""
        Return a string representation of ``self``.

        EXAMPLES::

            sage: from sage.tensor.modules.tensor_with_indices import TensorWithIndices
            sage: M = FiniteRankFreeModule(QQ, 3, name='M')
            sage: t = M.tensor((2,1), name='t')
            sage: ti = TensorWithIndices(t, 'ab_c')
            sage: ti._repr_()
            't^ab_c'
            sage: t = M.tensor((0,2), name='t')
            sage: ti = TensorWithIndices(t, '_{ij}')
            sage: ti._repr_()
            't_ij'

        """
        name = 'X'
        if hasattr(self._tensor, '_name'):
            if self._tensor._name is not None:
                name = self._tensor._name
        if self._con == '':
            if self._cov == '':
                return 'scalar'
            else:
                return name + '_' + self._cov
        elif self._cov == '':
            return name + '^' + self._con
        else:
            return name + '^' + self._con + '_' + self._cov

    def update(self):
        r"""
        Return the tensor contains in ``self`` if it differs from that used
        for creating ``self``, otherwise return ``self``.

        EXAMPLES::

            sage: from sage.tensor.modules.tensor_with_indices import TensorWithIndices
            sage: M = FiniteRankFreeModule(QQ, 3, name='M')
            sage: e = M.basis('e')
            sage: a = M.tensor((1,1),  name='a')
            sage: a[:] = [[1,-2,3], [-4,5,-6], [7,-8,9]]
            sage: a_ind = TensorWithIndices(a, 'i_j') ; a_ind
            a^i_j
            sage: a_ind.update()
            a^i_j
            sage: a_ind.update() is a_ind
            True
            sage: a_ind = TensorWithIndices(a, 'k_k') ; a_ind
            scalar
            sage: a_ind.update()
            15

        """
        if self._changed:
            return self._tensor
        else:
            return self

    def __eq__(self, other):
        r"""
        Check equality.

        TESTS::

            sage: from sage.tensor.modules.tensor_with_indices import TensorWithIndices
            sage: M = FiniteRankFreeModule(QQ, 3, name='M')
            sage: t = M.tensor((2,1), name='t')
            sage: ti = TensorWithIndices(t, 'ab_c')
            sage: ti == TensorWithIndices(t, '^{ab}_c')
            True
            sage: ti == TensorWithIndices(t, 'ac_b')
            False
            sage: tp = M.tensor((2,1))
            sage: ti == TensorWithIndices(tp, 'ab_c')
            Traceback (most recent call last):
            ...
            ValueError: no common basis for the comparison

        """
        if not isinstance(other, TensorWithIndices):
            return False
        return (self._tensor == other._tensor
                and self._con == other._con
                and self._cov == other._cov)

    def __ne__(self, other):
        r"""
        Check not equals.

        TESTS::

            sage: from sage.tensor.modules.tensor_with_indices import TensorWithIndices
            sage: M = FiniteRankFreeModule(QQ, 3, name='M')
            sage: t = M.tensor((2,1), name='t')
            sage: ti = TensorWithIndices(t, 'ab_c')
            sage: ti != TensorWithIndices(t, '^{ab}_c')
            False
            sage: ti != TensorWithIndices(t, 'ac_b')
            True

        """
        return not self == other

    def __mul__(self, other):
        r"""
        Tensor product or contraction on specified indices.

        EXAMPLES::

            sage: from sage.tensor.modules.tensor_with_indices import TensorWithIndices
            sage: M = FiniteRankFreeModule(QQ, 3, name='M')
            sage: e = M.basis('e')
            sage: a = M.tensor((2,0), name='a')
            sage: a[:] = [[1,-2,3], [-4,5,-6], [7,-8,9]]
            sage: b = M.linear_form(name='b')
            sage: b[:] = [4,2,1]
            sage: ai = TensorWithIndices(a, '^ij')
            sage: bi = TensorWithIndices(b, '_k')
            sage: s = ai.__mul__(bi) ; s  # no repeated indices ==> tensor product
            Type-(2,1) tensor a*b on the 3-dimensional vector space M over the
             Rational Field
            sage: s == a*b
            True
            sage: s[:]
            [[[4, 2, 1], [-8, -4, -2], [12, 6, 3]],
             [[-16, -8, -4], [20, 10, 5], [-24, -12, -6]],
             [[28, 14, 7], [-32, -16, -8], [36, 18, 9]]]
            sage: ai = TensorWithIndices(a, '^kj')
            sage: s = ai.__mul__(bi) ; s  # repeated index k ==> contraction
            Element of the 3-dimensional vector space M over the Rational Field
            sage: s == a.contract(0, b)
            True
            sage: s[:]
            [3, -6, 9]

        """
        if not isinstance(other, TensorWithIndices):
            raise TypeError("the second item of * must be a tensor with " +
                            "specified indices")
        contraction_pairs = []
        for ind in self._con:
            if ind != '.':
                if  ind in other._cov:
                    pos1 = self._con.index(ind)
                    pos2 = other._tensor._tensor_type[0] + other._cov.index(ind)
                    contraction_pairs.append((pos1, pos2))
                if ind in other._con:
                    raise IndexError("the index {} appears twice ".format(ind)
                                     + "in a contravariant position")
        for ind in self._cov:
            if ind != '.':
                if ind in other._con:
                    pos1 = self._tensor._tensor_type[0] + self._cov.index(ind)
                    pos2 = other._con.index(ind)
                    contraction_pairs.append((pos1, pos2))
                if ind in other._cov:
                    raise IndexError("the index {} appears twice ".format(ind)
                                     + "in a covariant position")
        if not contraction_pairs:
            # No contraction is performed: the tensor product is returned
            return self._tensor * other._tensor
        ncontr = len(contraction_pairs)
        pos1 = [contraction_pairs[i][0] for i in range(ncontr)]
        pos2 = [contraction_pairs[i][1] for i in range(ncontr)]
        args = pos1 + [other._tensor] + pos2
        return self._tensor.contract(*args)

    def __rmul__(self, other):
        r"""
        Multiplication on the left by ``other``.

        EXAMPLES::

            sage: from sage.tensor.modules.tensor_with_indices import TensorWithIndices
            sage: M = FiniteRankFreeModule(QQ, 3, name='M')
            sage: e = M.basis('e')
            sage: a = M.tensor((2,1), name='a')
            sage: a[0,2,1], a[1,2,0] = 7, -4
            sage: ai = TensorWithIndices(a, 'ij_k')
            sage: s = ai.__rmul__(3) ; s
            X^ij_k
            sage: s._tensor == 3*a
            True

        """
        return TensorWithIndices(other*self._tensor,
                                 self._con + '_' + self._cov)

    def __add__(self, other):
        r"""
        Addition between tensors with indices.

        The underlying tensor of the ouput is the sum of the underlying tensor
        of ``self`` with the underlying tensor of ``other`` whose entries have
        be permuted to respect Einstein summation usual conventions. The
        indices names of the output are those of self.


        TESTS::

            sage: from sage.tensor.modules.tensor_with_indices import TensorWithIndices
            sage: M = FiniteRankFreeModule(QQ, 3, name='M')
            sage: e = M.basis('e')
            sage: a = M.tensor((2,0), name='a')
            sage: a[:] = [[1,2,3], [4,5,6], [7,8,9]]
            sage: b = M.tensor((0,2), name='b')
            sage: b[:] = [[-1,2,-3], [-4,5,6], [7,-8,9]]
            sage: T = a*a*b*b
            sage: 1/4*(T["ijkl_abcd"] + T["jikl_abcd"] + T["ijkl_abdc"]\
             + T["jikl_abdc"]) == T["(..).._..(..)"]["ijkl_abcd"]
            True

        """
        # Check tensor types are compatible
        if self._tensor.tensor_type() != other._tensor.tensor_type():
            raise ValueError("Tensors are not of the same type")
        # Check the set of indices are compatible
        if set(self._cov) != set(other._cov):
            raise ValueError("The covariant Indices sets are not identical")
        if set(self._con) != set(other._con):
            raise ValueError("The contravariant Indices sets are not identical")
        self_wild_card_indices = [match.span()[0] for match in re.finditer(r"\.", self._con)]
        other_wild_card_indices = [match.span()[0] for match in re.finditer(r"\.", self._cov)]
        if self_wild_card_indices != other_wild_card_indices:
            raise ValueError("Ambiguous wildcard notation")

        # Permutation of the components of self
        # -------------------------------------

        permutation = list(range(other._tensor.tensor_rank()))
        for other_index in range(other._tensor.tensor_type()[0]):
            if other._con[other_index] == self._con[other_index]:
                permutation[other_index] = other_index
            else:
                permutation[other_index] = self._con.index(other._con[other_index])
        for other_index in range(other._tensor.tensor_type()[1]):
            if other._cov[other_index] == self._cov[other_index]:
                permutation[other._tensor.tensor_type()[0] + other_index]\
                    = other._tensor.tensor_type()[0] + other_index
            else:
                permutation[other._tensor.tensor_type()[0] + other_index]\
                    = other._tensor.tensor_type()[0] + self._cov.index(other._cov[other_index])

        result = self.__pos__()
        result._tensor = result._tensor + other.permute_indices(permutation)._tensor
        return result


    def __sub__(self, other):
        r"""
        Substraction between tensors with indices.

        The underlying tensor of the ouput is  the underlying tensor of
        ``self`` minus the underlying tensor of ``other`` whose entries have
        be permuted to respect Einstein summation usual conventions. The
        indices names of the output are those of self.

        EXAMPLES::

            sage: from sage.tensor.modules.tensor_with_indices import TensorWithIndices
            sage: M = FiniteRankFreeModule(QQ, 3, name='M')
            sage: e = M.basis('e')
            sage: a = M.tensor((2,0), name='a')
            sage: a[:] = [[1,2,3], [4,5,6], [7,8,9]]
            sage: b = M.tensor((0,2), name='b')
            sage: b[:] = [[-1,2,-3], [-4,5,6], [7,-8,9]]
            sage: a["^[..]"]["ij"] == 1/2*(a["^ij"]-a["^ji"])
            True
            sage: (a*a)["^..[ij]"]["abij"] == 1/2*((a*a)["^abij"]-(a*a)["^abji"])
            True
            sage: Riem = a*a
            sage: Riem = Riem["[ij][kl]"]
            sage: Riem = 1/2*(Riem["ijkl"]+Riem["klij"])
            sage: O = M.tensor((4,0), name='O')
            sage: O[0,0,0,0] = 0
            sage: (Riem["ijkl"]+Riem["iklj"]+Riem["iljk"]) == O["ijkl"]
            True

        TESTS::

            sage: from sage.tensor.modules.tensor_with_indices import TensorWithIndices
            sage: M = FiniteRankFreeModule(QQ, 3, name='M')
            sage: e = M.basis('e')
            sage: a = M.tensor((2,0), name='a')
            sage: a[:] = [[1,2,3], [4,5,6], [7,8,9]]
            sage: b = M.tensor((0,2), name='b')
            sage: b[:] = [[-1,2,-3], [-4,5,6], [7,-8,9]]
            sage: T = a*a*b*b
            sage: 1/4*(T["ijkl_abcd"]-T["jikl_abcd"] - T["ijkl_abdc"]\
                + T["jikl_abdc"] ) == T["[..].._..[..]"]["ijkl_abcd"]
            True

        """
        return self + (-other)

    def __getitem__(self, args):
        r"""
        Return a component of the underlying tensor w.r.t. some basis.

        NB: if ``args`` is a string, this method acts as a shortcut for
        tensor contractions and symmetrizations, the string containing
        abstract indices.

        INPUT:

        - ``args`` -- list of indices defining the component; if ``[:]`` is
          provided, all the components are returned. The basis can be passed
          as the first item of ``args``; if not, the free module's default
          basis is assumed.
          if ``args`` is a string, this method acts as a shortcut for
          tensor contractions and symmetrizations, the string containing
          abstract indices.

        TESTS::

            sage: M = FiniteRankFreeModule(ZZ, 3, name='M')
            sage: e = M.basis('e')
            sage: a = M.tensor((2,0), name='a')
            sage: a[:] = [[1,2,3], [4,5,6], [7,8,9]]
            sage: b = a["ij"]
            sage: b
            a^ij
            sage: b[:]
            [1 2 3]
            [4 5 6]
            [7 8 9]
            sage: b[0,0] == 1
            True
            sage: b["ji"]
            a^ji
            sage: b["(ij)"][:]
            [1 3 5]
            [3 5 7]
            [5 7 9]

        """
        if isinstance(args, str):
            result = +self
            result.__init__(self._tensor, args)
            return result
        else:
            return self._tensor[args]

    def __setitem__(self, args, value):
        r"""
         Set a component w.r.t. some basis.

        INPUT:

        - ``args`` -- list of indices defining the component; if ``[:]`` is
          provided, all the components are set. The basis can be passed
          as the first item of ``args``; if not, the free module's default
          basis is assumed  if ``args`` is a string and value is a tensor
          with indices, this method permutes the coefficients of ``value``
          before assigning the underlying tensor of ``value`` to ``self``.

        - ``value`` -- the value to be set or a list of values if
          ``args = [:]`` or a tensor with indices

        TESTS::

            sage: M = FiniteRankFreeModule(ZZ, 3, name='M')
            sage: e = M.basis('e')
            sage: a = M.tensor((2,0), name='a')["ij"]
            sage: b = M.tensor((2,0), name='b')["ij"]
            sage: a[:] = [[1,2,3], [4,5,6], [7,8,9]]
            sage: b["ij"] = a["ji"]
            sage: b[:] == a[:].transpose()
            True

        """
        if isinstance(args, str):
            if not isinstance(value,TensorWithIndices):
                raise ValueError("The tensor provided should be with indices")
            elif self._tensor.tensor_type() != value._tensor.tensor_type():
                raise ValueError("The tensors are not of the same type")
            else:
                con,cov = self._parse_indices(
                    args,
                    tensor_type=self._tensor.tensor_type(),
                    allow_symmetries=False,
                    allow_contraction=False
                )

            permutation = list(range(value._tensor.tensor_rank()))
            for value_index in range(value._tensor.tensor_type()[0]):
                if value._con[value_index] == self._con[value_index]:
                    permutation[value_index] = value_index
                else:
                    permutation[value_index] = self._con.index(value._con[value_index])
            for value_index in range(value._tensor.tensor_type()[1]):
                if value._cov[value_index] == self._cov[value_index]:
                    permutation[value._tensor.tensor_type()[0] + value_index]\
                        = value._tensor.tensor_type()[0] + value_index
                else:
                    permutation[value._tensor.tensor_type()[0] + value_index]\
                        = value._tensor.tensor_type()[0] + self._cov.index(value._cov[value_index])
            self._tensor[:] = value.permute_indices(permutation)[:]

        else:
            self._tensor.__setitem__(args,value)

    def permute_indices(self, permutation):
        r"""
        Return a tensor with indices with permuted indices.

        INPUT:

        - ``permutation`` -- permutation that has to be applied to the indices
          the input should be a ``list`` containing the second line of the permutation
          in Cauchy notation.
        
        OUTPUT:

        - an instance of ``TensorWithIndices`` whose indices names and place
          are those of ``self`` but whose components have been permuted with
          ``permutation``.

        EXAMPLES::

            sage: M = FiniteRankFreeModule(QQ, 3, name='M')
            sage: e = M.basis('e')
            sage: a = M.tensor((2,0), name='a')
            sage: a[:] = [[1,2,3], [4,5,6], [7,8,9]]
            sage: b = M.tensor((2,0), name='b')
            sage: b[:] = [[-1,2,-3], [-4,5,6], [7,-8,9]]
            sage: identity = [0,1]
            sage: transposition = [1,0]
            sage: a["ij"].permute_indices(identity) == a["ij"]
            True
            sage: a["ij"].permute_indices(transposition)[:] == a[:].transpose()
            True
            sage: cycle = [1,2,3,0] # the cyclic permutation sending 0 to 1
            sage: (a*b)[0,1,2,0] == (a*b)["ijkl"].permute_indices(cycle)[1,2,0,0]
            True

        TESTS::

            sage: M = FiniteRankFreeModule(QQ, 3, name='M')
            sage: e = M.basis('e')
            sage: a = M.tensor((2,0), name='a')
            sage: a[:] = [[1,2,3], [4,5,6], [7,8,9]]
            sage: identity = [0,1]
            sage: transposition = [1,0]
            sage: a["ij"].permute_indices(identity) == a["ij"]
            True
            sage: a["ij"].permute_indices(transposition)[:] == a[:].transpose()
            True
            sage: (a*a)["ijkl"].permute_indices([1,2,3,0])[0,1,2,1] == (a*a)[1,2,1,0]
            True
        """
        # Decomposition of the permutation of the components of self
        # into product of swaps given by the method
        # sage.tensor.modules.comp.Components.swap_adjacent_indices

        # A swap is determined by 3 distinct integers
        swap_params = list(combinations(range(self._tensor.tensor_rank()+1), 3))

        # The associated permutation is as follows
        def swap(param,N):
            i,j,k = param
            L = list(range(1,N+1))
            L = L[:i] + L[j:k] + L[i:j] + L[k:]
            return L

        # Construction of the permutation group generated by swaps
        perm_group = PermutationGroup(
            [swap(param, self._tensor.tensor_rank()) for param in swap_params],
            canonicalize = False
        )
        # Compute a decomposition of the permutation as a product of swaps
        decomposition_as_string = perm_group([x+1 for x in permutation]).word_problem(
            perm_group.gens(),
            display=False
        )[0]

        if decomposition_as_string != "<identity ...>":
            decomposition_as_string = [
                # Two cases wether the term appear with an exponent or not
                ("^" in term)*term.split("^") + ("^" not in term)*(term.split("^")+['1'])
                for term in decomposition_as_string.replace("x","").split("*")
            ]
            decomposition = [(swap_params[int(x)-1], int(y)) for x,y in decomposition_as_string]
            decomposition.reverse() # /!\ The symetric group acts on the right by default /!\.
        else:
            decomposition = []
        # Choice of a basis
        basis = self._tensor._fmodule._def_basis

        # Swap of components

        swaped_components = self._tensor.comp(basis)
        for swap_param,exponent in decomposition:
            if exponent > 0:
                for i in range(exponent):
                    # Apply the swap given by swap_param
                    swaped_components = swaped_components\
                        .swap_adjacent_indices(*swap_param)
            elif exponent < 0:
                for i in range(-exponent):
                    # Apply the opposite of the swap given by swap_param
                    swaped_components = swaped_components\
                        .swap_adjacent_indices(
                            swap_param[0],
                            swap_param[0] + swap_param[2] - swap_param[1],
                            swap_param[2]
                        )
            else:
                pass
        result = self.__pos__()
        result._tensor = self._tensor._fmodule.tensor_from_comp(
            self._tensor.tensor_type(),
            swaped_components
        )

        return result

    def __pos__(self):
        r"""
        Unary plus operator.

        OUTPUT:

        - an exact copy of ``self``

        EXAMPLES::

            sage: from sage.tensor.modules.tensor_with_indices import TensorWithIndices
            sage: M = FiniteRankFreeModule(QQ, 3, name='M')
            sage: e = M.basis('e')
            sage: a = M.tensor((2,1), name='a')
            sage: a[0,2,1], a[1,2,0] = 7, -4
            sage: ai = TensorWithIndices(a, 'ij_k')
            sage: s = ai.__pos__() ; s
            +a^ij_k
            sage: s._tensor == a
            True

        """
        return TensorWithIndices(+self._tensor,
                                 self._con + '_' + self._cov)

    def __neg__(self):
        r"""
        Unary minus operator.

        OUTPUT:

        - negative of ``self``

        EXAMPLES::

            sage: from sage.tensor.modules.tensor_with_indices import TensorWithIndices
            sage: M = FiniteRankFreeModule(QQ, 3, name='M')
            sage: e = M.basis('e')
            sage: a = M.tensor((2,1), name='a')
            sage: a[0,2,1], a[1,2,0] = 7, -4
            sage: ai = TensorWithIndices(a, 'ij_k')
            sage: s = ai.__neg__() ; s
            -a^ij_k
            sage: s._tensor == -a
            True

        """
        return TensorWithIndices(-self._tensor,
                                 self._con + '_' + self._cov)<|MERGE_RESOLUTION|>--- conflicted
+++ resolved
@@ -22,15 +22,12 @@
 from sage.groups.perm_gps.permgroup import PermutationGroup
 import re
 from itertools import combinations
-<<<<<<< HEAD
-=======
 
 # Regular expression for the allowed characters in index notation.
 # This includes Unicode word constituents but excludes digits and underscores.
 # Compare with https://docs.python.org/3/reference/lexical_analysis.html#identifiers
 # The dot is special syntax for unnamed index positions.
 _alph_or_dot_pattern = r"([.]|[^\d\W_])"
->>>>>>> b25802ab
 
 class TensorWithIndices(SageObject):
     r"""
@@ -222,14 +219,11 @@
         sage: from itertools import product
         sage: all(c[i,j,k,l] == c[k,l,i,j] for i,j,k,l in product(range(3),repeat=4))
         True
-<<<<<<< HEAD
-=======
 
     Non-digit unicode identifier characters are allowed::
 
         sage: a['^μξ']
         a^μξ
->>>>>>> b25802ab
 
     Conventions are checked and non acceptable indices raise ``ValueError``,
     for instance::
@@ -303,9 +297,6 @@
             Traceback (most recent call last):
             ...
             ValueError: index conventions not satisfied
-<<<<<<< HEAD
-            sage: TensorWithIndices._parse_indices("^éa")  # accentuated index name
-=======
             sage: TensorWithIndices._parse_indices("^17")  # digits are not allowed as names
             Traceback (most recent call last):
             ...
@@ -319,7 +310,6 @@
             ...
             ValueError: index conventions not satisfied
             sage: TensorWithIndices._parse_indices("^\u25e2")  # non-word-constituents are not allowed as names
->>>>>>> b25802ab
             Traceback (most recent call last):
             ...
             ValueError: index conventions not satisfied
@@ -347,11 +337,7 @@
         indices = indices.replace('{','').replace('}','')
 
         # Check index notation conventions and parse indices
-<<<<<<< HEAD
-        allowed_pattern = r"(\([a-zA-Z.]{2,}\)|\[[a-zA-Z.]{2,}\]|[a-zA-Z.]+)*"
-=======
         allowed_pattern = r"(\(" + _alph_or_dot_pattern + r"{2,}\)|\[" + _alph_or_dot_pattern + r"{2,}\]|" + _alph_or_dot_pattern + r"+)*"
->>>>>>> b25802ab
         con_then_cov = r"^(\^|)" + allowed_pattern + r"(\_" + allowed_pattern + r"|)$"
         cov_then_con = r"^\_" + allowed_pattern + r"(\^" + allowed_pattern + r"|)$"
         if (re.match(con_then_cov,indices) is None
@@ -437,10 +423,6 @@
         # as checking the number of covariant and contravariant indices.
         # Latex notations '{' and '}' are totally ignored.
         # "^{ijkl}_{ib(cd)}"
-<<<<<<< HEAD
-        # For now authorized symbol list only includes a-z and A-Z
-=======
->>>>>>> b25802ab
 
         con,cov = self._parse_indices(
             indices,
