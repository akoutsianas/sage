r"""
Topological manifolds

Given a topological field `K` (in most applications, `K = \RR` or
`K = \CC`) and a non-negative integer `n`, a *topological manifold of
dimension* `n` *over K* is a topological space `M` such that

- `M` is a Hausdorff space,
- `M` is second countable,
- every point in `M` has a neighborhood homeomorphic to `K^n`

Topological manifolds are implemented via the class
:class:`TopologicalManifold`. Open subsets of topological manifolds
are also implemented via :class:`TopologicalManifold`, since they are
topological manifolds by themselves.

In the current setting, topological manifolds are mostly described by
means of charts (see :class:`~sage.manifolds.chart.Chart`).

:class:`TopologicalManifold` serves as a base class for more specific
manifold classes.

<<<<<<< HEAD
The user interface is provided by the generic function :func:`Manifold`,
with the argument ``structure`` set to ``'topological'``.
=======
The user interface is provided by the generic function
:func:`~sage.manifolds.manifold.Manifold`, with
the argument ``type`` set to ``'topological'``.
>>>>>>> 322d5bdf

.. RUBRIC:: Example 1: the 2-sphere as a topological manifold of dimension
  2 over `\RR`

One starts by declaring `S^2` as a 2-dimensional topological manifold::

    sage: M = Manifold(2, 'S^2', structure='topological')
    sage: M
    2-dimensional topological manifold S^2

Since the base topological field has not been specified in the argument list
of ``Manifold``, `\RR` is assumed::

    sage: M.base_field()
    Real Field with 53 bits of precision
    sage: dim(M)
    2

Let us consider the complement of a point, the "North pole" say; this is an
open subset of `S^2`, which we call `U`::

    sage: U = M.open_subset('U'); U
    Open subset U of the 2-dimensional topological manifold S^2

A standard chart on `U` is provided by the stereographic projection from the
North pole to the equatorial plane::

    sage: stereoN.<x,y> = U.chart(); stereoN
    Chart (U, (x, y))

Thanks to the operator ``<x,y>`` on the left-hand side, the coordinates
declared in a chart (here `x` and `y`), are accessible by their names;
they are Sage's symbolic variables::

    sage: y
    y
    sage: type(y)
    <type 'sage.symbolic.expression.Expression'>

The South pole is the point of coordinates `(x,y)=(0,0)` in the above
chart::

    sage: S = U.point((0,0), chart=stereoN, name='S'); S
    Point S on the 2-dimensional topological manifold S^2

Let us call `V` the open subset that is the complement of the South pole and
let us introduce on it the chart induced by the stereographic projection from
the South pole to the equatorial plane::

    sage: V = M.open_subset('V'); V
    Open subset V of the 2-dimensional topological manifold S^2
    sage: stereoS.<u,v> = V.chart(); stereoS
    Chart (V, (u, v))

The North pole is the point of coordinates `(u,v)=(0,0)` in this chart::

    sage: N = V.point((0,0), chart=stereoS, name='N'); N
    Point N on the 2-dimensional topological manifold S^2

To fully construct the manifold, we declare that it is the union of `U`
and `V`::

    sage: M.declare_union(U,V)

and we provide the transition map between the charts ``stereoN`` =
`(U, (x, y))` and ``stereoS`` = `(V, (u, v))`, denoting by `W` the
intersection of `U` and `V` (`W` is the subset of `U` defined by
`x^2 + y^2 \neq 0`, as well as the subset of `V` defined by
`u^2 + v^2 \neq 0`)::

    sage: stereoN_to_S = stereoN.transition_map(stereoS, [x/(x^2+y^2), y/(x^2+y^2)],
    ....:                          intersection_name='W', restrictions1= x^2+y^2!=0,
    ....:                                                 restrictions2= u^2+v^2!=0)
    sage: stereoN_to_S
    Change of coordinates from Chart (W, (x, y)) to Chart (W, (u, v))
    sage: stereoN_to_S.display()
    u = x/(x^2 + y^2)
    v = y/(x^2 + y^2)

We give the name ``W`` to the Python variable representing `W = U \cap V`::

    sage: W = U.intersection(V)

The inverse of the transition map is computed by the method
:meth:`sage.manifolds.chart.CoordChange.inverse`::

    sage: stereoN_to_S.inverse()
    Change of coordinates from Chart (W, (u, v)) to Chart (W, (x, y))
    sage: stereoN_to_S.inverse().display()
    x = u/(u^2 + v^2)
    y = v/(u^2 + v^2)

At this stage, we have four open subsets on `S^2`::

    sage: M.list_of_subsets()
    [2-dimensional topological manifold S^2,
     Open subset U of the 2-dimensional topological manifold S^2,
     Open subset V of the 2-dimensional topological manifold S^2,
     Open subset W of the 2-dimensional topological manifold S^2]

`W` is the open subset that is the complement of the two poles::

    sage: N in W or S in W
    False

The North pole lies in `V` and the South pole in `U`::

    sage: N in V, N in U
    (True, False)
    sage: S in U, S in V
    (True, False)

The manifold's (user) atlas contains four charts, two of them
being restrictions of charts to a smaller domain::

    sage: M.atlas()
    [Chart (U, (x, y)), Chart (V, (u, v)),
     Chart (W, (x, y)), Chart (W, (u, v))]

Let us consider the point of coordinates (1,2) in the chart ``stereoN``::

    sage: p = M.point((1,2), chart=stereoN, name='p'); p
    Point p on the 2-dimensional topological manifold S^2
    sage: p.parent()
    2-dimensional topological manifold S^2
    sage: p in W
    True

The coordinates of `p` in the chart ``stereoS`` are computed by letting
the chart act on the point::

    sage: stereoS(p)
    (1/5, 2/5)

Given the definition of `p`, we have of course::

    sage: stereoN(p)
    (1, 2)

Similarly::

    sage: stereoS(N)
    (0, 0)
    sage: stereoN(S)
    (0, 0)

A continuous map `S^2\rightarrow \RR` (scalar field)::

    sage: f = M.scalar_field({stereoN: atan(x^2+y^2), stereoS: pi/2-atan(u^2+v^2)},
    ....:                    name='f')
    sage: f
    Scalar field f on the 2-dimensional topological manifold S^2
    sage: f.display()
    f: S^2 --> R
    on U: (x, y) |--> arctan(x^2 + y^2)
    on V: (u, v) |--> 1/2*pi - arctan(u^2 + v^2)
    sage: f(p)
    arctan(5)
    sage: f(N)
    1/2*pi
    sage: f(S)
    0
    sage: f.parent()
    Algebra of scalar fields on the 2-dimensional topological manifold S^2
    sage: f.parent().category()
    Category of commutative algebras over Symbolic Ring


.. RUBRIC:: Example 2: the Riemann sphere as a topological manifold of
  dimension 1 over `\CC`

We declare the Riemann sphere `\CC^*` as a 1-dimensional topological manifold
over `\CC`::

    sage: M = Manifold(1, 'C*', structure='topological', field='complex'); M
    Complex 1-dimensional topological manifold C*

We introduce a first open subset, which is actually
`\CC = \CC^*\setminus\{\infty\}` if we interpret `\CC^*` as the
Alexandroff one-point compactification of `\CC`::

    sage: U = M.open_subset('U')

A natural chart on `U` is then nothing but the identity map of `\CC`, hence
we denote the associated coordinate by `z`::

    sage: Z.<z> = U.chart()

The origin of the complex plane is the point of coordinate `z = 0`::

    sage: O = U.point((0,), chart=Z, name='O'); O
    Point O on the Complex 1-dimensional topological manifold C*

Another open subset of `\CC^*` is `V = \CC^*\setminus\{O\}`::

    sage: V = M.open_subset('V')

We define a chart on `V` such that the point at infinity is the point of
coordinate 0 in this chart::

    sage: W.<w> = V.chart(); W
    Chart (V, (w,))
    sage: inf = M.point((0,), chart=W, name='inf', latex_name=r'\infty')
    sage: inf
    Point inf on the Complex 1-dimensional topological manifold C*

To fully construct the Riemann sphere, we declare that it is the union
of `U` and `V`::

    sage: M.declare_union(U,V)

and we provide the transition map between the two charts as `w = 1 / z`
on `A = U \cap V`::

    sage: Z_to_W = Z.transition_map(W, 1/z, intersection_name='A',
    ....:                           restrictions1= z!=0, restrictions2= w!=0)
    sage: Z_to_W
    Change of coordinates from Chart (A, (z,)) to Chart (A, (w,))
    sage: Z_to_W.display()
    w = 1/z
    sage: Z_to_W.inverse()
    Change of coordinates from Chart (A, (w,)) to Chart (A, (z,))
    sage: Z_to_W.inverse().display()
    z = 1/w

Let consider the complex number `i` as a point of the Riemann sphere::

    sage: i = M((I,), chart=Z, name='i'); i
    Point i on the Complex 1-dimensional topological manifold C*

Its coordinates w.r.t. the charts ``Z`` and ``W`` are::

    sage: Z(i)
    (I,)
    sage: W(i)
    (-I,)

and we have::

    sage: i in U
    True
    sage: i in V
    True

The following subsets and charts have been defined::

    sage: M.list_of_subsets()
    [Open subset A of the Complex 1-dimensional topological manifold C*,
     Complex 1-dimensional topological manifold C*,
     Open subset U of the Complex 1-dimensional topological manifold C*,
     Open subset V of the Complex 1-dimensional topological manifold C*]
    sage: M.atlas()
    [Chart (U, (z,)), Chart (V, (w,)), Chart (A, (z,)), Chart (A, (w,))]

A constant map `\CC^* \rightarrow \CC`::

    sage: f = M.constant_scalar_field(3+2*I, name='f'); f
    Scalar field f on the Complex 1-dimensional topological manifold C*
    sage: f.display()
    f: C* --> C
    on U: z |--> 2*I + 3
    on V: w |--> 2*I + 3
    sage: f(O)
    2*I + 3
    sage: f(i)
    2*I + 3
    sage: f(inf)
    2*I + 3
    sage: f.parent()
    Algebra of scalar fields on the Complex 1-dimensional topological
     manifold C*
    sage: f.parent().category()
    Category of commutative algebras over Symbolic Ring

AUTHORS:

- Eric Gourgoulhon (2015): initial version
- Travis Scrimshaw (2015): review tweaks

REFERENCES:

.. [Lee11] J.M. Lee : *Introduction to Topological Manifolds*,
   2nd ed., Springer (New York) (2011).
.. [Lee13] J.M. Lee : *Introduction to Smooth Manifolds*,
   2nd ed., Springer (New York) (2013)
.. [KN63] S. Kobayashi & K. Nomizu : *Foundations of Differential Geometry*,
   vol. 1, Interscience Publishers (New York) (1963).
.. [Huybrechts05] D. Huybrechts : *Complex Geometry*,
   Springer (Berlin) (2005).
"""

#*****************************************************************************
#       Copyright (C) 2015 Eric Gourgoulhon <eric.gourgoulhon@obspm.fr>
#       Copyright (C) 2015 Travis Scrimshaw <tscrimsh@umn.edu>
#
#  Distributed under the terms of the GNU General Public License (GPL)
#  as published by the Free Software Foundation; either version 2 of
#  the License, or (at your option) any later version.
#                  http://www.gnu.org/licenses/
#*****************************************************************************

from sage.categories.fields import Fields
from sage.categories.manifolds import Manifolds
from sage.categories.homset import Hom
from sage.rings.all import CC
from sage.rings.real_mpfr import RR, RealField_class
from sage.rings.complex_field import ComplexField_class
from sage.misc.prandom import getrandbits
from sage.manifolds.subset import TopologicalManifoldSubset
from sage.manifolds.scalarfield_algebra import ScalarFieldAlgebra

class TopologicalManifold(TopologicalManifoldSubset):
    r"""
    Topological manifold over a topological field `K`.

    Given a topological field `K` (in most applications, `K = \RR` or
    `K = \CC`) and a non-negative integer `n`, a *topological manifold of
    dimension* `n` *over K* is a topological space `M` such that

    - `M` is a Hausdorff space,
    - `M` is second countable, and
    - every point in `M` has a neighborhood homeomorphic to `K^n`.

    This is a Sage *parent* class, the corresponding *element*
    class being :class:`~sage.manifolds.point.TopologicalManifoldPoint`.

    INPUT:

    - ``n`` -- positive integer; dimension of the manifold
    - ``name`` -- string; name (symbol) given to the manifold
    - ``latex_name`` -- (default: ``None``) string; LaTeX symbol to
      denote the manifold; if none is provided, it is set to ``name``
    - ``field`` -- (default: ``'real'``) field `K` on which the manifold is
      defined; allowed values are

      - ``'real'`` or an object of type ``RealField`` (e.g., ``RR``) for
        a manifold over `\RR`
      - ``'complex'`` or an object of type ``ComplexField`` (e.g., ``CC``)
        for a manifold over `\CC`
      - an object in the category of topological fields (see
        :class:`~sage.categories.fields.Fields` and
        :class:`~sage.categories.topological_spaces.TopologicalSpaces`)
        for other types of manifolds

    - ``start_index`` -- (default: 0) integer; lower value of the range of
      indices used for "indexed objects" on the manifold, e.g., coordinates
      in a chart
    - ``category`` -- (default: ``None``) to specify the category; if ``None``,
      ``Manifolds(field)`` is assumed (see the category
      :class:`~sage.categories.manifolds.Manifolds`)
    - ``ambient_manifold`` -- (default: ``None``) if not ``None``, the created
      object is considered as an open subset of the topological manifold
      ``ambient_manifold``
    - ``unique_tag`` -- (default: ``None``) tag used to force the construction
      of a new object when all the other arguments have been used previously
      (without ``unique_tag``, the
      :class:`~sage.structure.unique_representation.UniqueRepresentation`
      behavior inherited from
      :class:`~sage.manifolds.subset.TopologicalManifoldSubset`
      would return the previously constructed object corresponding to these
      arguments).

    EXAMPLES:

    A 4-dimensional topological manifold (over `\RR`)::

        sage: M = Manifold(4, 'M', latex_name=r'\mathcal{M}', structure='topological')
        sage: M
        4-dimensional topological manifold M
        sage: latex(M)
        \mathcal{M}
        sage: type(M)
        <class 'sage.manifolds.manifold.TopologicalManifold_with_category'>
        sage: M.base_field()
        Real Field with 53 bits of precision
        sage: dim(M)
        4

    The input parameter ``start_index`` defines the range of indices
    on the manifold::

        sage: M = Manifold(4, 'M', structure='topological')
        sage: list(M.irange())
        [0, 1, 2, 3]
        sage: M = Manifold(4, 'M', structure='topological', start_index=1)
        sage: list(M.irange())
        [1, 2, 3, 4]
        sage: list(Manifold(4, 'M', structure='topological', start_index=-2).irange())
        [-2, -1, 0, 1]

    A complex manifold::

        sage: N = Manifold(3, 'N', structure='topological', field='complex'); N
        Complex 3-dimensional topological manifold N

    A manifold over `\QQ`::

        sage: N = Manifold(6, 'N', structure='topological', field=QQ); N
        6-dimensional topological manifold N over the Rational Field

    A manifold over `\QQ_5`, the field of 5-adic numbers::

        sage: N = Manifold(2, 'N', structure='topological', field=Qp(5)); N
        2-dimensional topological manifold N over the 5-adic Field with capped
         relative precision 20

    A manifold is a Sage *parent* object, in the category of topological
    manifolds over a given topological field (see
    :class:`~sage.categories.manifolds.Manifolds`)::

        sage: isinstance(M, Parent)
        True
        sage: M.category()
        Category of manifolds over Real Field with 53 bits of precision
        sage: from sage.categories.manifolds import Manifolds
        sage: M.category() is Manifolds(RR)
        True
        sage: M.category() is Manifolds(M.base_field())
        True
        sage: M in Manifolds(RR)
        True
        sage: N in Manifolds(Qp(5))
        True

    The corresponding Sage *elements* are points::

        sage: X.<t, x, y, z> = M.chart()
        sage: p = M.an_element(); p
        Point on the 4-dimensional topological manifold M
        sage: p.parent()
        4-dimensional topological manifold M
        sage: M.is_parent_of(p)
        True
        sage: p in M
        True

    The manifold's points are instances of class
    :class:`~sage.manifolds.point.TopologicalManifoldPoint`::

        sage: isinstance(p, sage.manifolds.point.TopologicalManifoldPoint)
        True

    Since an open subset of a topological manifold `M` is itself a
    topological manifold, open subsets of `M` are instances of the class
    :class:`TopologicalManifold`::

        sage: U = M.open_subset('U'); U
        Open subset U of the 4-dimensional topological manifold M
        sage: isinstance(U, sage.manifolds.manifold.TopologicalManifold)
        True
        sage: U.base_field() == M.base_field()
        True
        sage: dim(U) == dim(M)
        True

    The manifold passes all the tests of the test suite relative to its
    category::

        sage: TestSuite(M).run()

    """
    def __init__(self, n, name, latex_name=None, field='real', start_index=0,
                 category=None, ambient_manifold=None, unique_tag=None):
        r"""
        Construct a topological manifold.

        TESTS::

            sage: M = Manifold(3, 'M', latex_name=r'\mathbb{M}',
            ....:              structure='topological', start_index=1)
            sage: M
            3-dimensional topological manifold M
            sage: latex(M)
            \mathbb{M}
            sage: dim(M)
            3
            sage: X.<x,y,z> = M.chart()
            sage: TestSuite(M).run()

        """
        # Initialization of the attributes _dim, _field and _start_index:
        from sage.rings.integer import Integer
        if not isinstance(n, (int, Integer)):
            raise TypeError("the manifold dimension must be an integer")
        if n<1:
            raise ValueError("the manifold dimension must be strictly positive")
        self._dim = n
        if field == 'real':
            self._field = RR
            self._field_type = 'real'
        elif field == 'complex':
            self._field = CC
            self._field_type = 'complex'
        else:
            if field not in Fields():
                raise TypeError("the argument 'field' must be a field")
            self._field = field
            if isinstance(field, RealField_class):
                self._field_type = 'real'
            elif isinstance(field, ComplexField_class):
                self._field_type = 'complex'
            else:
                self._field_type = 'neither_real_nor_complex'
        if not isinstance(start_index, (int, Integer)):
            raise TypeError("the starting index must be an integer")
        self._sindex = start_index
        category = Manifolds(self._field).or_subcategory(category)
        if ambient_manifold is None:
            ambient_manifold = self
        elif not isinstance(ambient_manifold, TopologicalManifold):
            raise TypeError("the argument 'ambient_manifold' must be " +
                            "a topological manifold")
        # Initialization as a subset of the ambient manifold (possibly itself):
        TopologicalManifoldSubset.__init__(self, ambient_manifold, name,
                                      latex_name=latex_name, category=category)
        self._is_open = True
        self._open_covers = [[self]]  # list of open covers of self
        self._atlas = []  # list of charts defined on subsets of self
        self._top_charts = []  # list of charts defined on subsets of self
                        # that are not subcharts of charts on larger subsets
        self._def_chart = None  # default chart
        self._charts_by_coord = {} # dictionary of charts whose domain is self
                                   # (key: string formed by the coordinate
                                   #  symbols separated by a white space)
        self._coord_changes = {} # dictionary of transition maps (key: pair of
                                 # of charts)
        # List of charts that individually cover self, i.e. whose
        # domains are self (if non-empty, self is a coordinate domain):
        self._covering_charts = []
        # Algebra of scalar fields defined on self:
        self._scalar_field_algebra = None # to be set by self.scalar_field_algebra()
        # The zero scalar field:
        self._zero_scalar_field = self.scalar_field_algebra().zero()
        # The unit scalar field:
        self._one_scalar_field = self.scalar_field_algebra().one()
        # Dictionary of sets of morphisms to over manifolds (keys: codomains):
        self._homsets = {}  # to be populated by self._Hom_
        # The identity map on self:
        self._identity_map = Hom(self, self).one()

    def _repr_(self):
        r"""
        Return a string representation of the manifold.

        TESTS::

            sage: M = Manifold(3, 'M', structure='topological')
            sage: M._repr_()
            '3-dimensional topological manifold M'
            sage: repr(M)  # indirect doctest
            '3-dimensional topological manifold M'
            sage: M  # indirect doctest
            3-dimensional topological manifold M
            sage: M = Manifold(3, 'M', structure='topological', field='complex')
            sage: M._repr_()
            'Complex 3-dimensional topological manifold M'
            sage: M = Manifold(3, 'M', structure='topological', field=QQ)
            sage: M._repr_()
            '3-dimensional topological manifold M over the Rational Field'

        If the manifold is actually an open subset of a larger manifold, the
        string representation is different::

            sage: U = M.open_subset('U')
            sage: U._repr_()
            'Open subset U of the 3-dimensional topological manifold M over the Rational Field'

        """
        if self._manifold is self:
            if self._field_type == 'real':
                return "{}-dimensional topological manifold {}".format(
                                                         self._dim, self._name)
            elif self._field_type == 'complex':
                return "Complex {}-dimensional topological manifold {}".format(
                                                         self._dim, self._name)
            return "{}-dimensional topological manifold {} over the {}".format(
                                            self._dim, self._name, self._field)
        else:
            return "Open subset {} of the {}".format(self._name, self._manifold)

    def _latex_(self):
        r"""
        Return a LaTeX representation of the manifold.

        TESTS::

            sage: M = Manifold(3, 'M', structure='topological')
            sage: M._latex_()
            'M'
            sage: latex(M)
            M
            sage: M = Manifold(3, 'M', latex_name=r'\mathcal{M}',
            ....:              structure='topological')
            sage: M._latex_()
            '\\mathcal{M}'
            sage: latex(M)
            \mathcal{M}

        """
        return self._latex_name

    def _an_element_(self):
        r"""
        Construct some point on the manifold.

        EXAMPLES::

            sage: M = Manifold(2, 'M', structure='topological')
            sage: X.<x,y> = M.chart()
            sage: p = M._an_element_(); p
            Point on the 2-dimensional topological manifold M
            sage: p.coord()
            (0, 0)
            sage: U = M.open_subset('U', coord_def={X: y>1}); U
            Open subset U of the 2-dimensional topological manifold M
            sage: p = U._an_element_(); p
            Point on the 2-dimensional topological manifold M
            sage: p in U
            True
            sage: p.coord()
            (0, 2)
            sage: V = U.open_subset('V', coord_def={X.restrict(U): x<-pi})
            sage: p = V._an_element_(); p
            Point on the 2-dimensional topological manifold M
            sage: p in V
            True
            sage: p.coord()
            (-pi - 1, 2)

        """
        from sage.rings.infinity import Infinity
        if self._def_chart is None:
            return self.element_class(self)
        # Attempt to construct a point in the domain of the default chart
        chart = self._def_chart
        if self._field_type == 'real':
            coords = []
            for coord_range in chart._bounds:
                xmin = coord_range[0][0]
                xmax = coord_range[1][0]
                if xmin == -Infinity:
                    if xmax == Infinity:
                        x = 0
                    else:
                        x = xmax - 1
                else:
                    if xmax == Infinity:
                        x = xmin + 1
                    else:
                        x = (xmin + xmax)/2
                coords.append(x)
        else:
            coords = self._dim*[0]
        if not chart.valid_coordinates(*coords):
            # Attempt to construct a point in the domain of other charts
            if self._field_type == 'real':
                for ch in self._atlas:
                    if ch is self._def_chart:
                        continue # since this case has already been attempted
                    coords = []
                    for coord_range in ch._bounds:
                        xmin = coord_range[0][0]
                        xmax = coord_range[1][0]
                        if xmin == -Infinity:
                            if xmax == Infinity:
                                x = 0
                            else:
                                x = xmax - 1
                        else:
                            if xmax == Infinity:
                                x = xmin + 1
                            else:
                                x = (xmin + xmax)/2
                        coords.append(x)
                    if ch.valid_coordinates(*coords):
                        chart = ch
                        break
                else:
                    # A generic element with specific coordinates could not be
                    # automatically generated, due to too complex cooordinate
                    # conditions. An element without any coordinate set is
                    # returned instead:
                    return self.element_class(self)
            else:
                # Case of manifolds over a field different from R
                for ch in self._atlas:
                    if ch is self._def_chart:
                        continue # since this case has already been attempted
                    if ch.valid_coordinates(*coords):
                        chart = ch
                        break
                else:
                    return self.element_class(self)
        # The point is constructed with check_coords=False since the check
        # has just been performed above:
        return self.element_class(self, coords=coords, chart=chart,
                                  check_coords=False)

    def __contains__(self, point):
        r"""
        Check whether a point is contained in the manifold.

        EXAMPLES::

            sage: M = Manifold(2, 'M', structure='topological')
            sage: X.<x,y> = M.chart()
            sage: p = M.point((1,2), chart=X)
            sage: M.__contains__(p)
            True
            sage: p in M  # indirect doctest
            True
            sage: U = M.open_subset('U', coord_def={X: x>0})
            sage: U.__contains__(p)
            True
            sage: p in U  # indirect doctest
            True
            sage: V = U.open_subset('V', coord_def={X.restrict(U): y<0})
            sage: V.__contains__(p)
            False
            sage: p in V  # indirect doctest
            False

        """
        # for efficiency, a quick test first:
        if point._subset is self:
            return True
        if point._subset.is_subset(self):
            return True
        for chart in self._atlas:
            if chart in point._coordinates:
                if chart.valid_coordinates( *(point._coordinates[chart]) ):
                    return True
        for chart in point._coordinates:
            for schart in chart._subcharts:
                if schart in self._atlas and schart.valid_coordinates(
                                          *(point._coordinates[chart]) ):
                    return True
        return False

    def dimension(self):
        r"""
        Return the dimension of the manifold over its base field.

        EXAMPLE::

            sage: M = Manifold(2, 'M', structure='topological')
            sage: M.dimension()
            2

        A shortcut is ``dim()``::

            sage: M.dim()
            2

        The Sage global function ``dim`` can also be used::

            sage: dim(M)
            2

        """
        return self._dim

    dim = dimension

    def base_field(self):
        r"""
        Return the field on which the manifold is defined.

        OUTPUT:

        - a topological field

        EXAMPLES::

            sage: M = Manifold(3, 'M', structure='topological')
            sage: M.base_field()
            Real Field with 53 bits of precision
            sage: M = Manifold(3, 'M', structure='topological', field='complex')
            sage: M.base_field()
            Complex Field with 53 bits of precision
            sage: M = Manifold(3, 'M', structure='topological', field=QQ)
            sage: M.base_field()
            Rational Field

        """
        return self._field

    def base_field_type(self):
        r"""
        Return the type of topological field on which the manifold is defined.

        OUTPUT:

        - a string describing the field, with three possible values:

          - ``'real'`` for the real field `\RR`
          - ``'complex'`` for the complex field `\CC`
          - ``'neither_real_nor_complex'`` for a field different from `\RR` and
            `\CC`

        EXAMPLES::

            sage: M = Manifold(3, 'M', structure='topological')
            sage: M.base_field_type()
            'real'
            sage: M = Manifold(3, 'M', structure='topological', field='complex')
            sage: M.base_field_type()
            'complex'
            sage: M = Manifold(3, 'M', structure='topological', field=QQ)
            sage: M.base_field_type()
            'neither_real_nor_complex'

        """
        return self._field_type

    def start_index(self):
        r"""
        Return the first value of the index range used on the manifold.

        This is the parameter ``start_index`` passed at the construction of
        the manifold.

        OUTPUT:

        - the integer `i_0` such that all indices of indexed objects on the
          manifold range from `i_0` to `i_0 + n - 1`, where `n` is the
          manifold's dimension.

        EXAMPLES::

            sage: M = Manifold(3, 'M', structure='topological')
            sage: M.start_index()
            0
            sage: M = Manifold(3, 'M', structure='topological', start_index=1)
            sage: M.start_index()
            1

        """
        return self._sindex

    def irange(self, start=None):
        r"""
        Single index generator.

        INPUT:

        - ``start`` -- (default: ``None``) initial value `i_0` of the index; if
          none is provided, the value returned by :meth:`start_index()` is
          assumed.

        OUTPUT:

        - an iterable index, starting from `i_0` and ending at
          `i_0 + n - 1`, where `n` is the manifold's dimension.

        EXAMPLES:

        Index range on a 4-dimensional manifold::

            sage: M = Manifold(4, 'M', structure='topological')
            sage: for i in M.irange():
            ....:     print i,
            ....:
            0 1 2 3
            sage: for i in M.irange(2):
            ....:     print i,
            ....:
            2 3
            sage: list(M.irange())
            [0, 1, 2, 3]

        Index range on a 4-dimensional manifold with starting index=1::

            sage: M = Manifold(4, 'M', structure='topological', start_index=1)
            sage: for i in M.irange():
            ....:     print i,
            ....:
            1 2 3 4
            sage: for i in M.irange(2):
            ....:    print i,
            ....:
            2 3 4

        In general, one has always::

            sage: M.irange().next() == M.start_index()
            True

        """
        si = self._sindex
        imax = self._dim + si
        if start is None:
            i = si
        else:
            i = start
        while i < imax:
            yield i
            i += 1

    def index_generator(self, nb_indices):
        r"""
        Generator of index series.

        INPUT:

        - ``nb_indices`` -- number of indices in a series

        OUTPUT:

        - an iterable index series for a generic component with the specified
          number of indices

        EXAMPLES:

        Indices on a 2-dimensional manifold::

            sage: M = Manifold(2, 'M', structure='topological', start_index=1)
            sage: for ind in M.index_generator(2):
            ....:     print ind
            ....:
            (1, 1)
            (1, 2)
            (2, 1)
            (2, 2)

        Loops can be nested::

            sage: for ind1 in M.index_generator(2):
            ....:     print ind1, " : ",
            ....:     for ind2 in M.index_generator(2):
            ....:         print ind2,
            ....:     print ""
            ....:
            (1, 1)  :  (1, 1) (1, 2) (2, 1) (2, 2)
            (1, 2)  :  (1, 1) (1, 2) (2, 1) (2, 2)
            (2, 1)  :  (1, 1) (1, 2) (2, 1) (2, 2)
            (2, 2)  :  (1, 1) (1, 2) (2, 1) (2, 2)

        """
        si = self._sindex
        imax = self._dim - 1 + si
        ind = [si for k in range(nb_indices)]
        ind_end = [si for k in range(nb_indices)]
        ind_end[0] = imax+1
        while ind != ind_end:
            yield tuple(ind)
            ret = 1
            for pos in range(nb_indices-1,-1,-1):
                if ind[pos] != imax:
                    ind[pos] += ret
                    ret = 0
                elif ret == 1:
                    if pos == 0:
                        ind[pos] = imax + 1 # end point reached
                    else:
                        ind[pos] = si
                        ret = 1

    def atlas(self):
        r"""
        Return the list of charts that have been defined on the manifold.

        EXAMPLES:

        Let us consider `\RR^2` as a 2-dimensional manifold::

            sage: M = Manifold(2, 'R^2', structure='topological')

        Immediately after the manifold creation, the atlas is empty, since no
        chart has been defined yet::

            sage: M.atlas()
            []

        Let us introduce the chart of Cartesian coordinates::

            sage: c_cart.<x,y> = M.chart()
            sage: M.atlas()
            [Chart (R^2, (x, y))]

        The complement of the half line `\{y=0,\;  x\geq 0\}`::

            sage: U = M.open_subset('U', coord_def={c_cart: (y!=0,x<0)})
            sage: U.atlas()
            [Chart (U, (x, y))]
            sage: M.atlas()
            [Chart (R^2, (x, y)), Chart (U, (x, y))]

        Spherical (polar) coordinates on `U`::

            sage: c_spher.<r, ph> = U.chart(r'r:(0,+oo) ph:(0,2*pi):\phi')
            sage: U.atlas()
            [Chart (U, (x, y)), Chart (U, (r, ph))]
            sage: M.atlas()
            [Chart (R^2, (x, y)), Chart (U, (x, y)), Chart (U, (r, ph))]

        .. SEEALSO::

            :meth:`top_charts`

        """
        return self._atlas

    def top_charts(self):
        r"""
        Return the list of charts defined on subsets of the current manifold
        that are not subcharts of charts on larger subsets.

        OUTPUT:

        - list of charts defined on open subsets of the manifold but not on
          larger subsets

        EXAMPLES:

        Charts on a 2-dimensional manifold::

            sage: M = Manifold(2, 'M', structure='topological')
            sage: X.<x,y> = M.chart()
            sage: U = M.open_subset('U', coord_def={X: x>0})
            sage: Y.<u,v> = U.chart()
            sage: M.top_charts()
            [Chart (M, (x, y)), Chart (U, (u, v))]

        Note that the (user) atlas contains one more chart: ``(U, (x,y))``,
        which is not a "top" chart::

            sage: M.atlas()
            [Chart (M, (x, y)), Chart (U, (x, y)), Chart (U, (u, v))]

        .. SEEALSO::

            :meth:`atlas` for the complete list of charts defined on the
            manifold.

        """
        return self._top_charts

    def default_chart(self):
        r"""
        Return the default chart defined on the manifold.

        Unless changed via :meth:`set_default_chart`, the *default chart*
        is the first one defined on a subset of the manifold (possibly itself).

        OUTPUT:

        - instance of :class:`~sage.manifolds.chart.Chart`
          representing the default chart.

        EXAMPLES:

        Default chart on a 2-dimensional manifold and on some subsets::

            sage: M = Manifold(2, 'M', structure='topological')
            sage: M.chart('x y')
            Chart (M, (x, y))
            sage: M.chart('u v')
            Chart (M, (u, v))
            sage: M.default_chart()
            Chart (M, (x, y))
            sage: A = M.open_subset('A')
            sage: A.chart('t z')
            Chart (A, (t, z))
            sage: A.default_chart()
            Chart (A, (t, z))

        """
        return self._def_chart

    def set_default_chart(self, chart):
        r"""
        Changing the default chart on ``self``.

        INPUT:

        - ``chart`` -- a chart (must be defined on some subset ``self``)

        EXAMPLES:

        Charts on a 2-dimensional manifold::

            sage: M = Manifold(2, 'M', structure='topological')
            sage: c_xy.<x,y> = M.chart()
            sage: c_uv.<u,v> = M.chart()
            sage: M.default_chart()
            Chart (M, (x, y))
            sage: M.set_default_chart(c_uv)
            sage: M.default_chart()
            Chart (M, (u, v))

        """
        from chart import Chart
        if not isinstance(chart, Chart):
            raise TypeError("{} is not a chart".format(chart))
        if chart._domain is not self:
            if self.is_manifestly_coordinate_domain():
                raise TypeError("the chart domain must coincide with " +
                                "the {}".format(self))
            if chart not in self._atlas:
                raise ValueError("the chart must be defined on the " +
                                 "{}".format(self))
        self._def_chart = chart

    def coord_change(self, chart1, chart2):
        r"""
        Return the change of coordinates (transition map) between two charts
        defined on the manifold.

        The change of coordinates must have been defined previously, for
        instance by the method
        :meth:`~sage.manifolds.chart.Chart.transition_map`.

        INPUT:

        - ``chart1`` -- chart 1
        - ``chart2`` -- chart 2

        OUTPUT:

        - instance of :class:`~sage.manifolds.chart.CoordChange`
          representing the transition map from chart 1 to chart 2

        EXAMPLES:

        Change of coordinates on a 2-dimensional manifold::

            sage: M = Manifold(2, 'M', structure='topological')
            sage: c_xy.<x,y> = M.chart()
            sage: c_uv.<u,v> = M.chart()
            sage: c_xy.transition_map(c_uv, (x+y, x-y)) # defines the coord. change
            Change of coordinates from Chart (M, (x, y)) to Chart (M, (u, v))
            sage: M.coord_change(c_xy, c_uv) # returns the coord. change defined above
            Change of coordinates from Chart (M, (x, y)) to Chart (M, (u, v))

        """
        if (chart1, chart2) not in self._coord_changes:
            raise TypeError("the change of coordinates from " +
                            "{} to {}".format(chart1, chart2) + " has not " +
                            "been defined on the {}".format(self))
        return self._coord_changes[(chart1, chart2)]

    def coord_changes(self):
        r"""
        Return the changes of coordinates (transition maps) defined on
        subsets of the manifold.

        OUTPUT:

        - dictionary of changes of coordinates, with pairs of charts as keys

        EXAMPLES:

        Various changes of coordinates on a 2-dimensional manifold::

            sage: M = Manifold(2, 'M', structure='topological')
            sage: c_xy.<x,y> = M.chart()
            sage: c_uv.<u,v> = M.chart()
            sage: xy_to_uv = c_xy.transition_map(c_uv, [x+y, x-y])
            sage: M.coord_changes()
            {(Chart (M, (x, y)),
              Chart (M, (u, v))): Change of coordinates from Chart (M, (x, y)) to Chart (M, (u, v))}
            sage: uv_to_xy = xy_to_uv.inverse()
            sage: M.coord_changes()  # random (dictionary output)
            {(Chart (M, (u, v)),
              Chart (M, (x, y))): Change of coordinates from Chart (M, (u, v)) to Chart (M, (x, y)),
             (Chart (M, (x, y)),
              Chart (M, (u, v))): Change of coordinates from Chart (M, (x, y)) to Chart (M, (u, v))}
            sage: c_rs.<r,s> = M.chart()
            sage: uv_to_rs = c_uv.transition_map(c_rs, [-u+2*v, 3*u-v])
            sage: M.coord_changes()  # random (dictionary output)
            {(Chart (M, (u, v)),
              Chart (M, (r, s))): Change of coordinates from Chart (M, (u, v)) to Chart (M, (r, s)),
             (Chart (M, (u, v)),
              Chart (M, (x, y))): Change of coordinates from Chart (M, (u, v)) to Chart (M, (x, y)),
             (Chart (M, (x, y)),
              Chart (M, (u, v))): Change of coordinates from Chart (M, (x, y)) to Chart (M, (u, v))}
            sage: xy_to_rs = uv_to_rs * xy_to_uv
            sage: M.coord_changes()  # random (dictionary output)
            {(Chart (M, (u, v)),
              Chart (M, (r, s))): Change of coordinates from Chart (M, (u, v)) to Chart (M, (r, s)),
             (Chart (M, (u, v)),
              Chart (M, (x, y))): Change of coordinates from Chart (M, (u, v)) to Chart (M, (x, y)),
             (Chart (M, (x, y)),
              Chart (M, (u, v))): Change of coordinates from Chart (M, (x, y)) to Chart (M, (u, v)),
             (Chart (M, (x, y)),
              Chart (M, (r, s))): Change of coordinates from Chart (M, (x, y)) to Chart (M, (r, s))}

        """
        return self._coord_changes

    def is_manifestly_coordinate_domain(self):
        r"""
        Return ``True`` if the manifold is known to be the domain of some
        coordinate chart and ``False`` otherwise.

        If ``False`` is returned, either the manifold cannot be the domain of
        some coordinate chart or no such chart has been declared yet.

        EXAMPLES::

            sage: M = Manifold(2, 'M', structure='topological')
            sage: U = M.open_subset('U')
            sage: X.<x,y> = U.chart()
            sage: U.is_manifestly_coordinate_domain()
            True
            sage: M.is_manifestly_coordinate_domain()
            False
            sage: Y.<u,v> = M.chart()
            sage: M.is_manifestly_coordinate_domain()
            True

        """
        return not self._covering_charts == []

    def open_subset(self, name, latex_name=None, coord_def={}):
        r"""
        Create an open subset of the manifold.

        An open subset is a set that is (i) included in the manifold and (ii)
        open with respect to the manifold's topology. It is a topological
        manifold by itself. Hence the returned object is an instance of
        :class:`TopologicalManifold`.

        INPUT:

        - ``name`` -- name given to the open subset
        - ``latex_name`` --  (default: ``None``) LaTeX symbol to denote the
          subset; if none is provided, it is set to ``name``
        - ``coord_def`` -- (default: {}) definition of the subset in
          terms of coordinates; ``coord_def`` must a be dictionary with keys
          charts on the manifold and values the symbolic expressions formed by
          the coordinates to define the subset.

        OUTPUT:

        - the open subset, as an instance of :class:`TopologicalManifold`.

        EXAMPLES:

        Creating an open subset of a 2-dimensional manifold::

            sage: M = Manifold(2, 'M', structure='topological')
            sage: A = M.open_subset('A'); A
            Open subset A of the 2-dimensional topological manifold M

        As an open subset of a topological manifold, ``A`` is itself a
        topological manifold, on the same topological field and of the same
        dimension as ``M``::

            sage: isinstance(A, sage.manifolds.manifold.TopologicalManifold)
            True
            sage: A.base_field() == M.base_field()
            True
            sage: dim(A) == dim(M)
            True

        Creating an open subset of ``A``::

            sage: B = A.open_subset('B'); B
            Open subset B of the 2-dimensional topological manifold M

        We have then::

            sage: A.subsets()  # random (set output)
            {Open subset B of the 2-dimensional topological manifold M,
             Open subset A of the 2-dimensional topological manifold M}
            sage: B.is_subset(A)
            True
            sage: B.is_subset(M)
            True

        Defining an open subset by some coordinate restrictions: the open
        unit disk in `\RR^2`::

            sage: M = Manifold(2, 'R^2', structure='topological')
            sage: c_cart.<x,y> = M.chart() # Cartesian coordinates on R^2
            sage: U = M.open_subset('U', coord_def={c_cart: x^2+y^2<1}); U
            Open subset U of the 2-dimensional topological manifold R^2

        Since the argument ``coord_def`` has been set, ``U`` is automatically
        provided with a chart, which is the restriction of the Cartesian one
        to ``U``::

            sage: U.atlas()
            [Chart (U, (x, y))]

        Therefore, one can immediately check whether a point belongs to U::

            sage: M.point((0,0)) in U
            True
            sage: M.point((1/2,1/3)) in U
            True
            sage: M.point((1,2)) in U
            False

        """
        resu = TopologicalManifold(self._dim, name, latex_name=latex_name,
                           field=self._field, start_index=self._sindex,
                           category=self.category(),
                           ambient_manifold=self._manifold)
        #!# NB: the above could have been
        # resu = type(self).__base__(...)
        # instead of resu = TopologicalManifold(...)
        # to allow for open_subset() of derived classes to call first this
        # version,
        # but, because of the category framework, it could NOT have been
        # resu = type(self)(...)
        # cf. the discussion in
        # https://groups.google.com/forum/#!topic/sage-devel/jHlFxhMDf3Y
        resu._supersets.update(self._supersets)
        for sd in self._supersets:
            sd._subsets.add(resu)
        self._top_subsets.add(resu)
        # Charts on the result from the coordinate definition:
        for chart, restrictions in coord_def.iteritems():
            if chart not in self._atlas:
                raise ValueError("the {} does not belong to ".format(chart) +
                                 "the atlas of {}".format(self))
            chart.restrict(resu, restrictions)
        # Transition maps on the result inferred from those of self:
        for chart1 in coord_def:
            for chart2 in coord_def:
                if chart2 != chart1 and (chart1, chart2) in self._coord_changes:
                    self._coord_changes[(chart1, chart2)].restrict(resu)
        return resu

    def chart(self, coordinates='', names=None):
        r"""
        Define a chart, the domain of which is the manifold.

        A *chart* is a pair `(U, \varphi)`, where `U` is the current
        manifold and `\varphi: U \rightarrow V \subset K^n`
        is a homeomorphism from `U` to an open subset `V` of `K^n`, `K`
        being the field on which the manifold is defined.

        The components `(x^1, \ldots, x^n)` of `\varphi`, defined by
        `\varphi(p) = (x^1(p), \ldots, x^n(p)) \in K^n` for any point
        `p \in U`, are called the *coordinates* of the chart `(U, \varphi)`.

        See :class:`~sage.manifolds.chart.Chart` for a complete
        documentation.

        INPUT:

        - ``coordinates`` --  (default: '' (empty string)) single string
          defining the coordinate symbols and ranges: the coordinates are
          separated by ' ' (space) and each coordinate has at most three fields,
          separated by ':':

          1. The coordinate symbol (a letter or a few letters)
          2. (optional, only for manifolds over `\RR`) The interval `I`
             defining the coordinate range: if not
             provided, the coordinate is assumed to span all `\RR`; otherwise
             `I` must be provided in the form (a,b) (or equivalently ]a,b[)
             The bounds a and b can be +/-Infinity, Inf, infinity, inf or oo.
             For *singular* coordinates, non-open intervals such as [a,b] and
             (a,b] (or equivalently ]a,b]) are allowed.
             Note that the interval declaration must not contain any space
             character.
          3. (optional) The LaTeX spelling of the coordinate; if not provided
             the coordinate symbol given in the first field will be used.

          The order of the fields 2 and 3 does not matter and each of them can
          be omitted.
          If it contains any LaTeX expression, the string ``coordinates`` must
          be declared with the prefix 'r' (for "raw") to allow for a proper
          treatment of the backslash character (see examples below).
          If no interval range and no LaTeX spelling is to be provided for any
          coordinate, the argument ``coordinates`` can be omitted when the
          shortcut operator ``<,>`` is used via Sage preparser (see examples
          below)
        - ``names`` -- (default: ``None``) unused argument, except if
          ``coordinates`` is not provided; it must then be a tuple containing
          the coordinate symbols (this is guaranteed if the shortcut operator
          ``<,>`` is used).

        OUTPUT:

        - the created chart, as an instance of
          :class:`~sage.manifolds.chart.Chart` or of the subclass
          :class:`~sage.manifolds.chart.RealChart` for manifolds over `\RR`.

        EXAMPLES:

        Chart on a 2-dimensional manifold::

            sage: M = Manifold(2, 'M', structure='topological')
            sage: U = M.open_subset('U')
            sage: X = U.chart('x y'); X
            Chart (U, (x, y))
            sage: X[0]
            x
            sage: X[1]
            y
            sage: X[:]
            (x, y)

        The declared coordinates are not known at the global level::

            sage: y
            Traceback (most recent call last):
            ...
            NameError: name 'y' is not defined

        They can be recovered by the operator ``[:]`` applied to the chart::

            sage: (x, y) = X[:]
            sage: y
            y
            sage: type(y)
            <type 'sage.symbolic.expression.Expression'>

        But a shorter way to proceed is to use the operator ``<,>`` in the
        left-hand side of the chart declaration (there is then no need to
        pass the string 'x y' to chart())::

            sage: M = Manifold(2, 'M', structure='topological')
            sage: U = M.open_subset('U')
            sage: X.<x,y> = U.chart(); X
            Chart (U, (x, y))

        Indeed, the declared coordinates are then known at the global level::

            sage: y
            y
            sage: (x,y) == X[:]
            True

        Actually the instruction ``X.<x,y> = U.chart()`` is
        equivalent to the combination of the two instructions
        ``X = U.chart('x y')`` and ``(x,y) = X[:]``.

        See the documentation of class
        :class:`~sage.manifolds.chart.Chart` for more examples,
        especially regarding the coordinates ranges and restrictions.

        """
        from sage.manifolds.chart import Chart, RealChart
        if self._field_type == 'real':
            return RealChart(self, coordinates=coordinates, names=names)
        return Chart(self, coordinates=coordinates, names=names)

    def get_chart(self, coordinates, domain=None):
        r"""
        Get a chart from its coordinates.

        The chart must have been previously created by the method
        :meth:`chart`.

        INPUT:

        - ``coordinates`` --  single string composed of the coordinate symbols
          separated by a space
        - ``domain`` -- (default: ``None``) string containing the name of the
          chart's domain, which must be a subset of the current manifold; if
          ``None``, the current manifold is assumed.

        OUTPUT:

        - instance of
          :class:`~sage.manifolds.chart.Chart` (or of the subclass
          :class:`~sage.manifolds.chart.RealChart`) representing the chart
          corresponding to the above specifications.

        EXAMPLES::

            sage: M = Manifold(2, 'M', structure='topological')
            sage: X.<x,y> = M.chart()
            sage: M.get_chart('x y')
            Chart (M, (x, y))
            sage: M.get_chart('x y') is X
            True
            sage: U = M.open_subset('U', coord_def={X: (y!=0,x<0)})
            sage: Y.<r, ph> = U.chart(r'r:(0,+oo) ph:(0,2*pi):\phi')
            sage: M.atlas()
            [Chart (M, (x, y)), Chart (U, (x, y)), Chart (U, (r, ph))]
            sage: M.get_chart('x y', domain='U')
            Chart (U, (x, y))
            sage: M.get_chart('x y', domain='U') is X.restrict(U)
            True
            sage: U.get_chart('r ph')
            Chart (U, (r, ph))
            sage: M.get_chart('r ph', domain='U')
            Chart (U, (r, ph))
            sage: M.get_chart('r ph', domain='U') is Y
            True

        """
        if domain is None:
            dom = self
        else:
            dom = self.get_subset(domain)
        try:
            return dom._charts_by_coord[coordinates]
        except KeyError:
            raise KeyError("the coordinates '{}' ".format(coordinates) +
                           "do not correspond to any chart with " +
                           "the {} as domain".format(dom))

    def scalar_field_algebra(self):
        r"""
        Return the algebra of scalar fields defined the manifold.

        See :class:`~sage.manifolds.scalarfield_algebra.ScalarFieldAlgebra`
        for a complete documentation.

        OUTPUT:

        - instance of
          :class:`~sage.manifolds.scalarfield_algebra.ScalarFieldAlgebra`
          representing the algebra `C^0(U)` of all scalar fields defined
          on `U` = ``self``.

        EXAMPLE:

        Scalar algebra of a 3-dimensional open subset::

            sage: M = Manifold(3, 'M', structure='topological')
            sage: U = M.open_subset('U')
            sage: CU = U.scalar_field_algebra() ; CU
            Algebra of scalar fields on the Open subset U of the 3-dimensional topological manifold M
            sage: CU.category()
            Category of commutative algebras over Symbolic Ring
            sage: CU.zero()
            Scalar field zero on the Open subset U of the 3-dimensional topological manifold M

        """
        if self._scalar_field_algebra is None:
            self._scalar_field_algebra = ScalarFieldAlgebra(self)
        return self._scalar_field_algebra

    def scalar_field(self, coord_expression=None, chart=None, name=None,
                     latex_name=None):
        r"""
        Define a scalar field on the manifold.

        See :class:`~sage.manifolds.scalarfield.ScalarField` (or
        :class:`~sage.manifolds.differentiable.scalarfield.DiffScalarField`
        if the manifold is differentiable) for a complete documentation.

        INPUT:

        - ``coord_expression`` -- (default: ``None``) coordinate expression(s)
          of the scalar field; this can be either

          - a single coordinate expression; if the argument ``chart`` is
            ``'all'``, this expression is set to all the charts defined
            on the open set; otherwise, the expression is set in the
            specific chart provided by the argument ``chart``
          - a dictionary of coordinate expressions, with the charts as keys.

          If ``coord_expression`` is ``None`` or does not fully specified the
          scalar field, other coordinate expressions can be added subsequently
          by means of the methods
          :meth:`~sage.manifolds.scalarfield.ScalarField.add_expr`,
          :meth:`~sage.manifolds.scalarfield.ScalarField.add_expr_by_continuation`,
          or :meth:`~sage.manifolds.scalarfield.ScalarField.set_expr`
        - ``chart`` -- (default: ``None``) chart defining the coordinates used
          in ``coord_expression`` when the latter is a single coordinate
          expression; if none is provided (default), the default chart of the
          open set is assumed. If ``chart=='all'``, ``coord_expression`` is
          assumed to be independent of the chart (constant scalar field).
        - ``name`` -- (default: ``None``) name given to the scalar field
        - ``latex_name`` -- (default: ``None``) LaTeX symbol to denote the scalar
          field; if none is provided, the LaTeX symbol is set to ``name``

        OUTPUT:

        - instance of :class:`~sage.manifolds.scalarfield.ScalarField`
          (or of the subclass
          :class:`~sage.manifolds.differentiable.scalarfield.DiffScalarField`
          if the manifold is differentiable) representing the defined scalar
          field.

        EXAMPLES:

        A scalar field defined by its coordinate expression in the open
        set's default chart::

            sage: M = Manifold(3, 'M', structure='topological')
            sage: U = M.open_subset('U')
            sage: c_xyz.<x,y,z> = U.chart()
            sage: f = U.scalar_field(sin(x)*cos(y) + z, name='F'); f
            Scalar field F on the Open subset U of the 3-dimensional topological manifold M
            sage: f.display()
            F: U --> R
               (x, y, z) |--> cos(y)*sin(x) + z
            sage: f.parent()
            Algebra of scalar fields on the Open subset U of the 3-dimensional topological manifold M
            sage: f in U.scalar_field_algebra()
            True

        Equivalent definition with the chart specified::

            sage: f = U.scalar_field(sin(x)*cos(y) + z, chart=c_xyz, name='F')
            sage: f.display()
            F: U --> R
               (x, y, z) |--> cos(y)*sin(x) + z

        Equivalent definition with a dictionary of coordinate expression(s)::

            sage: f = U.scalar_field({c_xyz: sin(x)*cos(y) + z}, name='F')
            sage: f.display()
            F: U --> R
               (x, y, z) |--> cos(y)*sin(x) + z

        See the documentation of class
        :class:`~sage.manifolds.scalarfield.ScalarField` for more
        examples.

        .. SEEALSO::

            :meth:`constant_scalar_field`, :meth:`zero_scalar_field`,
            :meth:`one_scalar_field`

        """
        if isinstance(coord_expression, dict):
            # check validity of entry
            for chart in coord_expression:
                if not chart._domain.is_subset(self):
                    raise ValueError("the {} is not defined ".format(chart) +
                                     "on some subset of the " + str(self))
        alg = self.scalar_field_algebra()
        return alg.element_class(alg, coord_expression=coord_expression,
                                 name=name, latex_name=latex_name, chart=chart)

    def constant_scalar_field(self, value, name=None, latex_name=None):
        r"""
        Define a constant scalar field on the manifold.

        INPUT:

        - ``value`` -- constant value of the scalar field, either a numerical
          value or a symbolic expression not involving any chart coordinates
        - ``name`` -- (default: ``None``) name given to the scalar field
        - ``latex_name`` -- (default: ``None``) LaTeX symbol to denote the
          scalar field; if none is provided, the LaTeX symbol is set to ``name``

        OUTPUT:

        - instance of :class:`~sage.manifolds.scalarfield.ScalarField`
          representing the scalar field whose constant value is ``value``

        EXAMPLES:

        A constant scalar field on the 2-sphere::

            sage: M = Manifold(2, 'M', structure='topological') # the 2-dimensional sphere S^2
            sage: U = M.open_subset('U') # complement of the North pole
            sage: c_xy.<x,y> = U.chart() # stereographic coordinates from the North pole
            sage: V = M.open_subset('V') # complement of the South pole
            sage: c_uv.<u,v> = V.chart() # stereographic coordinates from the South pole
            sage: M.declare_union(U,V)   # S^2 is the union of U and V
            sage: xy_to_uv = c_xy.transition_map(c_uv, (x/(x^2+y^2), y/(x^2+y^2)),
            ....:                                intersection_name='W',
            ....:                                restrictions1= x^2+y^2!=0,
            ....:                                restrictions2= u^2+v^2!=0)
            sage: uv_to_xy = xy_to_uv.inverse()
            sage: f = M.constant_scalar_field(-1) ; f
            Scalar field on the 2-dimensional topological manifold M
            sage: f.display()
            M --> R
            on U: (x, y) |--> -1
            on V: (u, v) |--> -1

        We have::

            sage: f.restrict(U) == U.constant_scalar_field(-1)
            True
            sage: M.constant_scalar_field(0) is M.zero_scalar_field()
            True

        .. SEEALSO::

            :meth:`zero_scalar_field`, :meth:`one_scalar_field`
        """
        if value == 0:
            return self.zero_scalar_field()
        alg = self.scalar_field_algebra()
        return alg.element_class(alg, coord_expression=value, name=name,
                                 latex_name=latex_name, chart='all')

    def zero_scalar_field(self):
        r"""
        Return the zero scalar field defined on the manifold.

        OUTPUT:

        - instance of :class:`~sage.manifolds.scalarfield.ScalarField`
          representing the constant scalar field with value 0.

        EXAMPLE::

            sage: M = Manifold(2, 'M', structure='topological')
            sage: X.<x,y> = M.chart()
            sage: f = M.zero_scalar_field() ; f
            Scalar field zero on the 2-dimensional topological manifold M
            sage: f.display()
            zero: M --> R
               (x, y) |--> 0
            sage: f.parent()
            Algebra of scalar fields on the 2-dimensional topological manifold M
            sage: f is M.scalar_field_algebra().zero()
            True

        """
        return self._zero_scalar_field

    def one_scalar_field(self):
        r"""
        Return the constant scalar field with value the unit element of the
        manifold's base field.

        OUTPUT:

        - instance of :class:`~sage.manifolds.scalarfield.ScalarField`
          representing the constant scalar field with value the unit element
          of the manifold's base field.

        EXAMPLE::

            sage: M = Manifold(2, 'M', structure='topological')
            sage: X.<x,y> = M.chart()
            sage: f = M.one_scalar_field(); f
            Scalar field 1 on the 2-dimensional topological manifold M
            sage: f.display()
            1: M --> R
               (x, y) |--> 1
            sage: f.parent()
            Algebra of scalar fields on the 2-dimensional topological manifold M
            sage: f is M.scalar_field_algebra().one()
            True

        """
        return self._one_scalar_field

    def _Hom_(self, other, category=None):
        r"""
        Construct the set of morphisms (i.e. continuous maps)
        ``self`` --> ``other``.

        INPUT:

        - ``other`` -- an open subset of some topological manifold over the
          same field as ``self``
        - ``category`` -- (default: ``None``) not used here (to ensure
          compatibility with generic hook ``_Hom_``)

        OUTPUT:

        - the homset Hom(U,V), where U is ``self`` and V is ``other``

        See class
        :class:`~sage.manifolds.manifold_homset.TopologicalManifoldHomset`
        for more documentation.

        TESTS::

            sage: M = Manifold(2, 'M', structure='topological')
            sage: N = Manifold(3, 'N', structure='topological')
            sage: H = M._Hom_(N); H
            Set of Morphisms from 2-dimensional topological manifold M to
             3-dimensional topological manifold N in Category of manifolds over
             Real Field with 53 bits of precision

        The result is cached::

            sage: H is Hom(M, N)
            True

        """
        from sage.manifolds.manifold_homset import TopologicalManifoldHomset
        if other not in self._homsets:
            self._homsets[other] = TopologicalManifoldHomset(self, other)
        return self._homsets[other]

    def continuous_map(self, codomain, coord_functions=None, chart1=None,
                       chart2=None, name=None, latex_name=None):
        r"""
        Define a continuous map between the current topological manifold
        and another topological manifold over the same topological field.

        See :class:`~sage.manifolds.continuous_map.ContinuousMap` for a
        complete documentation.

        INPUT:

        - ``codomain`` -- the map's codomain (must be an instance
          of :class:`TopologicalManifold`)
        - ``coord_functions`` -- (default: ``None``) if not ``None``, must be
          either

          - (i) a dictionary of
            the coordinate expressions (as lists (or tuples) of the
            coordinates of the image expressed in terms of the coordinates of
            the considered point) with the pairs of charts (chart1, chart2)
            as keys (chart1 being a chart on ``self`` and chart2 a chart on
            ``codomain``)
          - (ii) a single coordinate expression in a given pair of charts, the
            latter being provided by the arguments ``chart1`` and ``chart2``

          In both cases, if the dimension of the codomain is 1, a single
          coordinate expression can be passed instead of a tuple with a single
          element
        - ``chart1`` -- (default: ``None``; used only in case (ii) above) chart
          on the current manifold defining the start coordinates involved in
          ``coord_functions`` for case (ii); if none is provided, the
          coordinates are assumed to refer to the manifold's default chart
        - ``chart2`` -- (default: ``None``; used only in case (ii) above) chart
          on ``codomain`` defining the target coordinates involved in
          ``coord_functions`` for case (ii); if none is provided, the
          coordinates are assumed to refer to the default chart of ``codomain``
        - ``name`` -- (default: ``None``) name given to the continuous
          map
        - ``latex_name`` -- (default: ``None``) LaTeX symbol to denote the
          continuous map; if none is provided, the LaTeX symbol is set to
          ``name``

        OUTPUT:

        - the continuous map, as an instance of
          :class:`~sage.manifolds.continuous_map.ContinuousMap`

        EXAMPLES:

        A continuous map between an open subset of `S^2` covered by regular
        spherical coordinates and `\RR^3`::

            sage: M = Manifold(2, 'S^2', structure='topological')
            sage: U = M.open_subset('U')
            sage: c_spher.<th,ph> = U.chart(r'th:(0,pi):\theta ph:(0,2*pi):\phi')
            sage: N = Manifold(3, 'R^3', latex_name=r'\RR^3', structure='topological')
            sage: c_cart.<x,y,z> = N.chart()  # Cartesian coord. on R^3
            sage: Phi = U.continuous_map(N, (sin(th)*cos(ph), sin(th)*sin(ph), cos(th)),
            ....:                        name='Phi', latex_name=r'\Phi')
            sage: Phi
            Continuous map Phi from the Open subset U of the 2-dimensional topological manifold S^2 to the 3-dimensional topological manifold R^3

        The same definition, but with a dictionary with pairs of charts as
        keys (case (i) above)::

            sage: Phi1 = U.continuous_map(N,
            ....:        {(c_spher, c_cart): (sin(th)*cos(ph), sin(th)*sin(ph), cos(th))},
            ....:        name='Phi', latex_name=r'\Phi')
            sage: Phi1 == Phi
            True

        The continuous map acting on a point::

            sage: p = U.point((pi/2, pi)) ; p
            Point on the 2-dimensional topological manifold S^2
            sage: Phi(p)
            Point on the 3-dimensional topological manifold R^3
            sage: Phi(p).coord(c_cart)
            (-1, 0, 0)
            sage: Phi1(p) == Phi(p)
            True

        See the documentation of class
        :class:`~sage.manifolds.continuous_map.ContinuousMap` for more
        examples.

        """
        homset = Hom(self, codomain)
        if coord_functions is None:
            coord_functions = {}
        if not isinstance(coord_functions, dict):
            # Turn coord_functions into a dictionary:
            if chart1 is None:
                chart1 = self._def_chart
            elif chart1 not in self._atlas:
                raise ValueError("{} is not a chart ".format(chart1) +
                                 "defined on the {}".format(self))
            if chart2 is None:
                chart2 = codomain._def_chart
            elif chart2 not in codomain._atlas:
                raise ValueError("{} is not a chart ".format(chart2) +
                                 " defined on the {}".format(codomain))
            coord_functions = {(chart1, chart2): coord_functions}
        return homset(coord_functions, name=name, latex_name=latex_name)

    def homeomorphism(self, codomain, coord_functions=None, chart1=None,
                       chart2=None, name=None, latex_name=None):
        r"""
        Define a homeomorphism between the current manifold and another one.

        See :class:`~sage.manifolds.continuous_map.ContinuousMap` for a
        complete documentation.

        INPUT:

        - ``codomain`` -- codomain of the homeomorphism (must be an instance
          of :class:`TopologicalManifold`)
        - ``coord_functions`` -- (default: ``None``) if not ``None``, must be
          either

          - (i) a dictionary of
            the coordinate expressions (as lists (or tuples) of the
            coordinates of the image expressed in terms of the coordinates of
            the considered point) with the pairs of charts (chart1, chart2)
            as keys (chart1 being a chart on ``self`` and chart2 a chart on
            ``codomain``)
          - (ii) a single coordinate expression in a given pair of charts, the
            latter being provided by the arguments ``chart1`` and ``chart2``

          In both cases, if the dimension of the codomain is 1, a single
          coordinate expression can be passed instead of a tuple with
          a single element
        - ``chart1`` -- (default: ``None``; used only in case (ii) above) chart
          on the current manifold defining the start coordinates involved in
          ``coord_functions`` for case (ii); if none is provided, the
          coordinates are assumed to refer to the manifold's default chart
        - ``chart2`` -- (default: ``None``; used only in case (ii) above) chart
          on ``codomain`` defining the target coordinates involved in
          ``coord_functions`` for case (ii); if none is provided, the
          coordinates are assumed to refer to the default chart of ``codomain``
        - ``name`` -- (default: ``None``) name given to the homeomorphism
        - ``latex_name`` -- (default: ``None``) LaTeX symbol to denote the
          homeomorphism; if none is provided, the LaTeX symbol is set to
          ``name``

        OUTPUT:

        - the homeomorphism, as an instance of
          :class:`~sage.manifolds.continuous_map.ContinuousMap`

        EXAMPLE:

        Homeomorphism between the open unit disk in `\RR^2` and `\RR^2`::

            sage: forget()  # for doctests only
            sage: M = Manifold(2, 'M', structure='topological')  # the open unit disk
            sage: c_xy.<x,y> = M.chart('x:(-1,1) y:(-1,1)')  # Cartesian coord on M
            sage: c_xy.add_restrictions(x^2+y^2<1)
            sage: N = Manifold(2, 'N', structure='topological')  # R^2
            sage: c_XY.<X,Y> = N.chart()  # canonical coordinates on R^2
            sage: Phi = M.homeomorphism(N, [x/sqrt(1-x^2-y^2), y/sqrt(1-x^2-y^2)],
            ....:                       name='Phi', latex_name=r'\Phi')
            sage: Phi
            Homeomorphism Phi from the 2-dimensional topological manifold M to
             the 2-dimensional topological manifold N
            sage: Phi.display()
            Phi: M --> N
               (x, y) |--> (X, Y) = (x/sqrt(-x^2 - y^2 + 1), y/sqrt(-x^2 - y^2 + 1))

        The inverse homeomorphism::

            sage: Phi^(-1)
            Homeomorphism Phi^(-1) from the 2-dimensional topological
             manifold N to the 2-dimensional topological manifold M
            sage: (Phi^(-1)).display()
            Phi^(-1): N --> M
               (X, Y) |--> (x, y) = (X/sqrt(X^2 + Y^2 + 1), Y/sqrt(X^2 + Y^2 + 1))

        See the documentation of class
        :class:`~sage.manifolds.continuous_map.ContinuousMap` for more
        examples.

        """
        homset = Hom(self, codomain)
        if coord_functions is None:
            coord_functions = {}
        if not isinstance(coord_functions, dict):
            # Turn coord_functions into a dictionary:
            if chart1 is None:
                chart1 = self._def_chart
            elif chart1 not in self._atlas:
                raise ValueError("{} is not a chart ".format(chart1) +
                                 "defined on the {}".format(self))
            if chart2 is None:
                chart2 = codomain._def_chart
            elif chart2 not in codomain._atlas:
                raise ValueError("{} is not a chart ".format(chart2) +
                                 " defined on the {}".format(codomain))
            coord_functions = {(chart1, chart2): coord_functions}
        return homset(coord_functions, name=name, latex_name=latex_name,
                      is_isomorphism=True)

    def identity_map(self):
        r"""
        Identity map of the manifold.

        The identity map of a topological manifold `M` is the trivial
        homeomorphism

        .. MATH::

            \begin{array}{cccc}
            \mathrm{Id}_M: & M & \longrightarrow & M \\
                & p & \longmapsto & p
            \end{array}

        See :class:`~sage.manifolds.continuous_map.ContinuousMap` for a
        complete documentation.

        OUTPUT:

        - the identity map, as an instance of
          :class:`~sage.manifolds.continuous_map.ContinuousMap`

        EXAMPLE:

        Identity map of a complex manifold::

            sage: M = Manifold(2, 'M', structure='topological', field='complex')
            sage: X.<x,y> = M.chart()
            sage: id = M.identity_map(); id
            Identity map Id_M of the Complex 2-dimensional topological manifold M
            sage: id.parent()
            Set of Morphisms from Complex 2-dimensional topological manifold M
             to Complex 2-dimensional topological manifold M in Category of
             manifolds over Complex Field with 53 bits of precision
            sage: id.display()
            Id_M: M --> M
               (x, y) |--> (x, y)

        The identity map acting on a point::

            sage: p = M((1+I, 3-I), name='p'); p
            Point p on the Complex 2-dimensional topological manifold M
            sage: id(p)
            Point p on the Complex 2-dimensional topological manifold M
            sage: id(p) == p
            True

        """
        return self._identity_map


def Manifold(dim, name, latex_name=None, field='real', structure='smooth',
             start_index=0, **extra_kwds):
    r"""
    Construct a manifold of a given type over a topological field `K`.

    INPUT:

    - ``dim`` -- positive integer; dimension of the manifold
    - ``name`` -- string; name (symbol) given to the manifold
    - ``latex_name`` -- (default: ``None``) string; LaTeX symbol to
      denote the manifold; if none is provided, it is set to ``name``
    - ``field`` -- (default: ``'real'``) field `K` on which the
      manifold is defined; allowed values are

      - ``'real'`` or an object of type ``RealField`` (e.g. ``RR``) for a
        manifold over `\RR`
      - ``'complex'`` or an object of type ``ComplexField`` (e.g. ``CC``) for
        a manifold over `\CC`
      - an object in the category of topological fields (see
        :class:`~sage.categories.fields.Fields` and
        :class:`~sage.categories.topological_spaces.TopologicalSpaces`)
        for other types of manifolds

    - ``structure`` -- (default: ``'smooth'``) to specify the type of manifold;
      allowed values are

      - ``'topological'`` or ``'top'`` for a topological manifold
      - ``'differentiable'`` or ``'diff'`` for a differentiable manifold
      - ``'smooth'`` for a smooth manifold
      - ``'analytic'`` for an analytic manifold

    - ``start_index`` -- (default: 0) integer; lower value of the range of
      indices used for "indexed objects" on the manifold, e.g. coordinates
      in a chart
    - ``extra_kwds`` -- keywords meaningful only for some specific types of
      manifolds

    OUTPUT:

    - a manifold of the specified type, as an instance of
      :class:`~sage.manifolds.manifold.TopologicalManifold` or one of its
      subclasses, e.g.
      :class:`~sage.manifolds.differentiable.manifold.DifferentiableManifold`

    EXAMPLES:

    A 3-dimensional real topological manifold::

        sage: M = Manifold(3, 'M', structure='topological'); M
        3-dimensional topological manifold M

    Given the default value of the parameter ``field``, the above is
    equivalent to::

        sage: M = Manifold(3, 'M', structure='topological', field='real'); M
        3-dimensional topological manifold M

    A complex topological manifold::

        sage: M = Manifold(3, 'M', structure='topological', field='complex'); M
        Complex 3-dimensional topological manifold M

    A topological manifold over `\QQ`::

        sage: M = Manifold(3, 'M', structure='topological', field=QQ); M
        3-dimensional topological manifold M over the Rational Field

    A 3-dimensional real differentiable manifold of class `C^4`::

        sage: M = Manifold(3, 'M', field='real', type='differentiable',
        ....:              diff_degree=4); M
        3-dimensional differentiable manifold M

    Since the default value of the parameter ``field`` is ``'real'``, the above
    is equivalent to::

        sage: M = Manifold(3, 'M', type='differentiable', diff_degree=4); M
        3-dimensional differentiable manifold M
        sage: M.base_field_type()
        'real'

    A 3-dimensional real smooth manifold::

        sage: M = Manifold(3, 'M', type='differentiable', diff_degree=+oo); M
        3-dimensional differentiable manifold M

    Instead of ``type='differentiable', diff_degree=+oo``, it suffices to
    use ``type='smooth'`` to get the same result::

        sage: M = Manifold(3, 'M', type='smooth'); M
        3-dimensional differentiable manifold M
        sage: M.diff_degree()
        +Infinity

    Actually, since ``'smooth'`` is the default value of the parameter ``type``,
    the creation of a real smooth manifold can be shorten to::

        sage: M = Manifold(3, 'M'); M
        3-dimensional differentiable manifold M
        sage: M.diff_degree()
        +Infinity

    For a complex smooth manifold, we have to set the parameter ``field``::

        sage: M = Manifold(3, 'M', field='complex'); M
        3-dimensional complex manifold M
        sage: M.diff_degree()
        +Infinity

    See the documentation of classes
    :class:`~sage.manifolds.manifold.TopologicalManifold` and
    :class:`~sage.manifolds.differentiable.manifold.DifferentiableManifold`
    for more detailed examples.

    .. RUBRIC:: Uniqueness of manifold objects

    Suppose we construct a manifold named `M`::

        sage: M = Manifold(2, 'M', structure='topological')
        sage: X.<x,y> = M.chart()

    At some point, we change our mind and would like to restart with a new
    manifold, using the same name `M` and keeping the previous manifold for
    reference::

        sage: M_old = M  # for reference
        sage: M = Manifold(2, 'M', structure='topological')

    This results in a brand new object::

        sage: M.atlas()
        []

    The object ``M_old`` is intact::

        sage: M_old.atlas()
        [Chart (M, (x, y))]

    Both objects have the same display::

        sage: M
        2-dimensional topological manifold M
        sage: M_old
        2-dimensional topological manifold M

    but they are different::

        sage: M != M_old
        True

    Let us introduce a chart on ``M``, using the same coordinate symbols as
    for ``M_old``::

        sage: X.<x,y> = M.chart()

    The charts are displayed in the same way::

        sage: M.atlas()
        [Chart (M, (x, y))]
        sage: M_old.atlas()
        [Chart (M, (x, y))]

    but they are actually different::

        sage: M.atlas()[0] != M_old.atlas()[0]
        True

    Moreover, the two manifolds ``M`` and ``M_old`` are still considered
    distinct::

        sage: M != M_old
        True

    This reflects the fact that the equality of manifold objects holds only
    for identical objects, i.e. one has ``M1 == M2`` if, and only if,
    ``M1 is M2``. Actually, the manifold classes inherit from
    :class:`~sage.misc.fast_methods.WithEqualityById`::

        sage: isinstance(M, sage.misc.fast_methods.WithEqualityById)
        True

    """
    from time import time
<<<<<<< HEAD
    if structure in ['topological', 'top']:
        return TopologicalManifold(dim, name, latex_name=latex_name,
                                   field=field, start_index=start_index,
                                   unique_tag=getrandbits(128)*time())
    raise NotImplementedError("manifolds of type {} are ".format(structure) +
                              "not implemented")
=======
    from sage.rings.infinity import infinity
    from sage.manifolds.differentiable.manifold import DifferentiableManifold
    type_ = type  # in case the built-in function type is to be restored...
    if type_ in ['topological', 'top']:
        return TopologicalManifold(dim, name, latex_name=latex_name,
                                   field=field, start_index=start_index,
                                   unique_tag=getrandbits(128)*time())
    elif type_ == 'differentiable':
        return DifferentiableManifold(dim, name, latex_name=latex_name,
                                      field=field, start_index=start_index,
                                      unique_tag=getrandbits(128)*time(),
                                      **extra_kwds)
    elif type_ == 'smooth':
        if 'diff_degree' in extra_kwds:
            diff_degree = extra_kwds['diff_degree']
            if diff_degree != infinity:
                raise ValueError("the degree of differentiability of a " +
                                 "smooth manifold cannot differ from " +
                                 "+infinity")
        return DifferentiableManifold(dim, name, latex_name=latex_name,
                                      field=field, start_index=start_index,
                                      unique_tag=getrandbits(128)*time())
    raise NotImplementedError("manifolds of type {} are not ".format(type_) +
                              "implemented")
>>>>>>> 322d5bdf
<|MERGE_RESOLUTION|>--- conflicted
+++ resolved
@@ -20,14 +20,9 @@
 :class:`TopologicalManifold` serves as a base class for more specific
 manifold classes.
 
-<<<<<<< HEAD
-The user interface is provided by the generic function :func:`Manifold`,
-with the argument ``structure`` set to ``'topological'``.
-=======
 The user interface is provided by the generic function
 :func:`~sage.manifolds.manifold.Manifold`, with
-the argument ``type`` set to ``'topological'``.
->>>>>>> 322d5bdf
+with the argument ``structure`` set to ``'topological'``.
 
 .. RUBRIC:: Example 1: the 2-sphere as a topological manifold of dimension
   2 over `\RR`
@@ -2127,33 +2122,35 @@
 
     A 3-dimensional real differentiable manifold of class `C^4`::
 
-        sage: M = Manifold(3, 'M', field='real', type='differentiable',
+        sage: M = Manifold(3, 'M', field='real', structure='differentiable',
         ....:              diff_degree=4); M
         3-dimensional differentiable manifold M
 
     Since the default value of the parameter ``field`` is ``'real'``, the above
     is equivalent to::
 
-        sage: M = Manifold(3, 'M', type='differentiable', diff_degree=4); M
+        sage: M = Manifold(3, 'M', structure='differentiable', diff_degree=4)
+        sage: M
         3-dimensional differentiable manifold M
         sage: M.base_field_type()
         'real'
 
     A 3-dimensional real smooth manifold::
 
-        sage: M = Manifold(3, 'M', type='differentiable', diff_degree=+oo); M
+        sage: M = Manifold(3, 'M', structure='differentiable', diff_degree=+oo)
+        sage: M
         3-dimensional differentiable manifold M
 
-    Instead of ``type='differentiable', diff_degree=+oo``, it suffices to
-    use ``type='smooth'`` to get the same result::
-
-        sage: M = Manifold(3, 'M', type='smooth'); M
+    Instead of ``structure='differentiable', diff_degree=+oo``, it suffices to
+    use ``structure='smooth'`` to get the same result::
+
+        sage: M = Manifold(3, 'M', structure='smooth'); M
         3-dimensional differentiable manifold M
         sage: M.diff_degree()
         +Infinity
 
-    Actually, since ``'smooth'`` is the default value of the parameter ``type``,
-    the creation of a real smooth manifold can be shorten to::
+    Actually, since ``'smooth'`` is the default value of the parameter
+    ``structure``, the creation of a real smooth manifold can be shorten to::
 
         sage: M = Manifold(3, 'M'); M
         3-dimensional differentiable manifold M
@@ -2241,27 +2238,18 @@
 
     """
     from time import time
-<<<<<<< HEAD
+    from sage.rings.infinity import infinity
+    from sage.manifolds.differentiable.manifold import DifferentiableManifold
     if structure in ['topological', 'top']:
         return TopologicalManifold(dim, name, latex_name=latex_name,
                                    field=field, start_index=start_index,
                                    unique_tag=getrandbits(128)*time())
-    raise NotImplementedError("manifolds of type {} are ".format(structure) +
-                              "not implemented")
-=======
-    from sage.rings.infinity import infinity
-    from sage.manifolds.differentiable.manifold import DifferentiableManifold
-    type_ = type  # in case the built-in function type is to be restored...
-    if type_ in ['topological', 'top']:
-        return TopologicalManifold(dim, name, latex_name=latex_name,
-                                   field=field, start_index=start_index,
-                                   unique_tag=getrandbits(128)*time())
-    elif type_ == 'differentiable':
+    elif structure in ['differentiable', 'diff']:
         return DifferentiableManifold(dim, name, latex_name=latex_name,
                                       field=field, start_index=start_index,
                                       unique_tag=getrandbits(128)*time(),
                                       **extra_kwds)
-    elif type_ == 'smooth':
+    elif structure == 'smooth':
         if 'diff_degree' in extra_kwds:
             diff_degree = extra_kwds['diff_degree']
             if diff_degree != infinity:
@@ -2271,6 +2259,5 @@
         return DifferentiableManifold(dim, name, latex_name=latex_name,
                                       field=field, start_index=start_index,
                                       unique_tag=getrandbits(128)*time())
-    raise NotImplementedError("manifolds of type {} are not ".format(type_) +
-                              "implemented")
->>>>>>> 322d5bdf
+    raise NotImplementedError("manifolds of type {} are ".format(structure) +
+                              "not implemented")