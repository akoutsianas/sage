--- conflicted
+++ resolved
@@ -151,11 +151,7 @@
 from .subset import Subsets
 #from subsets_pairwise import PairwiseCompatibleSubsets
 from .necklace import Necklaces
-<<<<<<< HEAD
-from .dyck_word import DyckWords, DyckWord
-=======
 lazy_import('sage.combinat.dyck_word', ('DyckWords', 'DyckWord'))
->>>>>>> a1e1a8f7
 from .sloane_functions import sloane
 lazy_import('sage.combinat.superpartition', ('SuperPartition',
                                              'SuperPartitions'))
