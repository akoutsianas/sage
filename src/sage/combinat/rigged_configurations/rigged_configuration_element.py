--- conflicted
+++ resolved
@@ -23,22 +23,17 @@
 #
 #  The full text of the GPL is available at:
 #
-#                  http://www.gnu.org/licenses/
-<<<<<<< HEAD
-#*****************************************************************************
-
-=======
+#                  https://www.gnu.org/licenses/
 # ****************************************************************************
->>>>>>> 2e16fe9f
 from sage.misc.cachefunc import cached_method
 from sage.structure.list_clone import ClonableArray
 from sage.rings.integer import Integer
 from sage.rings.integer_ring import ZZ
-from sage.combinat.rigged_configurations.rigged_partition import RiggedPartition, \
-  RiggedPartitionTypeB
+from sage.combinat.rigged_configurations.rigged_partition import RiggedPartition, RiggedPartitionTypeB
+
 
 ####################################################
-## Base classes for rigged configuration elements ##
+#  Base classes for rigged configuration elements  #
 ####################################################
 
 class RiggedConfigurationElement(ClonableArray):
