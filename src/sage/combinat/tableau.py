r"""
Tableaux

AUTHORS:

- Mike Hansen (2007): initial version

- Jason Bandlow (2011): updated to use Parent/Element model, and many
  minor fixes

- Andrew Mathas (2012-13): completed the transition to the parent/element model
  begun by Jason Bandlow

- Travis Scrimshaw (11-22-2012): Added tuple options, changed ``*katabolism*``
  to ``*catabolism*``. Cleaned up documentation.

This file consists of the following major classes:

Element classes:

* :class:`Tableau`
* :class:`SemistandardTableau`
* :class:`StandardTableau`

Factory classes:

* :class:`Tableaux`
* :class:`SemistandardTableaux`
* :class:`StandardTableaux`

Parent classes:

* :class:`Tableaux_all`
* :class:`Tableaux_size`
* :class:`SemistandardTableaux_all` (facade class)
* :class:`SemistandardTableaux_size`
* :class:`SemistandardTableaux_size_inf`
* :class:`SemistandardTableaux_size_weight`
* :class:`SemistandardTableaux_shape`
* :class:`SemistandardTableaux_shape_inf`
* :class:`SemistandardTableaux_shape_weight`
* :class:`StandardTableaux_all` (facade class)
* :class:`StandardTableaux_size`
* :class:`StandardTableaux_shape`

For display options, see :meth:`Tableaux.global_options`.

.. TODO:

    - Move methods that only apply to semistandard tableaux from tableau to
      semistandard tableau

    - Copy/move functionality to skew tableaux

    - Add a class for tableaux of a given shape (eg Tableaux_shape)
"""
#*****************************************************************************
#       Copyright (C) 2007 Mike Hansen <mhansen@gmail.com>,
#                     2011 Jason Bandlow <jbandlow@gmail.com>
#
#  Distributed under the terms of the GNU General Public License (GPL)
#
#    This code is distributed in the hope that it will be useful,
#    but WITHOUT ANY WARRANTY; without even the implied warranty of
#    MERCHANTABILITY or FITNESS FOR A PARTICULAR PURPOSE.  See the GNU
#    General Public License for more details.
#
#  The full text of the GPL is available at:
#
#                  http://www.gnu.org/licenses/
#*****************************************************************************
from sage.sets.disjoint_union_enumerated_sets import DisjointUnionEnumeratedSets
from sage.sets.family import Family
from sage.sets.non_negative_integers import NonNegativeIntegers
from sage.structure.global_options import GlobalOptions
from sage.structure.unique_representation import UniqueRepresentation
from sage.structure.list_clone import ClonableList
from sage.structure.parent import Parent
from sage.misc.classcall_metaclass import ClasscallMetaclass
from sage.rings.infinity import PlusInfinity
from sage.rings.arith import factorial
from sage.rings.integer import Integer
from sage.combinat.composition import Composition, Compositions
from integer_vector import IntegerVectors
import sage.libs.symmetrica.all as symmetrica
import sage.misc.prandom as random
import permutation
import itertools
from sage.groups.perm_gps.permgroup import PermutationGroup
from sage.misc.all import uniq, prod
from sage.categories.finite_enumerated_sets import FiniteEnumeratedSets
from sage.categories.infinite_enumerated_sets import InfiniteEnumeratedSets
from sage.categories.sets_cat import Sets
from sage.combinat.combinatorial_map import combinatorial_map

TableauOptions=GlobalOptions(name='tableaux',
    doc=r"""
    Sets the global options for elements of the tableau, skew_tableau,
    and tableau tuple classes. The defaults are for tableau to be
    displayed as a list, latexed as a Young diagram using the English
    convention.
    """,
    end_doc=r"""

    .. NOTE::

        Changing the ``convention`` for tableaux also changes the
        ``convention`` for partitions.

    If no parameters are set, then the function returns a copy of the
    options dictionary.

    EXAMPLES::

        sage: T = Tableau([[1,2,3],[4,5]])
        sage: T
        [[1, 2, 3], [4, 5]]
        sage: Tableaux.global_options(display="array")
        sage: T
          1  2  3
          4  5
        sage: Tableaux.global_options(convention="french")
        sage: T
          4  5
          1  2  3

    Changing the ``convention`` for tableaux also changes the ``convention``
    for partitions and vice versa::

        sage: P = Partition([3,3,1])
        sage: print P.ferrers_diagram()
        *
        ***
        ***
        sage: Partitions.global_options(convention="english")
        sage: print P.ferrers_diagram()
        ***
        ***
        *
        sage: T
          1  2  3
          4  5

    The ASCII art can also be changed::

        sage: t = Tableau([[1,2,3],[4,5]])
        sage: ascii_art(t)
          1  2  3
          4  5
        sage: Tableaux.global_options(ascii_art="table")
        sage: ascii_art(t)
        +---+---+
        | 4 | 5 |
        +---+---+---+
        | 1 | 2 | 3 |
        +---+---+---+
        sage: Tableaux.global_options(ascii_art="compact")
        sage: ascii_art(t)
        |4|5|
        |1|2|3|
        sage: Tableaux.global_options.reset()
    """,
    display=dict(default="list",
                 description='Controls the way in which tableaux are printed',
                 values=dict(list='print tableaux as lists',
                             diagram='display as Young diagram (similar to :meth:`~sage.combinat.tableau.Tableau.pp()`',
                             compact='minimal length string representation'),
                 alias=dict(array="diagram", ferrers_diagram="diagram", young_diagram="diagram"),
                 case_sensitive=False),
    ascii_art=dict(default="repr",
                 description='Controls the ascii art output for tableaux',
                 values=dict(repr='display using the diagram string representation',
                             table='display as a table',
                             compact='minimal length ascii art'),
                 case_sensitive=False),
    latex=dict(default="diagram",
               description='Controls the way in which tableaux are latexed',
               values=dict(list='as a list', diagram='as a Young diagram'),
               alias=dict(array="diagram", ferrers_diagram="diagram", young_diagram="diagram"),
               case_sensitive=False),
    convention=dict(default="English",
                    description='Sets the convention used for displaying tableaux and partitions',
                    values=dict(English='use the English convention',French='use the French convention'),
                    case_sensitive=False),
    notation = dict(alt_name="convention")
)

class Tableau(ClonableList):
    """
    A class to model a tableau.

    INPUT:

    - ``t`` -- a Tableau, a list of iterables, or an empty list

    OUTPUT:

    - A Tableau object constructed from ``t``.

    A tableau is abstractly a mapping from the cells in a partition to
    arbitrary objects (called entries). It is often represented as a
    finite list of nonempty lists (or generally an iterable of
    iterables) of weakly decreasing lengths. This list,
    in particular, can be empty, representing the empty tableau.

    Note that Sage uses the English convention for partitions and
    tableaux; the longer rows are displayed on top.

    EXAMPLES::

        sage: t = Tableau([[1,2,3],[4,5]]); t
        [[1, 2, 3], [4, 5]]
        sage: t.shape()
        [3, 2]
        sage: t.pp() # pretty print
        1 2 3
        4 5
        sage: t.is_standard()
        True

        sage: Tableau([['a','c','b'],[[],(2,1)]])
        [['a', 'c', 'b'], [[], (2, 1)]]
        sage: Tableau([]) # The empty tableau
        []

    When using code that will generate a lot of tableaux, it is slightly more
    efficient to construct a Tableau from the appropriate Parent object::

        sage: T = Tableaux()
        sage: T([[1, 2, 3], [4, 5]])
        [[1, 2, 3], [4, 5]]

    .. SEEALSO:

        - :class:`Tableaux`
        - :class:`SemistandardTableaux`
        - :class:`SemistandardTableau`
        - :class:`StandardTableaux`
        - :class:`StandardTableau`

    TESTS::

        sage: Tableau([[1],[2,3]])
        Traceback (most recent call last):
        ...
        ValueError: A tableau must be a list of iterables of weakly decreasing length.
        sage: Tableau([1,2,3])
        Traceback (most recent call last):
        ...
        ValueError: A tableau must be a list of iterables.

    """
    __metaclass__ = ClasscallMetaclass

    @staticmethod
    def __classcall_private__(cls, t):
        r"""
        This ensures that a tableau is only ever constructed as an
        ``element_class`` call of an appropriate parent.

        TESTS::

            sage: t = Tableau([[1,1],[1]])
            sage: TestSuite(t).run()

            sage: t.parent()
            Tableaux
            sage: t.category()
            Category of elements of Tableaux
            sage: type(t)
            <class 'sage.combinat.tableau.Tableaux_all_with_category.element_class'>
        """
        if isinstance(t, cls):
            return t

        # We must verify ``t`` is a list of iterables, and also
        # normalize it to be a list of tuples.
        try:
            t = map(tuple, t)
        except TypeError:
            raise ValueError("A tableau must be a list of iterables.")

        return Tableaux_all().element_class(Tableaux_all(), t)

    def __init__(self, parent, t):
        r"""
        Initialize a tableau.

        TESTS::

            sage: t = Tableaux()([[1,1],[1]])
            sage: s = Tableaux(3)([[1,1],[1]])
            sage: s==t
            True
            sage: t.parent()
            Tableaux
            sage: s.parent()
            Tableaux of size 3
            sage: r = Tableaux()(s); r.parent()
            Tableaux
            sage: s is t # identical tableaux are distinct objects
            False

        A tableau is shallowly immutable. See :trac:`15862`. The entries
        themselves may be mutable objects, though in that case the
        resulting Tableau should be unhashable.

            sage: T = Tableau([[1,2],[2]])
            sage: t0 = T[0]
            sage: t0[1] = 3
            Traceback (most recent call last):
            ...
            TypeError: 'tuple' object does not support item assignment
            sage: T[0][1] = 5
            Traceback (most recent call last):
            ...
            TypeError: 'tuple' object does not support item assignment
        """
        if isinstance(t, Tableau):
            # Since we are (supposed to be) immutable, we can share the underlying data
            ClonableList.__init__(self, parent, t)
            return

        # Normalize t to be a list of tuples.
        t = map(tuple, t)

        ClonableList.__init__(self, parent, t)
        # This dispatches the input verification to the :meth:`check`
        # method.
    
    def __eq__(self, other):
        r"""
        Check whether ``self`` is equal to ``other``.
<<<<<<< HEAD

        .. TODO::

=======

        .. TODO::

>>>>>>> 94af4b0c
            This overwrites the equality check of
            :class:`~sage.structure.list_clone.ClonableList`
            in order to circumvent the coercion framework.
            Eventually this should be solved more elegantly,
            for example along the lines of what was done for
            `k`-tableaux.

            For now, two elements are equal if their underlying
            defining lists compare equal.

        INPUT:

        ``other`` -- the element that ``self`` is compared to

        OUTPUT:

        A Boolean.

        TESTS::

            sage: t = Tableau([[1,2]])
            sage: t == 0
            False
            sage: t == Tableaux(2)([[1,2]])
            True
        """
        if isinstance(other, Tableau):
            return list(self) == list(other)
        else:
            return list(self) == other
    
    def __ne__(self, other):
        r"""
        Check whether ``self`` is unequal to ``other``.

        See the documentation of :meth:`__eq__`.

        INPUT:

        ``other`` -- the element that ``self`` is compared to

        OUTPUT:

        A Boolean.

        TESTS::

            sage: t = Tableau([[2,3],[1]])
            sage: t != []
            True
        """
        if isinstance(other, Tableau):
            return list(self) != list(other)
        else:
            return list(self) != other

    def check(self):
        r"""
        Check that ``self`` is a valid straight-shape tableau.

        EXAMPLES::

            sage: t = Tableau([[1,1],[2]])
            sage: t.check()

            sage: t = Tableau([[None, None, 1], [2, 4], [3, 4, 5]])
            Traceback (most recent call last):
            ...
            ValueError: A tableau must be a list of iterables of weakly decreasing length.
        """
        # Check that it has partition shape. That's all we require from a
        # general tableau.
        lens = map(len, self)
        for (a, b) in itertools.izip(lens, lens[1:]):
            if a < b:
                raise ValueError("A tableau must be a list of iterables of weakly decreasing length.")
        if lens and lens[-1] == 0:
            raise ValueError("A tableau must not have empty rows.")

    def _repr_(self):
        """
        Return a string representation of ``self``.

        EXAMPLES::

            sage: t = Tableau([[1,2,3],[4,5]])
            sage: Tableaux.global_options(display="list")
            sage: t
            [[1, 2, 3], [4, 5]]
            sage: Tableaux.global_options(display="array")
            sage: t
              1  2  3
              4  5
            sage: Tableaux.global_options(display="compact"); t
            1,2,3/4,5
            sage: Tableaux.global_options.reset()
        """
        return self.parent().global_options.dispatch(self,'_repr_','display')

    def _repr_list(self):
        """
        Return a string representation of ``self`` as a list.

        EXAMPLES::

            sage: T = Tableau([[1,2,3],[4,5]])
            sage: T._repr_list()
            '[[1, 2, 3], [4, 5]]'
        """
        return repr(map(list, self))

    # See #18024. CombinatorialObject provided __str__, though ClonableList
    # doesn't. Emulate the old functionality. Possibly remove when
    # CombinatorialObject is removed.
    __str__ = _repr_list

    def _repr_diagram(self):
        """
        Return a string representation of ``self`` as an array.

        EXAMPLES::

            sage: t = Tableau([[1,2,3],[4,5]])
            sage: print t._repr_diagram()
              1  2  3
              4  5
            sage: Tableaux.global_options(convention="french")
            sage: print t._repr_diagram()
              4  5
              1  2  3
            sage: Tableaux.global_options.reset()
        """
        if self.parent().global_options('convention') == "English":
            return '\n'.join(["".join(map(lambda x: "%3s"%str(x) , row)) for row in self])
        else:
            return '\n'.join(["".join(map(lambda x: "%3s"%str(x) , row)) for row in reversed(self)])

    def _repr_compact(self):
        """
        Return a compact string representation of ``self``.

        EXAMPLES::

            sage: Tableau([[1,2,3],[4,5]])._repr_compact()
            '1,2,3/4,5'
            sage: Tableau([])._repr_compact()
            '-'
        """
        if not self:
            return '-'
        return '/'.join(','.join('%s'%r for r in row) for row in self)

    def _ascii_art_(self):
        """
        TESTS::

            sage: ascii_art(list(StandardTableaux(3)))
            [                              1 ]
            [              1  3    1  2    2 ]
            [   1  2  3,   2   ,   3   ,   3 ]
            sage: Tableaux.global_options(ascii_art="compact")
            sage: ascii_art(list(StandardTableaux(3)))
            [                        |1| ]
            [          |1|3|  |1|2|  |2| ]
            [ |1|2|3|, |2|  , |3|  , |3| ]
            sage: Tableaux.global_options(convention="french", ascii_art="table")
            sage: ascii_art(list(StandardTableaux(3)))
            [                                      +---+ ]
            [                                      | 3 | ]
            [                +---+      +---+      +---+ ]
            [                | 2 |      | 3 |      | 2 | ]
            [ +---+---+---+  +---+---+  +---+---+  +---+ ]
            [ | 1 | 2 | 3 |  | 1 | 3 |  | 1 | 2 |  | 1 | ]
            [ +---+---+---+, +---+---+, +---+---+, +---+ ]
            sage: Tableaux.global_options(ascii_art="repr")
            sage: ascii_art(list(StandardTableaux(3)))
            [                              3 ]
            [              2       3       2 ]
            [   1  2  3,   1  3,   1  2,   1 ]
            sage: Tableaux.global_options.reset()
        """
        ascii = self.parent().global_options.dispatch(self,'_ascii_art_','ascii_art')
        from sage.misc.ascii_art import AsciiArt
        return AsciiArt(ascii.splitlines())

    _ascii_art_repr = _repr_diagram

    def _ascii_art_table(self):
        """
        TESTS:

        We check that :trac:`16487` is fixed::

            sage: t = Tableau([[1,2,3],[4,5]])
            sage: print t._ascii_art_table()
            +---+---+---+
            | 1 | 2 | 3 |
            +---+---+---+
            | 4 | 5 |
            +---+---+
            sage: Tableaux.global_options(convention="french")
            sage: print t._ascii_art_table()
            +---+---+
            | 4 | 5 |
            +---+---+---+
            | 1 | 2 | 3 |
            +---+---+---+
            sage: t = Tableau([]); print t._ascii_art_table()
            ++
            ++
            sage: Tableaux.global_options.reset()

            sage: t = Tableau([[1,2,3,10,15],[12,15,17]])
            sage: print t._ascii_art_table()
            +----+----+----+----+----+
            |  1 |  2 |  3 | 10 | 15 |
            +----+----+----+----+----+
            | 12 | 15 | 17 |
            +----+----+----+

            sage: t = Tableau([[1,2,15,7],[12,5,6],[8,10],[9]])
            sage: Tableaux.global_options(ascii_art='table')
            sage: ascii_art(t)
            +----+----+----+---+
            |  1 |  2 | 15 | 7 |
            +----+----+----+---+
            | 12 |  5 |  6 |
            +----+----+----+
            |  8 | 10 |
            +----+----+
            |  9 |
            +----+
            sage: Tableaux.global_options(convention='french')
            sage: ascii_art(t)
            +----+
            |  9 |
            +----+----+
            |  8 | 10 |
            +----+----+----+
            | 12 |  5 |  6 |
            +----+----+----+---+
            |  1 |  2 | 15 | 7 |
            +----+----+----+---+
            sage: Tableaux.global_options.reset()
        """
        if len(self) == 0:
            return "++\n++"

        # Get the widths of the columns
        str_tab = map(lambda row: map(str, row), self)
        col_widths = [1]*len(str_tab[0])
        for row in str_tab:
            for i,e in enumerate(row):
                col_widths[i] = max(col_widths[i], len(e))

        matr = []  # just the list of lines
        l1 = ""
        for w in col_widths:
            l1 += "+--" + '-'*w
        matr.append(l1 + "+")
        for row in str_tab:
            l1 = ""; l2 = ""
            for i,e in enumerate(row):
                l1 += "+--" + '-'*col_widths[i]
                l2 += "| {:^{width}} ".format(e, width=col_widths[i])
            l1 += "+"; l2 += "|"
            matr.append(l2)
            matr.append(l1)

        if self.parent().global_options('convention') == "English":
            return "\n".join(matr)
        else:
            return "\n".join(reversed(matr))

    def _ascii_art_compact(self):
        """
        TESTS:

        We check that :trac:`16487` is fixed::

            sage: t = Tableau([[1,2,3],[4,5]])
            sage: print t._ascii_art_compact()
            |1|2|3|
            |4|5|
            sage: Tableaux.global_options(convention="french")
            sage: print t._ascii_art_compact()
            |4|5|
            |1|2|3|
            sage: Tableaux.global_options.reset()

            sage: t = Tableau([[1,2,3,10,15],[12,15,17]])
            sage: print t._ascii_art_compact()
            |1 |2 |3 |10|15|
            |12|15|17|
        """
        if len(self) == 0:
            return "."

        if self.parent().global_options('convention') == "English":
            T = self
        else:
            T = reversed(self)

        # Get the widths of the columns
        str_tab = map(lambda row: map(str, row), T)
        col_widths = [1]*len(self[0])
        for row in str_tab:
            for i,e in enumerate(row):
                col_widths[i] = max(col_widths[i], len(e))

        return "\n".join("|"
                       + "|".join("{:^{width}}".format(e,width=col_widths[i]) for i,e in enumerate(row))
                       + "|" for row in str_tab)

    def _latex_(self):
        r"""
        Return a LaTeX version of ``self``.

        EXAMPLES::

            sage: t = Tableau([[1,1,2],[2,3],[3]])
            sage: latex(t)    # indirect doctest
            {\def\lr#1{\multicolumn{1}{|@{\hspace{.6ex}}c@{\hspace{.6ex}}|}{\raisebox{-.3ex}{$#1$}}}
            \raisebox{-.6ex}{$\begin{array}[b]{*{3}c}\cline{1-3}
            \lr{1}&\lr{1}&\lr{2}\\\cline{1-3}
            \lr{2}&\lr{3}\\\cline{1-2}
            \lr{3}\\\cline{1-1}
            \end{array}$}
            }
            sage: Tableaux.global_options(convention="french")
            sage: latex(t)    # indirect doctest
            {\def\lr#1{\multicolumn{1}{|@{\hspace{.6ex}}c@{\hspace{.6ex}}|}{\raisebox{-.3ex}{$#1$}}}
            \raisebox{-.6ex}{$\begin{array}[t]{*{3}c}\cline{1-1}
            \lr{3}\\\cline{1-2}
            \lr{2}&\lr{3}\\\cline{1-3}
            \lr{1}&\lr{1}&\lr{2}\\\cline{1-3}
            \end{array}$}
            }
            sage: Tableaux.global_options.reset()
        """
        return self.parent().global_options.dispatch(self,'_latex_', 'latex')

    _latex_list=_repr_list

    def _latex_diagram(self):
        r"""
        Return a LaTeX representation of ``self`` as a Young diagram.

        EXAMPLES::

            sage: t = Tableau([[1,1,2],[2,3],[3]])
            sage: print t._latex_diagram()
            {\def\lr#1{\multicolumn{1}{|@{\hspace{.6ex}}c@{\hspace{.6ex}}|}{\raisebox{-.3ex}{$#1$}}}
            \raisebox{-.6ex}{$\begin{array}[b]{*{3}c}\cline{1-3}
            \lr{1}&\lr{1}&\lr{2}\\\cline{1-3}
            \lr{2}&\lr{3}\\\cline{1-2}
            \lr{3}\\\cline{1-1}
            \end{array}$}
            }
        """
        if len(self) == 0:
            return "{\\emptyset}"
        from output import tex_from_array
        return tex_from_array(self)

    def __div__(self, t):
        """
        Return the skew tableau ``self``/``t``, where ``t`` is a partition
        contained in the shape of ``self``.

        EXAMPLES::

            sage: t = Tableau([[1,2,3],[3,4],[5]])
            sage: t/[1,1]
            [[None, 2, 3], [None, 4], [5]]
            sage: t/[3,1]
            [[None, None, None], [None, 4], [5]]
            sage: t/[2,1,1,1]
            Traceback (most recent call last):
            ...
            ValueError: the shape of the tableau must contain the partition
        """
        from sage.combinat.partition import Partition
        #if t is a list, convert to to a partition first
        if isinstance(t, list):
            t = Partition(t)

        #Check to make sure that tableau shape contains t
        if not self.shape().contains(t):
            raise ValueError("the shape of the tableau must contain the partition")

        st = [list(row) for row in self]    # create deep copy of t

        for i, t_i in enumerate(t):
            st_i = st[i]
            for j in range(t_i):
                st_i[j] = None

        from sage.combinat.skew_tableau import SkewTableau
        return SkewTableau(st)

    def __call__(self, *cell):
        r"""

        INPUT:

        - ``cell`` -- a pair of integers, tuple, or list specifying a cell in
          the tableau

        OUTPUT:

        - The value in the corresponding cell.

        EXAMPLES::

            sage: t = Tableau([[1,2,3],[4,5]])
            sage: t(1,0)
            4
            sage: t((1,0))
            4
            sage: t(3,3)
            Traceback (most recent call last):
            ...
            IndexError: The cell (3,3) is not contained in [[1, 2, 3], [4, 5]]
        """
        try:
            i,j = cell
        except ValueError:
            i,j = cell[0]

        try:
            return self[i][j]
        except IndexError:
            raise IndexError("The cell (%d,%d) is not contained in %s"%(i,j,repr(self)))

    def level(self):
        """
        Returns the level of ``self``, which is always 1.

        This function exists mainly for compatibility with :class:`TableauTuple`.

        EXAMPLE::

            sage: Tableau([[1,2,3],[4,5]]).level()
            1
        """
        return 1

    def components(self):
        """
        This function returns a list containing itself. It exists mainly for
        compatibility with :class:`TableauTuple` as it allows constructions like the
        example below.

        EXAMPLES::

            sage: t = Tableau([[1,2,3],[4,5]]);
            sage: for s in t.components(): print s.to_list()
            [[1, 2, 3], [4, 5]]
        """
        return [self]

    @combinatorial_map(name='shape')
    def shape(self):
        r"""
        Return the shape of a tableau ``self``.

        EXAMPLES::

            sage: Tableau([[1,2,3],[4,5],[6]]).shape()
            [3, 2, 1]
        """
        from sage.combinat.partition import Partition
        return Partition([len(row) for row in self])

    def size(self):
        """
        Return the size of the shape of the tableau ``self``.

        EXAMPLES::

            sage: Tableau([[1, 4, 6], [2, 5], [3]]).size()
            6
            sage: Tableau([[1, 3], [2, 4]]).size()
            4
        """
        return sum([len(row) for row in self])

    def corners(self):
        """
        Return the corners of the tableau ``self``.

        EXAMPLES::

            sage: Tableau([[1, 4, 6], [2, 5], [3]]).corners()
            [(0, 2), (1, 1), (2, 0)]
            sage: Tableau([[1, 3], [2, 4]]).corners()
            [(1, 1)]
        """
        return self.shape().corners()


    @combinatorial_map(order=2,name='conjugate')
    def conjugate(self):
        """
        Return the conjugate of ``self``.

        EXAMPLES::

            sage: Tableau([[1,2],[3,4]]).conjugate()
            [[1, 3], [2, 4]]
            sage: c = StandardTableau([[1,2],[3,4]]).conjugate()
            sage: c.parent()
            Standard tableaux
        """
        conj_shape = self.shape().conjugate()

        conj = [[None]*row_length for row_length in conj_shape]

        for i in range(len(conj)):
            for j in range(len(conj[i])):
                conj[i][j] = self[j][i]

        if isinstance(self, StandardTableau):
            return StandardTableau(conj)
        return Tableau(conj)

    def pp(self):
        """
        Returns a pretty print string of the tableau.

        EXAMPLES::

            sage: T = Tableau([[1,2,3],[3,4],[5]])
            sage: T.pp()
              1  2  3
              3  4
              5
            sage: Tableaux.global_options(convention="french")
            sage: T.pp()
              5
              3  4
              1  2  3
            sage: Tableaux.global_options.reset()
        """
        print self._repr_diagram()

    def to_word_by_row(self, as_word=True):
        """
        Return the word obtained from a row reading of the tableau ``self``
        (starting with the lowermost row, reading every row from left
        to right).

        INPUT:

        - ``as_word`` -- boolean (default: ``True``); if ``True``,
          the result is returned as a word (i.e., an element of
          :class:`Words`), while otherwise it is returned as a
          list

        EXAMPLES::

            sage: Tableau([[1,2],[3,4]]).to_word_by_row()
            word: 3412
            sage: Tableau([[1, 4, 6], [2, 5], [3]]).to_word_by_row()
            word: 325146
            sage: Tableau([[1, 4, 6], [2, 5], [3]]).to_word_by_row(as_word=False)
            [3, 2, 5, 1, 4, 6]
        """
        w = []
        for row in reversed(self):
            w += row
        if not as_word:
            return w
        from sage.combinat.words.word import Word
        return Word(w)

    def to_word_by_column(self, as_word=True):
        """
        Return the word obtained from a column reading of the tableau ``self``
        (starting with the leftmost column, reading every column from bottom
        to top).

        INPUT:

        - ``as_word`` -- boolean (default: ``True``); if ``True``,
          the result is returned as a word (i.e., an element of
          :class:`Words`), while otherwise it is returned as a
          list

        EXAMPLES::

            sage: Tableau([[1,2],[3,4]]).to_word_by_column()
            word: 3142
            sage: Tableau([[1, 4, 6], [2, 5], [3]]).to_word_by_column()
            word: 321546
            sage: Tableau([[1, 4, 6], [2, 5], [3]]).to_word_by_column(as_word=False)
            [3, 2, 1, 5, 4, 6]
        """
        w = []
        for row in self.conjugate():
            w += row[::-1]
        if not as_word:
            return w
        from sage.combinat.words.word import Word
        return Word(w)

    def to_word(self, as_word=True):
        """
        An alias for :meth:`to_word_by_row`.

        EXAMPLES::

            sage: Tableau([[1,2],[3,4]]).to_word()
            word: 3412
            sage: Tableau([[1, 4, 6], [2, 5], [3]]).to_word()
            word: 325146
            sage: Tableau([[1, 4, 6], [2, 5], [3]]).to_word(as_word=False)
            [3, 2, 5, 1, 4, 6]
        """
        return self.to_word_by_row(as_word=as_word)

    def attacking_pairs(self):
        """
        Deprecated in :trac:`15327`. Use ``T.shape().attacking_pairs()``
        instead for a tableau ``T``.

        Return a list of the attacking pairs of ``self``. A pair of
        cells `(c, d)` of a Young tableau is said to be attacking if one
        of the following conditions holds:

        1. `c` and `d` lie in the same row with `c` strictly to the west
           of `d`.

        2. `c` is in the row immediately to the south of `d`, and `c`
           lies strictly east of `d`.

        This only depends on the shape of ``self``, not on the entries.

        EXAMPLES::

            sage: t = Tableau([[1,2,3],[2,5]])
            sage: t.attacking_pairs()
            doctest:...: DeprecationWarning: attacking_pairs() is deprecated. Instead, use shape().attacking_pairs()
            See http://trac.sagemath.org/15327 for details.
            [((0, 0), (0, 1)),
             ((0, 0), (0, 2)),
             ((0, 1), (0, 2)),
             ((1, 0), (1, 1)),
             ((1, 1), (0, 0))]
        """
        from sage.misc.superseded import deprecation
        deprecation(15327, 'attacking_pairs() is deprecated. Instead, use shape().attacking_pairs()')
        return self.shape().attacking_pairs()

    def descents(self):
        """
        Return a list of the cells ``(i,j)`` such that
        ``self[i][j] > self[i-1][j]``.

        .. WARNING::

            This is not to be confused with the descents of a standard tableau.

        EXAMPLES::

            sage: Tableau( [[1,4],[2,3]] ).descents()
            [(1, 0)]
            sage: Tableau( [[1,2],[3,4]] ).descents()
            [(1, 0), (1, 1)]
            sage: Tableau( [[1,2,3],[4,5]] ).descents()
            [(1, 0), (1, 1)]
        """
        descents = []
        for i in range(1,len(self)):
            for j in range(len(self[i])):
                if self[i][j] > self[i-1][j]:
                    descents.append((i,j))
        return descents

    def major_index(self):
        """
        Return the major index of ``self``.

        The major index of a tableau `T` is defined to be the sum of the number
        of descents of ``T`` (defined in :meth:`descents`) with the sum of
        their legs' lengths.

        .. WARNING::

            This is not to be confused with the major index of a
            standard tableau.

        EXAMPLES::

            sage: Tableau( [[1,4],[2,3]] ).major_index()
            1
            sage: Tableau( [[1,2],[3,4]] ).major_index()
            2

        If the major index would be defined in the sense of standard tableaux
        theory, then the following would give 3 for a result::

            sage: Tableau( [[1,2,3],[4,5]] ).major_index()
            2
        """
        descents = self.descents()
        p = self.shape()
        return len(descents) + sum([ p.leg_length(*d) for d in descents ])

    def inversions(self):
        """
        Return a list of the inversions of ``self``.

        Let `T` be a tableau. An inversion is an attacking pair `(c,d)` of
        the shape of `T` (see
        :meth:`~sage.combinat.partition.Partition.attacking_pairs` for
        a definition of this) such that the entry of `c` in `T` is
        greater than the entry of `d`.

        .. WARNING::

            Do not mistake this for the inversions of a standard tableau.

        EXAMPLES::

            sage: t = Tableau([[1,2,3],[2,5]])
            sage: t.inversions()
            [((1, 1), (0, 0))]
            sage: t = Tableau([[1,4,3],[5,2],[2,6],[3]])
            sage: t.inversions()
            [((0, 1), (0, 2)), ((1, 0), (1, 1)), ((1, 1), (0, 0)), ((2, 1), (1, 0))]
        """
        inversions = []
        for i, row in enumerate(self):
            for j, entry in enumerate(row):
                #c is in position (i,j)
                #Find the d that satisfy condition 1
                for k in range(j+1, len(row)):
                    if entry > row[k]:
                        inversions.append( ((i,j),(i,k)) )
                #Find the d that satisfy condition 2
                if i == 0:
                    continue
                for k in range(j):
                    if entry > previous_row[k]:
                        inversions.append( ((i,j),(i-1,k)) )
            previous_row = row
        return inversions

    def inversion_number(self):
        """
        Return the inversion number of ``self``.

        The inversion number is defined to be the number of inversions of
        ``self`` minus the sum of the arm lengths of the descents of ``self``
        (see the :meth:`inversions` and :meth:`descents` methods for the
        relevant definitions).

        .. WARNING::

            This has none of the meanings in which the word "inversion"
            is used in the theory of standard tableaux.

        EXAMPLES::

            sage: t = Tableau([[1,2,3],[2,5]])
            sage: t.inversion_number()
            0
            sage: t = Tableau([[1,2,4],[3,5]])
            sage: t.inversion_number()
            0
        """
        p = self.shape()
        return len(self.inversions()) - sum([ p.arm_length(*cell) for cell in self.descents() ])

    def schuetzenberger_involution(self, n = None, check=True):
        r"""
        Return the Schuetzenberger involution of the tableau ``self``.

        This method relies on the analogous method on words, which reverts the
        word and then complements all letters within the underlying ordered
        alphabet. If `n` is specified, the underlying alphabet is assumed to
        be `[1, 2, \ldots, n]`. If no alphabet is specified, `n` is the maximal
        letter appearing in ``self``.

        INPUT:

        - ``n`` -- an integer specifying the maximal letter in the
          alphabet (optional)
        - ``check`` -- (Default: ``True``) Check to make sure ``self`` is
          semistandard. Set to ``False`` to avoid this check. (optional)

        OUTPUT:

        - a tableau, the Schuetzenberger involution of ``self``

        EXAMPLES::

            sage: t = Tableau([[1,1,1],[2,2]])
            sage: t.schuetzenberger_involution(3)
            [[2, 2, 3], [3, 3]]

            sage: t = Tableau([[1,2,3],[4,5]])
            sage: t.schuetzenberger_involution()
            [[1, 2, 5], [3, 4]]

            sage: t = Tableau([[1,3,5,7],[2,4,6],[8,9]])
            sage: t.schuetzenberger_involution()
            [[1, 2, 6, 8], [3, 4, 9], [5, 7]]

            sage: t = Tableau([])
            sage: t.schuetzenberger_involution()
            []

            sage: t = StandardTableau([[1,2,3],[4,5]])
            sage: s = t.schuetzenberger_involution()
            sage: s.parent()
            Standard tableaux
        """
        if check and self not in SemistandardTableaux():
            raise ValueError("the tableau must be semistandard")
        w = [i for row in self for i in reversed(row)]
        # ``w`` is now the Semitic reading word of ``self`` (that is,
        # the reverse of the reading word of ``self``).
        if not w:
            return self
        if n is None:
            n = max(w)
        N = n + 1
        wi = [N - i for i in w]
        t = Tableau([[wi[0]]])
        for k in wi[1:]:
            t = t.bump(k)
        if isinstance(self, StandardTableau):
            return StandardTableau(list(t))
        elif isinstance(self, SemistandardTableau):
            return SemistandardTableau(list(t))
        return t

    @combinatorial_map(order=2,name='evacuation')
    def evacuation(self, n = None, check=True):
        r"""
        Return the evacuation of the tableau ``self``.

        This is an alias for :meth:`schuetzenberger_involution`.

        This method relies on the analogous method on words, which reverts the
        word and then complements all letters within the underlying ordered
        alphabet. If `n` is specified, the underlying alphabet is assumed to
        be `[1, 2, \ldots, n]`. If no alphabet is specified, `n` is the maximal
        letter appearing in ``self``.

        INPUT:

        - ``n`` -- an integer specifying the maximal letter in the
          alphabet (optional)
        - ``check`` -- (Default: ``True``) Check to make sure ``self`` is
          semistandard. Set to ``False`` to avoid this check. (optional)

        OUTPUT:

        - a tableau, the evacuation of ``self``

        EXAMPLES::

            sage: t = Tableau([[1,1,1],[2,2]])
            sage: t.evacuation(3)
            [[2, 2, 3], [3, 3]]

            sage: t = Tableau([[1,2,3],[4,5]])
            sage: t.evacuation()
            [[1, 2, 5], [3, 4]]

            sage: t = Tableau([[1,3,5,7],[2,4,6],[8,9]])
            sage: t.evacuation()
            [[1, 2, 6, 8], [3, 4, 9], [5, 7]]

            sage: t = Tableau([])
            sage: t.evacuation()
            []

            sage: t = StandardTableau([[1,2,3],[4,5]])
            sage: s = t.evacuation()
            sage: s.parent()
            Standard tableaux
        """
        return self.schuetzenberger_involution(n,check)

    @combinatorial_map(name="standardization")
    def standardization(self, check=True):
        r"""
        Return the standardization of ``self``, assuming ``self`` is a
        semistandard tableau.

        The standardization of a semistandard tableau `T` is the standard
        tableau `\mathrm{st}(T)` of the same shape as `T` whose
        reversed reading word is the standardization of the reversed reading
        word of `T`.

        The standardization of a word `w` can be formed by replacing all `1`'s in
        `w` by `1, 2, \ldots, k_1` from left to right, all `2`'s in `w` by
        `k_1 + 1, k_1 + 2, \ldots, k_2`, and repeating for all letters which
        appear in `w`.
        See also :meth:`Word.standard_permutation()`.

        INPUT:

        - ``check`` -- (Default: ``True``) Check to make sure ``self`` is
          semistandard. Set to ``False`` to avoid this check.

        EXAMPLES::

            sage: t = Tableau([[1,3,3,4],[2,4,4],[5,16]])
            sage: t.standardization()
            [[1, 3, 4, 7], [2, 5, 6], [8, 9]]

        Standard tableaux are fixed under standardization::

            sage: all((t == t.standardization() for t in StandardTableaux(6)))
            True
            sage: t = Tableau([])
            sage: t.standardization()
            []

        The reading word of the standardization is the standardization of
        the reading word::

            sage: T = SemistandardTableaux(shape=[6,3,3,1], max_entry=5)
            sage: all(t.to_word().standard_permutation() == t.standardization().reading_word_permutation() for t in T) # long time
            True
        """
        if check and self not in SemistandardTableaux():
            raise ValueError("the tableau must be semistandard")
        T = from_shape_and_word(self.shape(), self.to_word_by_row().standard_permutation())
        return StandardTableaux()(T)

    def bender_knuth_involution(self, k, rows=None, check=True):
        r"""
        Return the image of ``self`` under the `k`-th Bender--Knuth
        involution, assuming ``self`` is a semistandard tableau.

        Let `T` be a tableau, then a *lower free `k` in `T`* means a cell of
        `T` which is filled with the integer `k` and whose direct lower
        neighbor is not filled with the integer `k + 1` (in particular,
        this lower neighbor might not exist at all). Let an *upper free `k + 1`
        in `T`* mean a cell of `T` which is filled with the integer `k + 1`
        and whose direct upper neighbor is not filled with the integer `k`
        (in particular, this neighbor might not exist at all). It is clear
        that for any row `r` of `T`, the lower free `k`'s and the upper
        free `k + 1`'s in `r` together form a contiguous interval or `r`.

        The *`k`-th Bender--Knuth switch at row `i`* changes the entries of
        the cells in this interval in such a way that if it used to have
        `a` entries of `k` and `b` entries of `k + 1`, it will now
        have `b` entries of `k` and `a` entries of `k + 1`. For fixed `k`, the
        `k`-th Bender--Knuth switches for different `i` commute. The
        composition of the `k`-th Bender--Knuth switches for all rows is
        called the *`k`-th Bender-Knuth involution*. This is used to show that
        the Schur functions defined by semistandard tableaux are symmetric
        functions.

        INPUT:

        - ``k`` -- an integer

        - ``rows`` -- (Default ``None``) When set to ``None``, the method
          computes the `k`-th Bender--Knuth involution as defined above.
          When an iterable, this computes the composition of the `k`-th
          Bender--Knuth switches at row `i` over all `i` in ``rows``. When set
          to an integer `i`, the method computes the `k`-th Bender--Knuth
          switch at row `i`. Note the indexing of the rows starts with `1`.

        - ``check`` -- (Default: ``True``) Check to make sure ``self`` is
          semistandard. Set to ``False`` to avoid this check.

        OUTPUT:

        The image of ``self`` under either the `k`-th Bender--Knuth
        involution, the `k`-th Bender--Knuth switch at a certain row, or
        the composition of such switches, as detailed in the INPUT section.

        EXAMPLES::

            sage: t = Tableau([[1,1,3,4,4,5,6,7],[2,2,4,6,7,7,7],[3,4,5,8,8,9],[6,6,7,10],[7,8,8,11],[8]])
            sage: t.bender_knuth_involution(1) == t
            True
            sage: t.bender_knuth_involution(2)
            [[1, 1, 2, 4, 4, 5, 6, 7], [2, 3, 4, 6, 7, 7, 7], [3, 4, 5, 8, 8, 9], [6, 6, 7, 10], [7, 8, 8, 11], [8]]
            sage: t.bender_knuth_involution(3)
            [[1, 1, 3, 3, 3, 5, 6, 7], [2, 2, 4, 6, 7, 7, 7], [3, 4, 5, 8, 8, 9], [6, 6, 7, 10], [7, 8, 8, 11], [8]]
            sage: t.bender_knuth_involution(4)
            [[1, 1, 3, 4, 5, 5, 6, 7], [2, 2, 4, 6, 7, 7, 7], [3, 5, 5, 8, 8, 9], [6, 6, 7, 10], [7, 8, 8, 11], [8]]
            sage: t.bender_knuth_involution(5)
            [[1, 1, 3, 4, 4, 5, 6, 7], [2, 2, 4, 5, 7, 7, 7], [3, 4, 6, 8, 8, 9], [5, 5, 7, 10], [7, 8, 8, 11], [8]]
            sage: t.bender_knuth_involution(666) == t
            True
            sage: t.bender_knuth_involution(4, 2) == t
            True
            sage: t.bender_knuth_involution(4, 3)
            [[1, 1, 3, 4, 4, 5, 6, 7], [2, 2, 4, 6, 7, 7, 7], [3, 5, 5, 8, 8, 9], [6, 6, 7, 10], [7, 8, 8, 11], [8]]

        The ``rows`` keyword can be an iterator::

            sage: t.bender_knuth_involution(6, iter([1,2])) == t
            False
            sage: t.bender_knuth_involution(6, iter([3,4])) == t
            True

        The Bender--Knuth involution is an involution::

            sage: T = SemistandardTableaux(shape=[3,1,1], max_entry=4)
            sage: all(all(t.bender_knuth_involution(k).bender_knuth_involution(k) == t for k in range(1,5)) for t in T)
            True

        The same holds for the single switches::

            sage: all(all(t.bender_knuth_involution(k, j).bender_knuth_involution(k, j) == t for k in range(1,5) for j in range(1, 5)) for t in T)
            True

        Locality of the Bender--Knuth involutions::

            sage: all(all(t.bender_knuth_involution(k).bender_knuth_involution(l) == t.bender_knuth_involution(l).bender_knuth_involution(k) for k in range(1,5) for l in range(1,5) if abs(k - l) > 1) for t in T)
            True

        Coxeter relation of the Bender--Knuth involutions (they have the form
        `(ab)^6 = 1`)::

            sage: p = lambda t, k: t.bender_knuth_involution(k).bender_knuth_involution(k + 1)
            sage: all(all(p(p(p(p(p(p(t,k),k),k),k),k),k) == t for k in range(1,5)) for t in T)
            True

        TESTS::

            sage: t = Tableau([])
            sage: t.bender_knuth_involution(3)
            []
        """
        if check and self not in SemistandardTableaux():
            raise ValueError("the tableau must be semistandard")
        from sage.combinat.skew_tableau import SkewTableau
        sk = SkewTableau(self).bender_knuth_involution(k, rows, False)
        return SemistandardTableaux()(list(sk))

    @combinatorial_map(name ='reading word permutation')
    def reading_word_permutation(self):
        """
        Return the permutation obtained by reading the entries of the
        standardization of ``self`` row by row, starting with the
        bottommost row (in English notation).

        EXAMPLES::

            sage: StandardTableau([[1,2],[3,4]]).reading_word_permutation()
            [3, 4, 1, 2]

        Check that :trac:`14724` is fixed::

            sage: SemistandardTableau([[1,1]]).reading_word_permutation()
            [1, 2]
        """
        return permutation.Permutation(self.standardization().to_word())

    def entries(self):
        """
        Return the tuple of all entries of ``self``, in the order obtained
        by reading across the rows from top to bottom (in English
        notation).

        EXAMPLES::

            sage: t = Tableau([[1,3], [2]])
            sage: t.entries()
            (1, 3, 2)
        """
        return sum(self, ())

    def entry(self, cell):
        """
        Returns the entry of cell ``cell`` in the tableau ``self``. Here,
        ``cell`` should be given as a tuple `(i,j)` of zero-based
        coordinates (so the northwesternmost cell in English notation
        is `(0,0)`).

        EXAMPLES::

            sage: t = Tableau([[1,2],[3,4]])
            sage: t.entry( (0,0) )
            1
            sage: t.entry( (1,1) )
            4
        """
        i,j = cell
        return self[i][j]

    def weight(self):
        r"""
        Return the weight of the tableau ``self``. Trailing zeroes are
        omitted when returning the weight.

        The weight of a tableau `T` is the sequence `(a_1, a_2, a_3, \ldots )`,
        where `a_k` is the number of entries of `T` equal to `k`. This
        sequence contains only finitely many nonzero entries.

        The weight of a tableau `T` is the same as the weight of the
        reading word of `T`, for any reading order.

        EXAMPLES::

            sage: Tableau([[1,2],[3,4]]).weight()
            [1, 1, 1, 1]

            sage: Tableau([]).weight()
            []

            sage: Tableau([[1,3,3,7],[4,2],[2,3]]).weight()
            [1, 2, 3, 1, 0, 0, 1]

        TESTS:

        We check that this agrees with going to the word::

            sage: t = Tableau([[1,3,4,7],[6,2],[2,3]])
            sage: def by_word(T):
            ....:     ed = T.to_word().evaluation_dict()
            ....:     m = max(ed.keys()) + 1
            ....:     return [ed.get(k,0) for k in range(1,m)]
            sage: by_word(t) == t.weight()
            True
            sage: SST = SemistandardTableaux(shape=[3,1,1])
            sage: all(by_word(t) == t.weight() for t in SST)
            True
        """
        if len(self) == 0:
            return []
        m = max(max(row) for row in self)
        res = [0] * m
        for row in self:
            for i in row:
                if i > 0:
                    res[i - 1] += 1
        return res

    evaluation = weight

    def is_row_strict(self):
        """
        Return ``True`` if ``self`` is a row strict tableau and ``False``
        otherwise.

        A tableau is row strict if the entries in each row are in
        (strictly) increasing order.

        EXAMPLES::

            sage: Tableau([[1, 3], [2, 4]]).is_row_strict()
            True
            sage: Tableau([[1, 2], [2, 4]]).is_row_strict()
            True
            sage: Tableau([[2, 3], [2, 4]]).is_row_strict()
            True
            sage: Tableau([[5, 3], [2, 4]]).is_row_strict()
            False
        """
        return all(row[i]<row[i+1] for row in self for i in range(len(row)-1))

    def is_column_strict(self):
        """
        Return ``True`` if ``self`` is a column strict tableau and ``False``
        otherwise.

        A tableau is column strict if the entries in each column are in
        (strictly) increasing order.

        EXAMPLES::

            sage: Tableau([[1, 3], [2, 4]]).is_column_strict()
            True
            sage: Tableau([[1, 2], [2, 4]]).is_column_strict()
            True
            sage: Tableau([[2, 3], [2, 4]]).is_column_strict()
            False
            sage: Tableau([[5, 3], [2, 4]]).is_column_strict()
            False
            sage: Tableau([]).is_column_strict()
            True
            sage: Tableau([[1, 4, 2]]).is_column_strict()
            True
            sage: Tableau([[1, 4, 2], [2, 5]]).is_column_strict()
            True
            sage: Tableau([[1, 4, 2], [2, 3]]).is_column_strict()
            False
        """
        def tworow(a, b):
            return all(a[i] < b_i for i, b_i in enumerate(b))
        return all(tworow(self[r], self[r+1]) for r in range(len(self)-1))

    def is_standard(self):
        """
        Return ``True`` if ``self`` is a standard tableau and ``False``
        otherwise.

        EXAMPLES::

            sage: Tableau([[1, 3], [2, 4]]).is_standard()
            True
            sage: Tableau([[1, 2], [2, 4]]).is_standard()
            False
            sage: Tableau([[2, 3], [2, 4]]).is_standard()
            False
            sage: Tableau([[5, 3], [2, 4]]).is_standard()
            False
        """
        entries=sorted(self.entries())
        return entries==range(1,self.size()+1) and self.is_row_strict() and self.is_column_strict()

    def is_increasing(self):
        """
        Return ``True`` if ``self`` is an increasing tableau and
        ``False`` otherwise.

        A tableau is increasing if it is both row strict and column strict.

        EXAMPLES::

            sage: Tableau([[1, 3], [2, 4]]).is_increasing()
            True
            sage: Tableau([[1, 2], [2, 4]]).is_increasing()
            True
            sage: Tableau([[2, 3], [2, 4]]).is_increasing()
            False
            sage: Tableau([[5, 3], [2, 4]]).is_increasing()
            False
            sage: Tableau([[1, 2, 3], [2, 3], [3]]).is_increasing()
            True
        """
        return self.is_row_strict() and self.is_column_strict()

    def is_rectangular(self):
        """
        Return ``True`` if the tableau ``self`` is rectangular and
        ``False`` otherwise.

        EXAMPLES::

            sage: Tableau([[1,2],[3,4]]).is_rectangular()
            True
            sage: Tableau([[1,2,3],[4,5],[6]]).is_rectangular()
            False
            sage: Tableau([]).is_rectangular()
            True
        """
        if len(self) == 0:
            return True
        return len(self[-1]) == len(self[0])

    def vertical_flip(self):
        """
        Return the tableau obtained by vertically flipping the tableau ``self``.

        This only works for rectangular tableaux.

        EXAMPLES::

            sage: Tableau([[1,2],[3,4]]).vertical_flip()
            [[3, 4], [1, 2]]
        """
        if not self.is_rectangular():
            raise TypeError("the tableau must be rectangular to use vertical_flip()")

        return Tableau([row for row in reversed(self)])

    def rotate_180(self):
        """
        Return the tableau obtained by rotating ``self`` by `180` degrees.

        This only works for rectangular tableaux.

        EXAMPLES::

            sage: Tableau([[1,2],[3,4]]).rotate_180()
            [[4, 3], [2, 1]]
        """
        if not self.is_rectangular():
            raise TypeError("the tableau must be rectangular to use rotate_180()")

        return Tableau([ [l for l in reversed(row)] for row in reversed(self) ])

    def cells(self):
        """
        Return a list of the coordinates of the cells of ``self``.

        Coordinates start at `0`, so the northwesternmost cell (in
        English notation) has coordinates `(0, 0)`.

        EXAMPLES::

            sage: Tableau([[1,2],[3,4]]).cells()
            [(0, 0), (0, 1), (1, 0), (1, 1)]
        """
        s = []
        for i, row in enumerate(self):
            s += [ (i,j) for j in range(len(row)) ]
        return s

    def cells_containing(self, i):
        r"""
        Return the list of cells in which the letter `i` appears in the
        tableau ``self``. The list is ordered with cells appearing from
        left to right.

        Cells are given as pairs of coordinates `(a, b)`, where both
        rows and columns are counted from `0` (so `a = 0` means the cell
        lies in the leftmost column of the tableau, etc.).

        EXAMPLES::

            sage: t = Tableau([[1,1,3],[2,3,5],[4,5]])
            sage: t.cells_containing(5)
            [(2, 1), (1, 2)]
            sage: t.cells_containing(4)
            [(2, 0)]
            sage: t.cells_containing(6)
            []

            sage: t = Tableau([[1,1,2,4],[2,4,4],[4]])
            sage: t.cells_containing(4)
            [(2, 0), (1, 1), (1, 2), (0, 3)]

            sage: t = Tableau([[1,1,2,8,9],[2,5,6,11],[3,7,7,13],[4,8,9],[5],[13],[14]])
            sage: t.cells_containing(8)
            [(3, 1), (0, 3)]

            sage: Tableau([]).cells_containing(3)
            []
        """
        cell_list = []
        for r in range(len(self)-1, -1, -1):
            rth_row = self[r]
            for c,val in enumerate(rth_row):
                if val == i:
                    cell_list.append((r,c))
        return cell_list

    def leq(self, secondtab):
        """
        Check whether each entry of ``self`` is less-or-equal to the
        corresponding entry of a further tableau ``secondtab``.

        INPUT:

        - ``secondtab`` -- a tableau of the same shape as ``self``

        EXAMPLES:

            sage: T = Tableau([[1, 2], [3]])
            sage: S = Tableau([[1, 3], [3]])
            sage: G = Tableau([[2, 1], [4]])
            sage: H = Tableau([[1, 2], [4]])
            sage: T.leq(S)
            True
            sage: T.leq(T)
            True
            sage: T.leq(G)
            False
            sage: T.leq(H)
            True
            sage: S.leq(T)
            False
            sage: S.leq(G)
            False
            sage: S.leq(H)
            False
            sage: G.leq(H)
            False
            sage: H.leq(G)
            False

        TESTS::

            sage: StandardTableau(T).leq(S)
            True
            sage: T.leq(SemistandardTableau(S))
            True
        """
        if not secondtab in Tableaux():
            raise TypeError("{} must be a tableau".format(secondtab))
        sh = self.shape()
        if sh != secondtab.shape():
            raise TypeError("the tableaux must be the same shape")
        return all( self[a][b] <= secondtab[a][b] for a in xrange(len(self))
                                                  for b in xrange(len(self[a])) )

    def k_weight(self, k):
        r"""
        Return the `k`-weight of ``self``.

        A tableau has `k`-weight `\alpha = (\alpha_1, ..., \alpha_n)`
        if there are exactly `\alpha_i` distinct residues for the
        cells occupied by the letter `i` for each `i`.  The residue
        of a cell in position `(a,b)` is `a-b` modulo `k+1`.

        This definition is the one used in [Ive2012]_ (p. 12).

        REFERENCES:

        .. [Ive2012] S. Iveson,
           *Tableaux on `k + 1`-cores, reduced words for affine 
           permutations, and `k`-Schur expansions*,
           Operators on `k`-tableaux and the `k`-Littlewood-Richardson
           rule for a special case,
           UC Berkeley: Mathematics,  Ph.D. Thesis,
           https://escholarship.org/uc/item/7pd1v1b5

        EXAMPLES::

            sage: Tableau([[1,2],[2,3]]).k_weight(1)
            [1, 1, 1]
            sage: Tableau([[1,2],[2,3]]).k_weight(2)
            [1, 2, 1]
            sage: t = Tableau([[1,1,1,2,5],[2,3,6],[3],[4]])
            sage: t.k_weight(1)
            [2, 1, 1, 1, 1, 1]
            sage: t.k_weight(2)
            [3, 2, 2, 1, 1, 1]
            sage: t.k_weight(3)
            [3, 1, 2, 1, 1, 1]
            sage: t.k_weight(4)
            [3, 2, 2, 1, 1, 1]
            sage: t.k_weight(5)
            [3, 2, 2, 1, 1, 1]
        """
        res = []
        w = self.weight()
        s = self.cells()

        for l in range(1,len(w)+1):
            new_s = [(i,j) for i,j in s if self[i][j] == l]

            #If there are no elements that meet the condition
            if new_s == []:
                res.append(0)
                continue
            x = uniq([ (i-j)%(k+1) for i,j in new_s ])
            res.append(len(x))

        return res

    def is_k_tableau(self, k):
        r"""
        Checks whether ``self`` is a valid weak `k`-tableau.

        EXAMPLES::

            sage: t = Tableau([[1,2,3],[2,3],[3]])
            sage: t.is_k_tableau(3)
            True
            sage: t = Tableau([[1,1,3],[2,2],[3]])
            sage: t.is_k_tableau(3)
            False
        """
        shapes = self.to_chain()
        kshapes = [ la.k_conjugate(k) for la in shapes ]
        return all( kshapes[i+1].contains(kshapes[i]) for i in range(len(shapes)-1) )

    def restrict(self, n):
        """
        Return the restriction of the semistandard tableau ``self``
        to ``n``. If possible, the restricted tableau will have the same
        parent as this tableau.

        If `T` is a semistandard tableau and `n` is a nonnegative integer,
        then the restriction of `T` to `n` is defined as the
        (semistandard) tableau obtained by removing all cells filled with
        entries greater than `n` from `T`.

        .. NOTE::

            If only the shape of the restriction, rather than the whole
            restriction, is needed, then the faster method
            :meth:`restriction_shape` is preferred.

        EXAMPLES::

            sage: Tableau([[1,2],[3],[4]]).restrict(3)
            [[1, 2], [3]]
            sage: StandardTableau([[1,2],[3],[4]]).restrict(2)
            [[1, 2]]
            sage: Tableau([[1,2,3],[2,4,4],[3]]).restrict(0)
            []
            sage: Tableau([[1,2,3],[2,4,4],[3]]).restrict(2)
            [[1, 2], [2]]
            sage: Tableau([[1,2,3],[2,4,4],[3]]).restrict(3)
            [[1, 2, 3], [2], [3]]
            sage: Tableau([[1,2,3],[2,4,4],[3]]).restrict(5)
            [[1, 2, 3], [2, 4, 4], [3]]

        If possible the restricted tableau will belong to the same category as
        the original tableau::

            sage: S=StandardTableau([[1,2,4,7],[3,5],[6]]); S.category()
            Category of elements of Standard tableaux
            sage: S.restrict(4).category()
            Category of elements of Standard tableaux
            sage: SS=StandardTableaux([4,2,1])([[1,2,4,7],[3,5],[6]]); SS.category()
            Category of elements of Standard tableaux of shape [4, 2, 1]
            sage: SS.restrict(4).category()
            Category of elements of Standard tableaux

            sage: Tableau([[1,2],[3],[4]]).restrict(3)
            [[1, 2], [3]]
            sage: Tableau([[1,2],[3],[4]]).restrict(2)
            [[1, 2]]
            sage: SemistandardTableau([[1,1],[2]]).restrict(1)
            [[1, 1]]
            sage: _.category()
            Category of elements of Semistandard tableaux
        """
        res = [ [y for y in row if y <= n] for row in self ]
        res = [row for row in res if row]
        # attempt to return a tableau of the same type
        try:
            return self.parent()( res )
        except Exception:
            try:
                return self.parent().Element( res )
            except Exception:
                return Tableau(res)

    def restriction_shape(self, n):
        """
        Return the shape of the restriction of the semistandard tableau
        ``self`` to ``n``.

        If `T` is a semistandard tableau and `n` is a nonnegative integer,
        then the restriction of `T` to `n` is defined as the
        (semistandard) tableau obtained by removing all cells filled with
        entries greater than `n` from `T`.

        This method computes merely the shape of the restriction. For
        the restriction itself, use :meth:`restrict`.

        EXAMPLES::

            sage: Tableau([[1,2],[2,3],[3,4]]).restriction_shape(3)
            [2, 2, 1]
            sage: StandardTableau([[1,2],[3],[4],[5]]).restriction_shape(2)
            [2]
            sage: Tableau([[1,3,3,5],[2,4,4],[17]]).restriction_shape(0)
            []
            sage: Tableau([[1,3,3,5],[2,4,4],[17]]).restriction_shape(2)
            [1, 1]
            sage: Tableau([[1,3,3,5],[2,4,4],[17]]).restriction_shape(3)
            [3, 1]
            sage: Tableau([[1,3,3,5],[2,4,4],[17]]).restriction_shape(5)
            [4, 3]

            sage: all( T.restriction_shape(i) == T.restrict(i).shape()
            ....:      for T in StandardTableaux(5) for i in range(1, 5) )
            True
        """
        from sage.combinat.partition import Partition
        res = [len([y for y in row if y <= n]) for row in self]
        return Partition(res)

    def to_chain(self, max_entry=None):
        """
        Return the chain of partitions corresponding to the (semi)standard
        tableau ``self``.

        The optional keyword parameter ``max_entry`` can be used to
        customize the length of the chain. Specifically, if this parameter
        is set to a nonnegative integer ``n``, then the chain is
        constructed from the positions of the letters `1, 2, \ldots, n`
        in the tableau.

        EXAMPLES::

            sage: Tableau([[1,2],[3],[4]]).to_chain()
            [[], [1], [2], [2, 1], [2, 1, 1]]
            sage: Tableau([[1,1],[2]]).to_chain()
            [[], [2], [2, 1]]
            sage: Tableau([[1,1],[3]]).to_chain()
            [[], [2], [2], [2, 1]]
            sage: Tableau([]).to_chain()
            [[]]
            sage: Tableau([[1,1],[2],[3]]).to_chain(max_entry=2)
            [[], [2], [2, 1]]
            sage: Tableau([[1,1],[2],[3]]).to_chain(max_entry=3)
            [[], [2], [2, 1], [2, 1, 1]]
            sage: Tableau([[1,1],[2],[3]]).to_chain(max_entry=4)
            [[], [2], [2, 1], [2, 1, 1], [2, 1, 1]]
            sage: Tableau([[1,1,2],[2,3],[4,5]]).to_chain(max_entry=6)
            [[], [2], [3, 1], [3, 2], [3, 2, 1], [3, 2, 2], [3, 2, 2]]
        """
        if max_entry is None:
            if len(self) == 0:
                max_entry = 0
            else:
                max_entry = max(max(row) for row in self)
        return [self.restriction_shape(k) for k in range(max_entry+1)]

    @combinatorial_map(name='to Gelfand-Tsetlin pattern')
    def to_Gelfand_Tsetlin_pattern(self):
        """
        Return the :class:`Gelfand-Tsetlin pattern <GelfandTsetlinPattern>`
        corresponding to ``self`` when semistandard.

        EXAMPLES::

            sage: T = Tableau([[1,2,3],[2,3],[3]])
            sage: G = T.to_Gelfand_Tsetlin_pattern(); G
            [[3, 2, 1], [2, 1], [1]]
            sage: G.to_tableau() == T
            True
            sage: T = Tableau([[1,3],[2]])
            sage: T.to_Gelfand_Tsetlin_pattern()
            [[2, 1, 0], [1, 1], [1]]
        """
        from sage.combinat.gelfand_tsetlin_patterns import GelfandTsetlinPatterns
        return GelfandTsetlinPatterns()(self)

    def anti_restrict(self, n):
        """
        Return the skew tableau formed by removing all of the cells from
        ``self`` that are filled with a number at most `n`.

        EXAMPLES::

            sage: t = Tableau([[1,2,3],[4,5]]); t
            [[1, 2, 3], [4, 5]]
            sage: t.anti_restrict(1)
            [[None, 2, 3], [4, 5]]
            sage: t.anti_restrict(2)
            [[None, None, 3], [4, 5]]
            sage: t.anti_restrict(3)
            [[None, None, None], [4, 5]]
            sage: t.anti_restrict(4)
            [[None, None, None], [None, 5]]
            sage: t.anti_restrict(5)
            [[None, None, None], [None, None]]
        """
        t_new = [[None if g <= n else g for g in row] for row in self]
        from sage.combinat.skew_tableau import SkewTableau
        return SkewTableau(t_new)

    def to_list(self):
        """
        Return ``self`` as a list of lists (not tuples!).

        EXAMPLES::

            sage: t = Tableau([[1,2],[3,4]])
            sage: l = t.to_list(); l
            [[1, 2], [3, 4]]
            sage: l[0][0] = 2
            sage: t
            [[1, 2], [3, 4]]
        """
        return [list(row) for row in self]

    def bump(self, x):
        """
        Insert ``x`` into ``self`` using Schensted's row-bumping (or
        row-insertion) algorithm.

        EXAMPLES::

            sage: t = Tableau([[1,2],[3]])
            sage: t.bump(1)
            [[1, 1], [2], [3]]
            sage: t
            [[1, 2], [3]]
            sage: t.bump(2)
            [[1, 2, 2], [3]]
            sage: t.bump(3)
            [[1, 2, 3], [3]]
            sage: t
            [[1, 2], [3]]
            sage: t = Tableau([[1,2,2,3],[2,3,5,5],[4,4,6],[5,6]])
            sage: t.bump(2)
            [[1, 2, 2, 2], [2, 3, 3, 5], [4, 4, 5], [5, 6, 6]]
            sage: t.bump(1)
            [[1, 1, 2, 3], [2, 2, 5, 5], [3, 4, 6], [4, 6], [5]]
        """
        to_insert = x
        new_t = self.to_list()
        for row in new_t:
            i = 0
            #try to insert to_insert into row
            while i < len(row):
                if to_insert < row[i]:
                    t = to_insert
                    to_insert = row[i]
                    row[i] = t
                    break
                i += 1

            #if we haven't already inserted to_insert
            #append it to the end of row
            if i == len(row):
                row.append(to_insert)
                if isinstance(self, SemistandardTableau):
                    return SemistandardTableau(new_t)
                return Tableau(new_t)
        #if we got here, we are at the end of the tableau
        #add to_insert as the last row
        new_t.append([to_insert])
        if isinstance(self, SemistandardTableau):
            return SemistandardTableau(new_t)
        return Tableau(new_t)

    def schensted_insert(self, i, left=False):
        """
        Insert ``i`` into ``self`` using Schensted's row-bumping (or
        row-insertion) algorithm.

        INPUT:

        - ``i`` -- a number to insert
        - ``left`` -- (default: ``False``) boolean; if set to
          ``True``, the insertion will be done from the left. That
          is, if one thinks of the algorithm as appending a letter
          to the reading word of ``self``, we append the letter to
          the left instead of the right

        EXAMPLES::

            sage: t = Tableau([[3,5],[7]])
            sage: t.schensted_insert(8)
            [[3, 5, 8], [7]]
            sage: t.schensted_insert(8, left=True)
            [[3, 5], [7], [8]]
        """
        if left:
            return self._left_schensted_insert(i)
        else:
            return self.bump(i)

    def _left_schensted_insert(self, letter):
        """
        EXAMPLES::

            sage: t = Tableau([[3,5],[7]])
            sage: t._left_schensted_insert(8)
            [[3, 5], [7], [8]]
            sage: t._left_schensted_insert(6)
            [[3, 5], [6, 7]]
            sage: t._left_schensted_insert(2)
            [[2, 3, 5], [7]]
        """
        h = len(self)
        if h == 0:
            return Tableau([[letter]])
        h1 = h + 1
        rep = self.to_list()
        rep.reverse()

        width = len(rep[h-1])
        heights = self._heights() + [h1]

        for j in range(1, width+2):
            i = heights[j-1]
            while i != h1 and rep[i-1][j-1] >= letter:
                i += 1
            if i == heights[j-1]: #add on top of column j
                if j == 1:
                    rep = [[letter]] + rep
                else:
                    rep[i-2].append(letter)
                break
            elif i == h1 and j == width: #add on right of line i
                if rep[i-2][j-1] < letter:
                    rep[i-2].append(letter)
                else:
                    new_letter = rep[i-2][j-1]
                    rep[i-2][j-1] = letter
                    rep[i-2].append(new_letter)
                break
            else:
                new_letter = rep[i-2][j-1]
                rep[i-2][j-1] = letter
                letter = new_letter

        rep.reverse()
        return Tableau(rep)

    def insert_word(self, w, left=False):
        """
        Insert the word ``w`` into the tableau ``self`` letter by letter
        using Schensted insertion. By default, the word ``w`` is being
        processed from left to right, and the insertion used is row
        insertion. If the optional keyword ``left`` is set to ``True``,
        the word ``w`` is being processed from right to left, and column
        insertion is used instead.

        EXAMPLES::

            sage: t0 = Tableau([])
            sage: w = [1,1,2,3,3,3,3]
            sage: t0.insert_word(w)
            [[1, 1, 2, 3, 3, 3, 3]]
            sage: t0.insert_word(w,left=True)
            [[1, 1, 2, 3, 3, 3, 3]]
            sage: w.reverse()
            sage: t0.insert_word(w)
            [[1, 1, 3, 3], [2, 3], [3]]
            sage: t0.insert_word(w,left=True)
            [[1, 1, 3, 3], [2, 3], [3]]
            sage: t1 = Tableau([[1,3],[2]])
            sage: t1.insert_word([4,5])
            [[1, 3, 4, 5], [2]]
            sage: t1.insert_word([4,5], left=True)
            [[1, 3], [2, 5], [4]]
        """
        if left:
            w = [i for i in reversed(w)]
        res = self
        for i in w:
            res = res.schensted_insert(i,left=left)
        return res

    def bump_multiply(left, right):
        """
        Multiply two tableaux using Schensted's bump.

        This product makes the set of semistandard tableaux into an
        associative monoid. The empty tableau is the unit in this monoid.
        See pp. 11-12 of [Ful1997]_.

        The same product operation is implemented in a different way in
        :meth:`slide_multiply`.

        EXAMPLES::

            sage: t = Tableau([[1,2,2,3],[2,3,5,5],[4,4,6],[5,6]])
            sage: t2 = Tableau([[1,2],[3]])
            sage: t.bump_multiply(t2)
            [[1, 1, 2, 2, 3], [2, 2, 3, 5], [3, 4, 5], [4, 6, 6], [5]]
        """
        if not isinstance(right, Tableau):
            raise TypeError("right must be a Tableau")

        row = len(right)
        product = Tableau([list(a) for a in left])   # create deep copy of left
        while row > 0:
            row -= 1
            for i in right[row]:
                product = product.bump(i)
        return product

    def slide_multiply(left, right):
        """
        Multiply two tableaux using jeu de taquin.

        This product makes the set of semistandard tableaux into an
        associative monoid. The empty tableau is the unit in this monoid.

        See pp. 15 of [Ful1997]_.

        The same product operation is implemented in a different way in
        :meth:`bump_multiply`.

        EXAMPLES::

            sage: t = Tableau([[1,2,2,3],[2,3,5,5],[4,4,6],[5,6]])
            sage: t2 = Tableau([[1,2],[3]])
            sage: t.slide_multiply(t2)
            [[1, 1, 2, 2, 3], [2, 2, 3, 5], [3, 4, 5], [4, 6, 6], [5]]
        """
        st = []
        if len(left) == 0:
            return right
        else:
            l = len(left[0])

        for row in right:
            st.append((None,)*l + row)
        for row in left:
            st.append(row)

        from sage.combinat.skew_tableau import SkewTableau
        return SkewTableau(st).rectify()

    def _slide_up(self, c):
        r"""
        Auxiliary method used for promotion, which removes cell `c` from ``self``,
        slides the letters of ``self`` up using jeu de taquin slides, and
        then fills the empty cell at `(0,0)` with the value `0`.

        TESTS::

            sage: t = Tableau([[1,1,2],[2,3,5],[4,5]])
            sage: t._slide_up((2,1))
            [[0, 1, 2], [1, 3, 5], [2, 4]]

            sage: t._slide_up((1,2))
            [[0, 1, 2], [1, 2, 3], [4, 5]]

            sage: t = Tableau([[1,1,3],[2,3,5],[4,5]])
            sage: t._slide_up((1,2))
            [[0, 1, 1], [2, 3, 3], [4, 5]]
        """
        new_st = self.to_list()
        spotl, spotc = c
        while [spotl, spotc] != [0,0]:
            #once moving box is in first column, just move letters up
            #(French notation!)
            if spotc == 0:
                new_st[spotl][spotc] = new_st[spotl-1][spotc]
                spotl -= 1
                continue
            #once moving box is in first row, just move letters up
            elif spotl == 0:
                new_st[spotl][spotc] = new_st[spotl][spotc-1]
                spotc -= 1
                continue
            else:
                #If we get to this stage, we need to compare
                below = new_st[spotl-1][spotc]
                left = new_st[spotl][spotc-1]
                if below >= left:
                    #Swap with the cell below
                    new_st[spotl][spotc] = new_st[spotl-1][spotc]
                    spotl -= 1
                    continue
                else:
                    #Swap with the cell to the left
                    new_st[spotl][spotc] = new_st[spotl][spotc-1]
                    spotc -= 1
                    continue
        #set box in position (0,0) to 0
        new_st[0][0] = 0
        return Tableau(new_st)

    def _slide_down(self, c, n):
        r"""
        Auxiliary method used for promotion, which removes cell `c` from ``self``,
        slides the letters of ``self`` down using jeu de taquin slides, and
        then fills the empty cell with the value `n + 2`.

        When the entries of ``self`` are positive integers, and cell `c` is
        filled with `1`, then the position of `c` is irrelevant.

        TESTS::

            sage: t = Tableau([[1,1,2],[2,3,5],[4,5]])
            sage: t._slide_down((0, 0), 8)
            [[1, 2, 5], [2, 3, 10], [4, 5]]

            sage: t._slide_down((0, 1), 8)
            [[1, 2, 5], [2, 3, 10], [4, 5]]

            sage: t = Tableau([[1,1,2,2,2,3],[2,2,4,6,6],[4,4,5,7],[5,8]])
            sage: t._slide_down((0, 1), 9)
            [[1, 2, 2, 2, 2, 3], [2, 4, 4, 6, 6], [4, 5, 7, 11], [5, 8]]
        """
        new_st = self.to_list()
        #new_st is a deep copy of self, so as not to mess around with self.
        new_st_shape = [len(x) for x in self]
        spotl, spotc = c
        #spotl and spotc are the coordinates of the wandering hole.
        #All comments and variable names below refer to French notation.
        while True:
            #"right_neighbor" and "upper_neighbor" refer to neighbors of the
            #hole.
            go_right = None
            if len(new_st_shape) > spotl + 1 and new_st_shape[spotl + 1] >= spotc + 1:
                upper_neighbor = new_st[spotl + 1][spotc]
                go_right = False
            if new_st_shape[spotl] != spotc + 1:
                right_neighbor = new_st[spotl][spotc + 1]
                if go_right is None or upper_neighbor > right_neighbor:
                    go_right = True
            if go_right == True:
                new_st[spotl][spotc] = right_neighbor
                spotc += 1
            elif go_right == False:
                new_st[spotl][spotc] = upper_neighbor
                spotl += 1
            else:
                break
        new_st[spotl][spotc] = n + 2
        return Tableau(new_st)

    def promotion_inverse(self, n):
        """
        Return the image of ``self`` under the inverse promotion operator.

        .. WARNING::

            You might know this operator as the promotion operator
            (without "inverse") -- literature does not agree on the
            name.

        The inverse promotion operator, applied to a tableau `t`, does the
        following:

        Iterate over all letters `1` in the tableau `t`, from right to left.
        For each of these letters, do the following:

        - Remove the letter from `t`, thus leaving a hole where it used to be.

        - Apply jeu de taquin to move this hole northeast (in French notation)
          until it reaches the outer boundary of `t`.

        - Fill `n+2` into the hole once jeu de taquin has completed.

        Once this all is done, subtract `1` from each letter in the tableau.
        This is not always well-defined. Restricted to the class of
        semistandard tableaux whose entries are all `\leq n + 1`, this is the
        usual inverse promotion operator defined on this class.

        When ``self`` is a standard tableau of size ``n + 1``, this definition of
        inverse promotion is the map called "promotion" in [Sg2011]_ (p. 23) and
        in [Stan2009]_, and is the inverse of the map called "promotion" in
        [Hai1992]_ (p. 90).

        .. WARNING::

            To my (Darij's) knowledge, the fact that the above "inverse
            promotion operator" really is the inverse of the promotion
            operator :meth:`promotion` for semistandard tableaux has never
            been proven in literature. Corrections are welcome.

        EXAMPLES::

            sage: t = Tableau([[1,2],[3,3]])
            sage: t.promotion_inverse(2)
            [[1, 2], [2, 3]]

            sage: t = Tableau([[1,2],[2,3]])
            sage: t.promotion_inverse(2)
            [[1, 1], [2, 3]]

            sage: t = Tableau([[1,2,5],[3,3,6],[4,7]])
            sage: t.promotion_inverse(8)
            [[1, 2, 4], [2, 5, 9], [3, 6]]

            sage: t = Tableau([])
            sage: t.promotion_inverse(2)
            []

        TESTS:

        We check the equivalence of two definitions of inverse promotion
        on semistandard tableaux::

            sage: ST = SemistandardTableaux(shape=[4,2,1], max_entry=7)
            sage: def bk_promotion_inverse7(st):
            ....:     st2 = st
            ....:     for i in range(1, 7):
            ....:         st2 = st2.bender_knuth_involution(i, check=False)
            ....:     return st2
            sage: all( bk_promotion_inverse7(st) == st.promotion_inverse(6) for st in ST ) # long time
            True
            sage: ST = SemistandardTableaux(shape=[2,2,2], max_entry=7)
            sage: all( bk_promotion_inverse7(st) == st.promotion_inverse(6) for st in ST ) # long time
            True

        A test for :trac:`13203`::

            sage: T = Tableau([[1]])
            sage: type(T.promotion_inverse(2)[0][0])
            <type 'sage.rings.integer.Integer'>
        """
        if self.is_rectangular():
            n = Integer(n)
            if self.size() == 0:
                return self
            s = self.shape()[0]
            l = self.weight()[0]
            word = [i-1 for row in reversed(self) for i in row if i>1]
            t = Tableau([])
            t = t.insert_word(word)
            t = t.to_list()
            if l < s:
                for i in range(l):
                    t[len(t)-1].append(n+1)
            else:
                t.append([n+1 for i in range(s)])
            return Tableau(t)
        # Now, the non-rectangular case.
        p = self
        for c in reversed(self.cells_containing(1)):
            p = p._slide_down(c, n)
        return Tableau([[i-1 for i in row] for row in p])

    def promotion(self, n):
        r"""
        Return the image of ``self`` under the promotion operator.

        .. WARNING::

            You might know this operator as the inverse promotion
            operator -- literature does not agree on the name. You
            might also be looking for the Lapointe-Lascoux-Morse
            promotion operator (:meth:`promotion_operator`).

        The promotion operator, applied to a tableau `t`, does the following:

        Iterate over all letters `n+1` in the tableau `t`, from left to right.
        For each of these letters, do the following:

        - Remove the letter from `t`, thus leaving a hole where it used to be.

        - Apply jeu de taquin to move this hole southwest (in French notation)
          until it reaches the inner boundary of `t`.

        - Fill `0` into the hole once jeu de taquin has completed.

        Once this all is done, add `1` to each letter in the tableau.
        This is not always well-defined. Restricted to the class of
        semistandard tableaux whose entries are all `\leq n + 1`, this is the
        usual promotion operator defined on this class.

        When ``self`` is a standard tableau of size ``n + 1``, this definition of
        promotion is precisely the one given in [Hai1992]_ (p. 90). It is the
        inverse of the maps called "promotion" in [Sg2011]_ (p. 23) and in [Stan2009]_.

        .. WARNING::

            To my (Darij's) knowledge, the fact that the above promotion
            operator really is the inverse of the "inverse promotion
            operator" :meth:`promotion_inverse` for semistandard tableaux
            has never been proven in literature. Corrections are welcome.

        REFERENCES:

        .. [Hai1992] Mark D. Haiman,
           *Dual equivalence with applications, including a conjecture of Proctor*,
           Discrete Mathematics 99 (1992), 79-113,
           http://www.sciencedirect.com/science/article/pii/0012365X9290368P

        .. [Sg2011] Bruce E. Sagan,
           *The cyclic sieving phenomenon: a survey*,
           :arXiv:`1008.0790v3`

        EXAMPLES::

            sage: t = Tableau([[1,2],[3,3]])
            sage: t.promotion(2)
            [[1, 1], [2, 3]]

            sage: t = Tableau([[1,1,1],[2,2,3],[3,4,4]])
            sage: t.promotion(3)
            [[1, 1, 2], [2, 2, 3], [3, 4, 4]]

            sage: t = Tableau([[1,2],[2]])
            sage: t.promotion(3)
            [[2, 3], [3]]

            sage: t = Tableau([[1,1,3],[2,2]])
            sage: t.promotion(2)
            [[1, 2, 2], [3, 3]]

            sage: t = Tableau([[1,1,3],[2,3]])
            sage: t.promotion(2)
            [[1, 1, 2], [2, 3]]

            sage: t = Tableau([])
            sage: t.promotion(2)
            []

        TESTS:

        We check the equivalence of two definitions of promotion on
        semistandard tableaux::

            sage: ST = SemistandardTableaux(shape=[3,2,2,1], max_entry=6)
            sage: def bk_promotion6(st):
            ....:     st2 = st
            ....:     for i in range(5, 0, -1):
            ....:         st2 = st2.bender_knuth_involution(i, check=False)
            ....:     return st2
            sage: all( bk_promotion6(st) == st.promotion(5) for st in ST ) # long time
            True
            sage: ST = SemistandardTableaux(shape=[4,4], max_entry=6)
            sage: all( bk_promotion6(st) == st.promotion(5) for st in ST ) # long time
            True

        We also check :meth:`promotion_inverse()` is the inverse
        of :meth:`promotion()`::

            sage: ST = SemistandardTableaux(shape=[3,2,1], max_entry=7)
            sage: all( st.promotion(6).promotion_inverse(6) == st for st in ST ) # long time
            True
        """
        if self.is_rectangular():
            t = self.rotate_180()
            t = [tuple(n+2-i for i in row) for row in t]
            t = Tableau(t).promotion_inverse(n)
            t = [tuple(n+2-i for i in row) for row in t]
            return Tableau(t).rotate_180()
        p = self
        for c in self.cells_containing(n+1):
            p = p._slide_up(c)
        return Tableau([[i+1 for i in row] for row in p])

    def row_stabilizer(self):
        """
        Return the PermutationGroup corresponding to the row stabilizer of
        ``self``.

        This assumes that every integer from `1` to the size of ``self``
        appears exactly once in ``self``.

        EXAMPLES::

            sage: rs = Tableau([[1,2,3],[4,5]]).row_stabilizer()
            sage: rs.order() == factorial(3)*factorial(2)
            True
            sage: PermutationGroupElement([(1,3,2),(4,5)]) in rs
            True
            sage: PermutationGroupElement([(1,4)]) in rs
            False
            sage: rs = Tableau([[1, 2],[3]]).row_stabilizer()
            sage: PermutationGroupElement([(1,2),(3,)]) in rs
            True
            sage: rs.one().domain()
            [1, 2, 3]
            sage: rs = Tableau([[1],[2],[3]]).row_stabilizer()
            sage: rs.order()
            1
            sage: rs = Tableau([[2,4,5],[1,3]]).row_stabilizer()
            sage: rs.order()
            12
            sage: rs = Tableau([]).row_stabilizer()
            sage: rs.order()
            1
        """
        # Ensure that the permutations involve all elements of the
        # tableau, by including the identity permutation on the set [1..k].
        k = self.size()
        gens = [range(1, k+1)]
        for row in self:
<<<<<<< HEAD
            for j in range(0, len(row)-1):
=======
            for j in range(len(row)-1):
>>>>>>> 94af4b0c
                gens.append( (row[j], row[j+1]) )
        return PermutationGroup( gens )


    def column_stabilizer(self):
        """
        Return the PermutationGroup corresponding to the column stabilizer
        of ``self``.

        This assumes that every integer from `1` to the size of ``self``
        appears exactly once in ``self``.

        EXAMPLES::

            sage: cs = Tableau([[1,2,3],[4,5]]).column_stabilizer()
            sage: cs.order() == factorial(2)*factorial(2)
            True
            sage: PermutationGroupElement([(1,3,2),(4,5)]) in cs
            False
            sage: PermutationGroupElement([(1,4)]) in cs
            True
        """
        return self.conjugate().row_stabilizer()

    def height(self):
        """
        Return the height of ``self``.

        EXAMPLES::

            sage: Tableau([[1,2,3],[4,5]]).height()
            2
            sage: Tableau([[1,2,3]]).height()
            1
            sage: Tableau([]).height()
            0
        """
        return len(self)

    def _heights(self):
        """
        EXAMPLES::

            sage: Tableau([[1,2,3,4],[5,6],[7],[8]])._heights()
            [1, 3, 4, 4]
            sage: Tableau([])._heights()
            []
            sage: Tableau([[1]])._heights()
            [1]
            sage: Tableau([[1,2]])._heights()
            [1, 1]
            sage: Tableau([[1,2],[3],[4]])._heights()
            [1, 3]
        """
        cor = self.corners()
        ncor = len(cor)
        if ncor == 0:
            return []
        k = len(self)
        cor = [ [k-i,j+1]  for i,j in reversed(cor)]

        heights = [1]*(cor[0][1])
        for i in range(1, ncor):
            heights += [ cor[i][0] ]*(cor[i][1]-cor[i-1][1])

        return heights

    def last_letter_lequal(self, tab2):
        """
        Return ``True`` if ``self`` is less than or equal to ``tab2`` in the last
        letter ordering.

        EXAMPLES::

            sage: st = StandardTableaux([3,2])
            sage: f = lambda b: 1 if b else 0
            sage: matrix( [ [ f(t1.last_letter_lequal(t2)) for t2 in st] for t1 in st] )
            [1 1 1 1 1]
            [0 1 1 1 1]
            [0 0 1 1 1]
            [0 0 0 1 1]
            [0 0 0 0 1]
        """
        n = self.size()
        if not isinstance(tab2, Tableau):
            try:
                tab2 = Tableau(tab2)
            except Exception:
                raise TypeError("tab2 must be a standard tableau")

        if tab2.size() != n:
            raise ValueError("tab2 must be the same size as self")

        if self == tab2:
            return True

        for j in range(n, 1, -1):
            self_j_pos = None
            for i in range(len(self)):
                if j in self[i]:
                    self_j_pos = i
                    break

            tab2_j_pos = None
            for i in range(len(tab2)):
                if j in tab2[i]:
                    tab2_j_pos = i
                    break

            if self_j_pos < tab2_j_pos:
                return True
            if tab2_j_pos < self_j_pos:
                return False

    def charge(self):
        r"""
        Return the charge of the reading word of ``self``.  See
        :meth:`~sage.combinat.words.finite_word.FiniteWord_class.charge` for more information.

        EXAMPLES::

            sage: Tableau([[1,1],[2,2],[3]]).charge()
            0
            sage: Tableau([[1,1,3],[2,2]]).charge()
            1
            sage: Tableau([[1,1,2],[2],[3]]).charge()
            1
            sage: Tableau([[1,1,2],[2,3]]).charge()
            2
            sage: Tableau([[1,1,2,3],[2]]).charge()
            2
            sage: Tableau([[1,1,2,2],[3]]).charge()
            3
            sage: Tableau([[1,1,2,2,3]]).charge()
            4
        """
        return self.to_word().charge()

    def cocharge(self):
        r"""
        Return the cocharge of the reading word of ``self``.  See
        :meth:`~sage.combinat.words.finite_word.FiniteWord_class.cocharge` for more information.

        EXAMPLES::

            sage: Tableau([[1,1],[2,2],[3]]).cocharge()
            4
            sage: Tableau([[1,1,3],[2,2]]).cocharge()
            3
            sage: Tableau([[1,1,2],[2],[3]]).cocharge()
            3
            sage: Tableau([[1,1,2],[2,3]]).cocharge()
            2
            sage: Tableau([[1,1,2,3],[2]]).cocharge()
            2
            sage: Tableau([[1,1,2,2],[3]]).cocharge()
            1
            sage: Tableau([[1,1,2,2,3]]).cocharge()
            0
        """
        return self.to_word().cocharge()


    def add_entry(self, cell, m):
        """
        Return the result of setting the entry in cell ``cell`` equal
        to ``m`` in the tableau ``self``.

        This tableau has larger size than ``self`` if ``cell`` does not
        belong to the shape of ``self``; otherwise, the tableau has the
        same shape as ``self`` and has the appropriate entry replaced.

        INPUT:

        - ``cell`` -- a pair of nonnegative integers

        OUTPUT:

        The tableau ``self`` with the entry in cell ``cell`` set to ``m``. This
        entry overwrites an existing entry if ``cell`` already belongs to
        ``self``, or is added to the tableau if ``cell`` is a cocorner of the
        shape ``self``. (Either way, the input is not modified.)

        .. NOTE::

            Both coordinates of ``cell`` are interpreted as starting at `0`.
            So, ``cell == (0, 0)`` corresponds to the northwesternmost cell.

        EXAMPLES::

            sage: s=StandardTableau([[1,2,5],[3,4]]); s.pp()
              1  2  5
              3  4
            sage: t=s.add_entry( (1,2), 6); t.pp()
              1  2  5
              3  4  6
            sage: t.category()
            Category of elements of Standard tableaux
            sage: s.add_entry( (2,0), 6).pp()
              1  2  5
              3  4
              6
            sage: u=s.add_entry( (1,2), 3); u.pp()
              1  2  5
              3  4  3
            sage: u.category()
            Category of elements of Tableaux
            sage: s.add_entry( (2,2),3)
            Traceback (most recent call last):
            ...
            IndexError: (2, 2) is not an addable cell of the tableau

        """
        tab = self.to_list()
        (r, c) = cell
        try:
            tab[r][c] = m   # will work if we are replacing an entry
        except IndexError:
            # Only add a new row if (r,c) is an addable cell (previous code
            # added m to the end of row r independently of the value of c)
            if r >= len(tab):
                if r == len(tab) and c == 0:
                    tab.append([m])
                else:
                    raise IndexError('%s is not an addable cell of the tableau' % ((r,c),))
            else:
                tab_r = tab[r]
                if c == len(tab_r):
                    tab_r.append(m)
                else:
                    raise IndexError('%s is not an addable cell of the tableau' % ((r,c),))

        # attempt to return a tableau of the same type as self
        if tab in self.parent():
            return self.parent()(tab)
        else:
            try:
                return self.parent().Element(tab)
            except Exception:
                return Tableau(tab)


    ##############
    # catabolism #
    ##############

    def catabolism(self):
        """
        Remove the top row of ``self`` and insert it back in using
        column Schensted insertion (starting with the largest letter).

        EXAMPLES::

            sage: Tableau([]).catabolism()
            []
            sage: Tableau([[1,2,3,4,5]]).catabolism()
            [[1, 2, 3, 4, 5]]
            sage: Tableau([[1,1,3,3],[2,3],[3]]).catabolism()
            [[1, 1, 2, 3, 3, 3], [3]]
            sage: Tableau([[1, 1, 2, 3, 3, 3], [3]]).catabolism()
            [[1, 1, 2, 3, 3, 3, 3]]
        """
        h = self.height()
        if h == 0:
            return self
        else:
            #Remove the top row and insert it back in
            return Tableau(self[1:]).insert_word(self[0],left=True)

    def catabolism_sequence(self):
        """
        Perform :meth:`catabolism` on ``self`` until it returns a
        tableau consisting of a single row.

        EXAMPLES::

            sage: t = Tableau([[1,2,3,4,5,6,8],[7,9]])
            sage: t.catabolism_sequence()
            [[[1, 2, 3, 4, 5, 6, 8], [7, 9]],
             [[1, 2, 3, 4, 5, 6, 7, 9], [8]],
             [[1, 2, 3, 4, 5, 6, 7, 8], [9]],
             [[1, 2, 3, 4, 5, 6, 7, 8, 9]]]
            sage: Tableau([]).catabolism_sequence()
            [[]]
        """
        h = self.height()
        res = [self]
        newterm = self
        while h > 1:
            newterm = newterm.catabolism()
            res.append(newterm)
            h = newterm.height()
        return res

    def lambda_catabolism(self, part):
        r"""
        Return the ``part``-catabolism of ``self``, where ``part`` is a
        partition (which can be just given as an array).

        For a partition `\lambda` and a tableau `T`, the
        `\lambda`-catabolism of `T` is defined by performing the following
        steps.

        1. Truncate the parts of `\lambda` so that `\lambda` is contained
           in the shape of `T`.  Let `m` be the length of this partition.

        2. Let `T_a` be the first `m` rows of `T`, and `T_b` be the
           remaining rows.

        3. Let `S_a` be the skew tableau `T_a / \lambda`.

        4. Concatenate the reading words of `S_a` and `T_b`, and insert
           into a tableau.

        EXAMPLES::

            sage: Tableau([[1,1,3],[2,4,5]]).lambda_catabolism([2,1])
            [[3, 5], [4]]
            sage: t = Tableau([[1,1,3,3],[2,3],[3]])
            sage: t.lambda_catabolism([])
            [[1, 1, 3, 3], [2, 3], [3]]
            sage: t.lambda_catabolism([1])
            [[1, 2, 3, 3, 3], [3]]
            sage: t.lambda_catabolism([1,1])
            [[1, 3, 3, 3], [3]]
            sage: t.lambda_catabolism([2,1])
            [[3, 3, 3, 3]]
            sage: t.lambda_catabolism([4,2,1])
            []
            sage: t.lambda_catabolism([5,1])
            [[3, 3]]
            sage: t.lambda_catabolism([4,1])
            [[3, 3]]
        """
        #Reduce the partition if it is too big for the tableau
        part  = [ min(part[i],len(self[i])) for i in range(min(len(self), len(part))) ]
        if self.shape() == part:
            return Tableau([])

        m = len(part)

        w1 = list(sum((row for row in reversed(self[m:])), ()))

        w2 = []
        for i,row in enumerate(reversed(self[:m])):
            w2 += row[ part[-1-i] : ]

        return Tableau([]).insert_word(w2+w1)


    def reduced_lambda_catabolism(self, part):
        """
        EXAMPLES::

            sage: t = Tableau([[1,1,3,3],[2,3],[3]])
            sage: t.reduced_lambda_catabolism([])
            [[1, 1, 3, 3], [2, 3], [3]]
            sage: t.reduced_lambda_catabolism([1])
            [[1, 2, 3, 3, 3], [3]]
            sage: t.reduced_lambda_catabolism([1,1])
            [[1, 3, 3, 3], [3]]
            sage: t.reduced_lambda_catabolism([2,1])
            [[3, 3, 3, 3]]
            sage: t.reduced_lambda_catabolism([4,2,1])
            []
            sage: t.reduced_lambda_catabolism([5,1])
            0
            sage: t.reduced_lambda_catabolism([4,1])
            0
        """
        part1 = part

        if self == []:
            return self

        res = self.lambda_catabolism(part)

        if res == []:
            return res

        if res == 0:
            return 0

        a = self[0][0]

        part = [ min(part1[i], len(self[i])) for i in range(min(len(part1),len(self)))]
        tt_part = Tableau([ [a+i]*part[i] for i in range(len(part)) ])
        t_part = Tableau([[self[i][j] for j in range(part[i])] for i in range(len(part))])

        if t_part == tt_part:
            return res
        else:
            return 0

    def catabolism_projector(self, parts):
        """
        EXAMPLES::

            sage: t = Tableau([[1,1,3,3],[2,3],[3]])
            sage: t.catabolism_projector([[4,2,1]])
            [[1, 1, 3, 3], [2, 3], [3]]
            sage: t.catabolism_projector([[1]])
            []
            sage: t.catabolism_projector([[2,1],[1]])
            []
            sage: t.catabolism_projector([[1,1],[4,1]])
            [[1, 1, 3, 3], [2, 3], [3]]
        """
        res = self
        for p in parts:
            res = res.reduced_lambda_catabolism(p)
            if res == 0:
                return 0

        if res == []:
            return self
        else:
            return Tableau([])

    def promotion_operator(self, i):
        """
        Return a list of semistandard tableaux obtained by the `i`-th
        Lapointe-Lascoux-Morse promotion operator from the
        semistandard tableau ``self``.

        .. WARNING:

            This is not Schuetzenberger's jeu-de-taquin promotion!
            For the latter, see :meth:`promotion` and
            :meth:`promotion_inverse`.

        This operator is defined by taking the maximum entry `m` of
        `T`, then adding a horizontal `i`-strip to `T` in all possible
        ways, each time filling this strip with `m+1`'s, and finally
        letting the permutation
        `\sigma_1 \sigma_2 \cdots \sigma_m = (2, 3, \ldots, m+1, 1)`
        act on each of the resulting tableaux via the
        Lascoux-Schuetzenberger action
        (:meth:`symmetric_group_action_on_values`). This method
        returns the list of all resulting tableaux. See [LLM01]_ for
        the purpose of this operator.

        REFERENCES:

        .. [LLM01] L. Lapointe, A. Lascoux, J. Morse.
           *Tableau atoms and a new Macdonald positivity conjecture*.
           :arxiv:`math/0008073v2`.

        EXAMPLES::

            sage: t = Tableau([[1,2],[3]])
            sage: t.promotion_operator(1)
            [[[1, 2], [3], [4]], [[1, 2], [3, 4]], [[1, 2, 4], [3]]]
            sage: t.promotion_operator(2)
            [[[1, 1], [2, 3], [4]],
             [[1, 1, 2], [3], [4]],
             [[1, 1, 4], [2, 3]],
             [[1, 1, 2, 4], [3]]]
            sage: Tableau([[1]]).promotion_operator(2)
            [[[1, 1], [2]], [[1, 1, 2]]]
            sage: Tableau([[1,1],[2]]).promotion_operator(3)
            [[[1, 1, 1], [2, 2], [3]],
             [[1, 1, 1, 2], [2], [3]],
             [[1, 1, 1, 3], [2, 2]],
             [[1, 1, 1, 2, 3], [2]]]

        The example from [LLM01]_ p. 12::

            sage: Tableau([[1,1],[2,2]]).promotion_operator(3)
            [[[1, 1, 1], [2, 2], [3, 3]],
             [[1, 1, 1, 3], [2, 2], [3]],
             [[1, 1, 1, 3, 3], [2, 2]]]

        TESTS::

            sage: Tableau([]).promotion_operator(2)
            [[[1, 1]]]
            sage: Tableau([]).promotion_operator(1)
            [[[1]]]
        """
        chain = self.to_chain()
        part = self.shape()
        weight = self.weight()
        perm = permutation.from_reduced_word(range(1, len(weight)+1))
        l = part.add_horizontal_border_strip(i)
        ltab = [ from_chain( chain + [next] ) for next in l ]
        return [ x.symmetric_group_action_on_values(perm) for x in ltab ]


    ##################################
    # actions on tableaux from words #
    ##################################
    def raise_action_from_words(self, f, *args):
        """
        EXAMPLES::

            sage: from sage.combinat.tableau import symmetric_group_action_on_values
            sage: import functools
            sage: t = Tableau([[1,1,3,3],[2,3],[3]])
            sage: f = functools.partial(t.raise_action_from_words, symmetric_group_action_on_values)
            sage: f([1,2,3])
            [[1, 1, 3, 3], [2, 3], [3]]
            sage: f([3,2,1])
            [[1, 1, 1, 1], [2, 3], [3]]
            sage: f([1,3,2])
            [[1, 1, 2, 2], [2, 2], [3]]
        """
        w = self.to_word()
        w = f(w, *args)
        return from_shape_and_word(self.shape(), w)

    def symmetric_group_action_on_values(self, perm):
        r"""
        Return the image of the semistandard tableau ``self`` under the
        action of the permutation ``perm`` using the
        Lascoux-Schuetzenberger action of the symmetric group `S_n` on
        the semistandard tableaux with ceiling `n`.

        If `n` is a nonnegative integer, then the
        Lascoux-Schuetzenberger action is a group action of the
        symmetric group `S_n` on the set of semistandard Young tableaux
        with ceiling `n` (that is, with entries taken from the set
        `\{1, 2, \ldots, n\}`). It is defined as follows:

        Let `i \in \{1, 2, \ldots, n-1\}`, and let `T` be a
        semistandard tableau with ceiling `n`. Let `w` be the reading
        word (:meth:`to_word`) of `T`. Replace all letters `i` in `w`
        by closing parentheses, and all letters `i+1` in `w` by
        opening parentheses. Whenever an opening parenthesis stands
        left of a closing parenthesis without there being any
        parentheses inbetween (it is allowed to have letters
        inbetween as long as they are not parentheses), consider these
        two parentheses as matched with each other, and replace them
        back by the letters `i+1` and `i`. Repeat this procedure until
        there are no more opening parentheses standing left of closing
        parentheses. Then, let `a` be the number of opening
        parentheses in the word, and `b` the number of closing
        parentheses (notice that all opening parentheses are left of
        all closing parentheses). Replace the first `a` parentheses
        by the letters `i`, and replace the remaining `b` parentheses
        by the letters `i+1`. Let `w'` be the resulting word. Let
        `T'` be the tableau with the same shape as `T` but with reading
        word `w'`. This tableau `T'` can be shown to be semistandard.
        We define the image of `T` under the action of the simple
        transposition `s_i = (i, i+1) \in S_n` to be this tableau `T'`.
        It can be shown that these actions `s_1, s_2, \ldots, s_{n-1}`
        satisfy the Moore-Coxeter relations of `S_n`, and thus this
        extends to a unique action of the symmetric group `S_n` on
        the set of semistandard tableaux with ceiling `n`. This is the
        Lascoux-Schuetzenberger action.

        This action of the symmetric group `S_n` on the set of all
        semistandard tableaux of given shape `\lambda` with entries
        in `\{ 1, 2, \ldots, n \}` is the one defined in
        [Loth02]_ Theorem 5.6.3. In particular, the action of `s_i`
        is denoted by `\sigma_i` in said source. (Beware of the typo
        in the definition of `\sigma_i`: it should say
        `\sigma_i ( a_i^r a_{i+1}^s ) = a_i^s a_{i+1}^r`, not
        `\sigma_i ( a_i^r a_{i+1}^s ) = a_i^s a_{i+1}^s`.)

        EXAMPLES::

            sage: t = Tableau([[1,1,3,3],[2,3],[3]])
            sage: t.symmetric_group_action_on_values([1,2,3])
            [[1, 1, 3, 3], [2, 3], [3]]
            sage: t.symmetric_group_action_on_values([2,1,3])
            [[1, 2, 3, 3], [2, 3], [3]]
            sage: t.symmetric_group_action_on_values([3,1,2])
            [[1, 2, 2, 2], [2, 3], [3]]
            sage: t.symmetric_group_action_on_values([2,3,1])
            [[1, 1, 1, 1], [2, 2], [3]]
            sage: t.symmetric_group_action_on_values([3,2,1])
            [[1, 1, 1, 1], [2, 3], [3]]
            sage: t.symmetric_group_action_on_values([1,3,2])
            [[1, 1, 2, 2], [2, 2], [3]]

        TESTS::

            sage: t = Tableau([])
            sage: t.symmetric_group_action_on_values([])
            []
        """
        return self.raise_action_from_words(symmetric_group_action_on_values, perm)

    #########
    # atoms #
    #########
    def socle(self):
        """
        EXAMPLES::

            sage: Tableau([[1,2],[3,4]]).socle()
            2
            sage: Tableau([[1,2,3,4]]).socle()
            4
        """
        h = self.height()
        if h == 0:
            return 0
        w1row = self[0]
        i = 0
        while i < len(w1row)-1:
            if w1row[i+1] != w1row[i] + 1:
                break
            i += 1
        return i+1

    def atom(self):
        """
        EXAMPLES::

            sage: Tableau([[1,2],[3,4]]).atom()
            [2, 2]
            sage: Tableau([[1,2,3],[4,5],[6]]).atom()
            [3, 2, 1]
        """
        ll = [ t.socle() for t in self.catabolism_sequence() ]
        lres = ll[:]
        for i in range(1,len(ll)):
            lres[i] = ll[i] - ll[i-1]
        return lres


    def symmetric_group_action_on_entries(self, w):
        r"""
        Return the tableau obtained form this tableau by acting by the
        permutation ``w``.

        Let `T` be a standard tableau of size `n`, then the action of
        `w \in S_n` is defined by permuting the entries of `T` (recall they
        are `1, 2, \ldots, n`). In particular, suppose the entry at cell
        `(i, j)` is `a`, then the entry becomes `w(a)`. In general, the
        resulting tableau `wT` may *not* be standard.

        .. NOTE::

            This is different than :meth:`symmetric_group_action_on_values`
            which is defined on semistandard tableaux and is guaranteed to
            return a semistandard tableau.

        INPUT:

        - ``w`` -- a permutation

        EXAMPLES::

            sage: StandardTableau([[1,2,4],[3,5]]).symmetric_group_action_on_entries( Permutation(((4,5))) )
            [[1, 2, 5], [3, 4]]
            sage: _.category()
            Category of elements of Standard tableaux
            sage: StandardTableau([[1,2,4],[3,5]]).symmetric_group_action_on_entries( Permutation(((1,2))) )
            [[2, 1, 4], [3, 5]]
            sage: _.category()
            Category of elements of Tableaux
        """
        w = w + [i+1 for i in range(len(w), self.size())]   #need to ensure that it belongs to Sym_size
        try:
            return self.parent()([[w[entry-1] for entry in row] for row in self])
        except Exception:
            return Tableau([[w[entry-1] for entry in row] for row in self])

    def is_key_tableau(self):
        """
        Return ``True`` if ``self`` is a key tableau or ``False`` otherwise.

        A tableau is a *key tableau* if the set of entries in the `j`-th
        column is a subset of the set of entries in the `(j-1)`-st column.

        REFERENCES:

        .. [LS90] A. Lascoux, M.-P. Schutzenberger.
           Keys and standard bases, invariant theory and tableaux.
           IMA Volumes in Math and its Applications (D. Stanton, ED.).
           Southend on Sea, UK, 19 (1990). 125-144.

        .. [Willis10] M. Willis. A direct way to find the right key of
           a semistandard Young tableau. :arxiv:`1110.6184v1`.

        EXAMPLES::

            sage: t = Tableau([[1,1,1],[2,3],[3]])
            sage: t.is_key_tableau()
            True

            sage: t = Tableau([[1,1,2],[2,3],[3]])
            sage: t.is_key_tableau()
            False
        """
        itr = enumerate(self.conjugate()[1:],1)
        return all(x in self.conjugate()[i-1] for i, col in itr for x in col)

    def right_key_tableau(self):
        """
        Return the right key tableau of ``self``.

        The right key tableau of a tableau `T` is a key tableau whose entries
        are weakly greater than the corresponding entries in `T`, and whose column
        reading word is subject to certain conditions. See [LS90]_ for the full definition.

        ALGORITHM:

        The following algorithm follows [Willis10]_. Note that if `T` is a key tableau
        then the output of the algorithm is `T`.

        To compute the right key tableau `R` of a tableau `T` we iterate over the columns
        of `T`. Let `T_j` be the `j`-th column of `T` and iterate over the entires
        in `T_j` from bottom to top. Initialize the corresponding entry `k` in `R` to be
        the largest entry in `T_j`. Scan the bottom of each column of `T` to the right of
        `T_j`, updating `k` to be the scanned entry whenever the scanned entry is weakly
        greater than `k`. Update `T_j` and all columns to the right by removing all
        scanned entries.

        .. SEEALSO::

            - :meth:`is_key_tableau()`

        EXAMPLES::

            sage: t = Tableau([[1,2],[2,3]])
            sage: t.right_key_tableau()
            [[2, 2], [3, 3]]
            sage: t = Tableau([[1,1,2,4],[2,3,3],[4],[5]])
            sage: t.right_key_tableau()
            [[2, 2, 2, 4], [3, 4, 4], [4], [5]]

        TESTS:

        We check that if we have a key tableau, we return the same tableau::

            sage: t = Tableau([[1,1,1,2], [2,2,2], [4], [5]])
            sage: t.is_key_tableau()
            True
            sage: t.right_key_tableau() == t
            True
        """
        if self.is_key_tableau():
            return self

        cols_list = self.conjugate()
        key = [[] for row in cols_list]

        for i, col_a in enumerate(cols_list):
            right_cols = cols_list[i+1:]
            for elem in reversed(col_a):
                key_val = elem
                update = []
                for col_b in right_cols:
                    if col_b and key_val <= col_b[-1]:
                        key_val = col_b[-1]
                        update.append(col_b[:-1])
                    else:
                        update.append(col_b)
                key[i].insert(0,key_val)
                right_cols = update
        return Tableau(key).conjugate()

    def left_key_tableau(self):
        """
        Return the left key tableau of ``self``.

        The left key tableau of a tableau `T` is the key tableau whose entries
        are weakly lesser than the corresponding entries in `T`, and whose column
        reading word is subject to certain conditions. See [LS90]_ for the full definition.

        ALGORITHM:

        The following algorithm follows [Willis10]_. Note that if `T` is a key tableau
        then the output of the algorithm is `T`.

        To compute the left key tableau `L` of a tableau `T` we iterate over the columns
        of `T`. Let `T_j` be the `j`-th column of `T` and iterate over the entires
        in `T_j` from bottom to top. Initialize the corresponding entry `k` in `L` as the
        largest entry in `T_j`. Scan the columns to the left of `T_j` and with each column
        update `k` to be the lowest entry in that column which is weakly less than `k`.
        Update `T_j` and all columns to the left by removing all scanned entries.

        .. SEEALSO::

            - :meth:`is_key_tableau()`

        EXAMPLES::

            sage: t = Tableau([[1,2],[2,3]])
            sage: t.left_key_tableau()
            [[1, 1], [2, 2]]
            sage: t = Tableau([[1,1,2,4],[2,3,3],[4],[5]])
            sage: t.left_key_tableau()
            [[1, 1, 1, 2], [2, 2, 2], [4], [5]]

        TESTS:

        We check that if we have a key tableau, we return the same tableau::

            sage: t = Tableau([[1,1,1,2], [2,2,2], [4], [5]])
            sage: t.is_key_tableau()
            True
            sage: t.left_key_tableau() == t
            True
        """
        if self.is_key_tableau():
            return self

        cols_list = self.conjugate()
        key = [[] for row in cols_list]
        key[0] = list(cols_list[0])

        from bisect import bisect_right
        for i, col_a in enumerate(cols_list[1:],1):
            left_cols = cols_list[:i]
            for elem in reversed(col_a):
                key_val = elem
                update = []
                for col_b in reversed(left_cols):
                    j = bisect_right(col_b, key_val) - 1
                    key_val = col_b[j]
                    update.insert(0, col_b[:j])
                left_cols = update
                key[i].insert(0,key_val)
        return Tableau(key).conjugate()

    #################
    # seg and flush #
    #################

    def _segments(self):
        r"""
        Internal function returning the set of segments of a tableau as
        a dictionary.

        OUTPUT:

        - A dictionary with items of the form ``{(r,k):c}``, where ``r`` is the
          row the ``k``-segment appears and ``c`` is the column the left-most
          box of the ``k``-segment appears.

        EXAMPLES::

            sage: t = Tableau([[1,1,2,3,5],[2,3,5,5],[3,4]])
            sage: sorted(t._segments().items())
            [((0, 2), 2), ((0, 3), 3), ((0, 5), 4), ((1, 3), 1), ((1, 5), 2), ((2, 4), 1)]

            sage: B = crystals.Tableaux("A4", shape=[4,3,2,1])
            sage: t = B[31].to_tableau()
            sage: sorted(t._segments().items())
            [((0, 5), 3), ((1, 4), 2), ((2, 4), 1)]
        """
        segments = {}
        for r,row in enumerate(self):
            for c in range(len(row)):
                for j in range(c+1):
                    if row[j] != r+1 and (r,row[j]) not in segments.keys():
                        segments[(r,row[j])] = j
        return segments

    def seg(self):
        r"""
        Return the total number of segments in ``self``, as in [S14]_.

        Let `T` be a tableaux.  We define a `k`-*segment* of `T` (in the `i`-th
        row) to be a maximal consecutive sequence of `k`-boxes in the `i`-th
        row for any `i+1 \le k \le r+1`.  Denote the total number of
        `k`-segments in `T` by `\mathrm{seg}(T)`.

        REFERENCES:

        .. [S14] B. Salisbury.
           The flush statistic on semistandard Young tableaux.
           :arXiv:`1401.1185`

        EXAMPLES::

            sage: t = Tableau([[1,1,2,3,5],[2,3,5,5],[3,4]])
            sage: t.seg()
            6

            sage: B = crystals.Tableaux("A4",shape=[4,3,2,1])
            sage: t = B[31].to_tableau()
            sage: t.seg()
            3
        """
        return len(self._segments())

    def flush(self):
        r"""
        Return the number of flush segments in ``self``, as in [S14]_.

        Let `1 \le i < k \le r+1` and suppose `\ell` is the smallest integer
        greater than `k` such that there exists an `\ell`-segment in the
        `(i+1)`-st row of `T`.  A `k`-segment in the `i`-th row of `T` is
        called *flush* if the leftmost box in the `k`-segment and the leftmost
        box of the `\ell`-segment are in the same column of `T`.  If, however,
        no such `\ell` exists, then this `k`-segment is said to be *flush* if
        the number of boxes in the `k`-segment is equal to `\theta_i`, where
        `\theta_i = \lambda_i - \lambda_{i+1}` and the shape of `T` is
        `\lambda = (\lambda_1 > \lambda_2 > \cdots > \lambda_r)`.  Denote the
        number of flush `k`-segments in `T` by `\mathrm{flush}(T)`.

        EXAMPLES::

            sage: t = Tableau([[1,1,2,3,5],[2,3,5,5],[3,4]])
            sage: t.flush()
            3

            sage: B = crystals.Tableaux("A4",shape=[4,3,2,1])
            sage: t = B[32].to_tableau()
            sage: t.flush()
            4
        """
        for i in range(len(self)-1):
            if len(self[i]) <= len(self[i+1]):
                raise ValueError('only defined for tableaux with stricly decreasing parts')
        f = 0
        S = self._segments().items()
        for s in S:
            if (s[0][0] != len(self)-1 and s[1] == len(self[s[0][0]+1])
                and self[s[0][0]+1][-1] <= s[0][1]) \
              or (s[0][0] == len(self)-1 and s[1] == 0):
                f += 1
            else:
                for t in S:
                    if s[0][0]+1 == t[0][0] and s[1] == t[1] and (
                            (s[1] >= 1 and self[s[0][0]+1][s[1]-1] <= self[s[0][0]][s[1]])
                            or (s[1] < 1 and self[s[0][0]+1][s[1]] != s[0][0]+2) ):
                        f += 1
        return f


class SemistandardTableau(Tableau):
    """
    A class to model a semistandard tableau.

    INPUT:

    - ``t`` -- a tableau, a list of iterables, or an empty list

    OUTPUT:

    - A SemistandardTableau object constructed from ``t``.

    A semistandard tableau is a tableau whose entries are positive integers,
    which are weakly increasing in rows and strictly increasing down columns.

    EXAMPLES::

        sage: t = SemistandardTableau([[1,2,3],[2,3]]); t
        [[1, 2, 3], [2, 3]]
        sage: t.shape()
        [3, 2]
        sage: t.pp() # pretty print
        1 2 3
        2 3
        sage: t = Tableau([[1,2],[2]])
        sage: s = SemistandardTableau(t); s
        [[1, 2], [2]]
        sage: SemistandardTableau([]) # The empty tableau
        []

    When using code that will generate a lot of tableaux, it is slightly more
    efficient to construct a SemistandardTableau from the appropriate
    :class:`Parent` object::

        sage: SST = SemistandardTableaux()
        sage: SST([[1, 2, 3], [4, 5]])
        [[1, 2, 3], [4, 5]]

    .. SEEALSO:

        - :class:`Tableaux`
        - :class:`Tableau`
        - :class:`SemistandardTableaux`
        - :class:`StandardTableaux`
        - :class:`StandardTableau`

    TESTS::

        sage: SemistandardTableau([[1,2,3],[1]])
        Traceback (most recent call last):
        ...
        ValueError: [[1, 2, 3], [1]] is not a column strict tableau

        sage: SemistandardTableau([[1,2,1]])
        Traceback (most recent call last):
        ...
        ValueError: The rows of [[1, 2, 1]] are not weakly increasing

        sage: SemistandardTableau([[0,1]])
        Traceback (most recent call last):
        ...
        ValueError: entries must be positive integers
    """
    __metaclass__ = ClasscallMetaclass

    @staticmethod
    def __classcall_private__(self, t):
        r"""
        This ensures that a SemistandardTableau is only ever constructed as an
        element_class call of an appropriate parent.

        TESTS::

            sage: t = SemistandardTableau([[1,1],[2]])
            sage: TestSuite(t).run()

            sage: t.parent()
            Semistandard tableaux
            sage: t.category()
            Category of elements of Semistandard tableaux
            sage: type(t)
            <class 'sage.combinat.tableau.SemistandardTableaux_all_with_category.element_class'>
        """
        if isinstance(t, SemistandardTableau):
            return t
        elif t in SemistandardTableaux():
            return SemistandardTableaux_all().element_class(SemistandardTableaux_all(), t)

        # t is not a semistandard tableau so we give an appropriate error message
        if t not in Tableaux():
            raise ValueError('%s is not a tableau' % t)

        if not all(isinstance(c,(int,Integer)) and c>0 for row in t for c in row):
            raise ValueError("entries must be positive integers"%t)

        if any(row[c]>row[c+1] for row in t for c in range(len(row)-1)):
            raise ValueError("The rows of %s are not weakly increasing"%t)

        # If we're still here ``t`` cannot be column strict
        raise ValueError('%s is not a column strict tableau' % t)


    def __init__(self, parent, t):
        r"""
        Initialize a semistandard tableau.

        TESTS::

            sage: t = Tableaux()([[1,1],[2]])
            sage: s = SemistandardTableaux(3)([[1,1],[2]])
            sage: s==t
            True
            sage: s.parent()
            Semistandard tableaux of size 3 and maximum entry 3
            sage: r = SemistandardTableaux(3)(t); r.parent()
            Semistandard tableaux of size 3 and maximum entry 3
            sage: isinstance(r, Tableau)
            True
            sage: s2 = SemistandardTableaux(3)([(1,1),(2,)])
            sage: s2 == s
            True
            sage: s2.parent()
            Semistandard tableaux of size 3 and maximum entry 3
        """
        super(SemistandardTableau, self).__init__(parent, t)

        # Tableau() has checked that t is tableau, so it remains to check that
        # the entries of t are positive integers which are weakly increasing
        # along rows
        from sage.sets.positive_integers import PositiveIntegers
        PI = PositiveIntegers()

        for row in t:
            if any(c not in PI for c in row):
                raise ValueError("the entries of a semistandard tableau must be non-negative integers")
            if any(row[c] > row[c+1] for c in xrange(len(row)-1)):
                raise ValueError("the entries in each row of a semistandard tableau must be weakly increasing")

        # and strictly increasing down columns
        if t:
            for row, next in itertools.izip(t, t[1:]):
                if not all(row[c] < next[c] for c in xrange(len(next))):
                    raise ValueError("the entries of each column of a semistandard tableau must be strictly increasing")

class StandardTableau(SemistandardTableau):
    """
    A class to model a standard tableau.

    INPUT:

    - ``t`` -- a Tableau, a list of iterables, or an empty list

    OUTPUT:

    - A StandardTableau object constructed from ``t``.

    A standard tableau is a semistandard tableau whose entries are exactly the
    positive integers from 1 to `n`, where `n` is the size of the tableau.

    EXAMPLES::

        sage: t = StandardTableau([[1,2,3],[4,5]]); t
        [[1, 2, 3], [4, 5]]
        sage: t.shape()
        [3, 2]
        sage: t.pp() # pretty print
        1 2 3
        4 5
        sage: t.is_standard()
        True
        sage: StandardTableau([]) # The empty tableau
        []

    When using code that will generate a lot of tableaux, it is slightly more
    efficient to construct a StandardTableau from the appropriate
    :class:`Parent` object::

        sage: ST = StandardTableaux()
        sage: ST([[1, 2, 3], [4, 5]])
        [[1, 2, 3], [4, 5]]

    .. SEEALSO:

        - :class:`Tableaux`
        - :class:`Tableau`
        - :class:`SemistandardTableaux`
        - :class:`SemistandardTableau`
        - :class:`StandardTableaux`

        sage: StandardTableau([[1,2,3],[4,4]])
        Traceback (most recent call last):
        ...
        ValueError: the entries in a standard tableau must be in bijection with 1,2,...,n
        sage: StandardTableau([[1,3,2]])
        Traceback (most recent call last):
        ...
        ValueError: the entries in each row of a semistandard tableau must be weakly increasing
    """
    __metaclass__ = ClasscallMetaclass

    @staticmethod
    def __classcall_private__(self, t):
        r"""
        This ensures that a :class:`StandardTableau` is only ever constructed
        as an ``element_class`` call of an appropriate parent.

        TESTS::

            sage: t = StandardTableau([[1,2],[3]])
            sage: TestSuite(t).run()

            sage: t.parent()
            Standard tableaux
            sage: type(t)
            <class 'sage.combinat.tableau.StandardTableaux_all_with_category.element_class'>
        """
        if isinstance(t, StandardTableau):
            return t

        return StandardTableaux_all().element_class(StandardTableaux_all(), t)

    def __init__(self, parent, t):
        r"""
        Initializes a standard tableau.

        TESTS::

            sage: t = Tableaux()([[1,2],[3]])
            sage: s = StandardTableaux(3)([[1,2],[3]])
            sage: s==t
            True
            sage: s.parent()
            Standard tableaux of size 3
            sage: r = StandardTableaux(3)(t); r.parent()
            Standard tableaux of size 3
            sage: isinstance(r, Tableau)
            True
        """
        super(StandardTableau, self).__init__(parent, t)

        # t is semistandard so we only need to check
        # that its entries are in bijection with {1, 2, ..., n}
        flattened_list = [i for row in self for i in row]
        if sorted(flattened_list) != range(1, len(flattened_list)+1):
            raise ValueError("the entries in a standard tableau must be in bijection with 1,2,...,n")



    def content(self, k, multicharge=[0]):
        """
        Returns the content of ``k`` in a standard tableau. That is, if
        ``k`` appears in row `r` and column `c` of the tableau then we
        return `c-r`.

        The ``multicharge`` is a list of length 1 which gives an offset for
        all of the contents. It is included mainly for compatibility with
        :class:`TableauTuple`.

        EXAMPLES::

            sage: StandardTableau([[1,2],[3,4]]).content(3)
            -1

            sage: StandardTableau([[1,2],[3,4]]).content(6)
            Traceback (most recent call last):
            ...
            ValueError: 6 does not appear in tableau
        """
        for r in range(len(self)):
          try:
            return self[r].index(k) - r + multicharge[0]
          except ValueError:
            pass
        raise ValueError("%d does not appear in tableau"%k)

    def dominates(self, t):
        r"""
        Return ``True`` if ``self`` dominates the tableau ``t``. That is,
        if the shape of the tableau restricted to `k` dominates the shape of
        ``t`` restricted to `k`, for `k = 1, 2, \ldots, n`.

        When the two tableaux have the same shape, then this ordering
        coincides with the Bruhat ordering for the corresponding permutations.

        INPUT:

        - ``t`` -- A tableau

        EXAMPLES::

            sage: s=StandardTableau([[1,2,3],[4,5]])
            sage: t=StandardTableau([[1,2],[3,5],[4]])
            sage: s.dominates(t)
            True
            sage: t.dominates(s)
            False
            sage: all(StandardTableau(s).dominates(t) for t in StandardTableaux([3,2]))
            True
            sage: s.dominates([[1,2,3,4,5]])
            False

        """
        t=StandardTableau(t)
        return all(self.restriction_shape(m).dominates(t.restriction_shape(m))
                        for m in xrange(1,1+self.size()))

    def is_standard(self):
        """
        Return ``True`` since ``self`` is a standard tableau.

        EXAMPLES::

            sage: StandardTableau([[1, 3], [2, 4]]).is_standard()
            True
        """
        return True

    def up(self):
        """
        An iterator for all the standard tableaux that can be
        obtained from ``self`` by adding a cell.

        EXAMPLES::

            sage: t = StandardTableau([[1,2]])
            sage: [x for x in t.up()]
            [[[1, 2, 3]], [[1, 2], [3]]]
        """
        #Get a list of all places where we can add a cell
        #to the shape of self

        outside_corners = self.shape().outside_corners()

        n = self.size()

        #Go through and add n+1 to the end of each
        #of the rows
        for row, _ in outside_corners:
            new_t = map(list, self)
            if row != len(self):
                new_t[row] += [n+1]
            else:
                new_t.append([n+1])
            yield StandardTableau(new_t)

    def up_list(self):
        """
        Return a list of all the standard tableaux that can be obtained
        from ``self`` by adding a cell.

        EXAMPLES::

            sage: t = StandardTableau([[1,2]])
            sage: t.up_list()
            [[[1, 2, 3]], [[1, 2], [3]]]
        """
        return list(self.up())

    def down(self):
        """
        An iterator for all the standard tableaux that can be obtained
        from ``self`` by removing a cell. Note that this iterates just
        over a single tableau (or nothing if ``self`` is empty).

        EXAMPLES::

            sage: t = StandardTableau([[1,2],[3]])
            sage: [x for x in t.down()]
            [[[1, 2]]]
            sage: t = StandardTableau([])
            sage: [x for x in t.down()]
            []
        """
        if len(self) > 0:
            yield self.restrict( self.size() - 1 )

    def down_list(self):
        """
        Return a list of all the standard tableaux that can be obtained
        from ``self`` by removing a cell. Note that this is just a singleton
        list if ``self`` is nonempty, and an empty list otherwise.

        EXAMPLES::

            sage: t = StandardTableau([[1,2],[3]])
            sage: t.down_list()
            [[[1, 2]]]
            sage: t = StandardTableau([])
            sage: t.down_list()
            []
        """
        return list(self.down())

    def standard_descents(self):
        """
        Return a list of the integers `i` such that `i` appears
        strictly further north than `i + 1` in ``self`` (this is not
        to say that `i` and `i + 1` must be in the same column). The
        list is sorted in increasing order.

        EXAMPLES::

            sage: StandardTableau( [[1,3,4],[2,5]] ).standard_descents()
            [1, 4]
            sage: StandardTableau( [[1,2],[3,4]] ).standard_descents()
            [2]
            sage: StandardTableau( [[1,2,5],[3,4],[6,7],[8],[9]] ).standard_descents()
            [2, 5, 7, 8]
            sage: StandardTableau( [] ).standard_descents()
            []
        """
        descents = []
        #whatpart gives the number for which self is a partition
        whatpart = sum(i for i in self.shape())
        #now find the descents
        for i in range(1, whatpart):
            #find out what row i and i+1 are in (we're using the
            #standardness of self here)
            for row in self:
                if row.count(i+1) > 0:
                    break
                if row.count(i) > 0:
                    descents.append(i)
                    break
        return descents

    def standard_number_of_descents(self):
        """
        Return the number of all integers `i` such that `i` appears
        strictly further north than `i + 1` in ``self`` (this is not
        to say that `i` and `i + 1` must be in the same column). A
        list of these integers can be obtained using the
        :meth:`standard_descents` method.

        EXAMPLES::

            sage: StandardTableau( [[1,2],[3,4],[5]] ).standard_number_of_descents()
            2
            sage: StandardTableau( [] ).standard_number_of_descents()
            0
            sage: tabs = StandardTableaux(5)
            sage: all( t.standard_number_of_descents() == t.schuetzenberger_involution().standard_number_of_descents() for t in tabs )
            True
        """
        return len(self.standard_descents())

    def standard_major_index(self):
        """
        Return the major index of the standard tableau ``self`` in the
        standard meaning of the word. The major index is defined to be
        the sum of the descents of ``self`` (see :meth:`standard_descents`
        for their definition).

        EXAMPLES::

            sage: StandardTableau( [[1,4,5],[2,6],[3]] ).standard_major_index()
            8
            sage: StandardTableau( [[1,2],[3,4]] ).standard_major_index()
            2
            sage: StandardTableau( [[1,2,3],[4,5]] ).standard_major_index()
            3
        """
        return sum(self.standard_descents())

    def promotion_inverse(self, n=None):
        """
        Return the image of ``self`` under the inverse promotion operator.
        The optional variable `m` should be set to the size of ``self`` minus
        `1` for a minimal speedup; otherwise, it defaults to this number.

        The inverse promotion operator, applied to a standard tableau `t`,
        does the following:

        Remove the letter `1` from `t`, thus leaving a hole where it used to be.
        Apply jeu de taquin to move this hole northeast (in French notation)
        until it reaches the outer boundary of `t`. Fill `n + 1` into this hole,
        where `n` is the size of `t`. Finally, subtract `1` from each letter in
        the tableau. This yields a new standard tableau.

        This definition of inverse promotion is the map called "promotion" in
        [Sg2011]_ (p. 23) and in [Stan2009]_, and is the inverse of the map
        called "promotion" in [Hai1992]_ (p. 90).

        See the :meth:`~sage.combinat.tableau.promotion_inverse` method for a
        more general operator.

        EXAMPLES::

            sage: t = StandardTableau([[1,3],[2,4]])
            sage: t.promotion_inverse()
            [[1, 2], [3, 4]]

        We check the equivalence of two definitions of inverse promotion on
        standard tableaux::

            sage: ST = StandardTableaux(7)
            sage: def bk_promotion_inverse7(st):
            ....:     st2 = st
            ....:     for i in range(1, 7):
            ....:         st2 = st2.bender_knuth_involution(i, check=False)
            ....:     return st2
            sage: all( bk_promotion_inverse7(st) == st.promotion_inverse() for st in ST ) # long time
            True
        """
        if n is None:
            n = self.size() - 1
        return StandardTableau(Tableau(self[:]).promotion_inverse(n))

    def promotion(self, n=None):
        r"""
        Return the image of ``self`` under the promotion operator.

        The promotion operator, applied to a standard tableau `t`, does the
        following:

        Remove the letter `n` from `t`, thus leaving a hole where it used to be.
        Apply jeu de taquin to move this hole southwest (in French notation)
        until it reaches the inner boundary of `t`. Fill `0` into the hole once
        jeu de taquin has completed. Finally, add `1` to each letter in the
        tableau. The resulting standard tableau is the image of `t` under the
        promotion operator.

        This definition of promotion is precisely the one given in [Hai1992]_
        (p. 90). It is the inverse of the maps called "promotion" in [Sg2011]_
        (p. 23) and in [Stan2009]_.

        See the :meth:`~sage.combinat.tableau.promotion` method for a
        more general operator.

        EXAMPLES::

            sage: ST = StandardTableaux(7)
            sage: all( st.promotion().promotion_inverse() == st for st in ST ) # long time
            True
            sage: all( st.promotion_inverse().promotion() == st for st in ST ) # long time
            True
            sage: st = StandardTableau([[1,2,5],[3,4]])
            sage: parent(st.promotion())
            Standard tableaux
        """
        if n is None:
            n = self.size() - 1
        return StandardTableau(Tableau(self[:]).promotion(n))

def from_chain(chain):
    """
    Returns a semistandard tableau from a chain of partitions.

    EXAMPLES::

        sage: from sage.combinat.tableau import from_chain
        sage: from_chain([[], [2], [2, 1], [3, 2, 1]])
        [[1, 1, 3], [2, 3], [3]]
    """
    res = [[0]*chain[-1][i] for i in range(len(chain[-1]))]
    for i in reversed(range(2, len(chain)+1)):
        for j in range(len(chain[i-1])):
            for k in range(chain[i-1][j]):
                res[j][k] = i -1
    return Tableau(res)

def from_shape_and_word(shape, w, convention="French"):
    r"""
    Returns a tableau from a shape and word.

    INPUT:

    - ``shape`` -- a partition

    - ``w`` -- a word whose length equals that of the partition

    - ``convention`` -- a string which can take values ``"French"`` or
      ``"English"``; the default is ``"French"``

    OUTPUT:

    A tableau, whose shape is ``shape`` and whose reading word is ``w``.
    If the ``convention`` is specified as ``"French"``, the reading word is to be read
    starting from the top row in French convention (= the bottom row in English
    convention). If the ``convention`` is specified as ``"English"``, the reading word
    is to be read starting with the top row in English convention.

    EXAMPLES::

        sage: from sage.combinat.tableau import from_shape_and_word
        sage: t = Tableau([[1, 3], [2], [4]])
        sage: shape = t.shape(); shape
        [2, 1, 1]
        sage: word = t.to_word(); word
        word: 4213
        sage: from_shape_and_word(shape, word)
        [[1, 3], [2], [4]]
        sage: word = Word(flatten(t))
        sage: from_shape_and_word(shape, word, convention = "English")
        [[1, 3], [2], [4]]
    """
    res = []
    j = 0
    if convention == "French":
        shape = reversed(shape)
    for l in shape:
        res.append( list(w[j:j+l]) )
        j += l
    if convention == "French":
        res.reverse()
    return Tableau(res)

class Tableaux(UniqueRepresentation, Parent):
    """
    A factory class for the various classes of tableaux.

    INPUT:

    - ``n`` (optional) -- a non-negative integer

    OUTPUT:

    - If ``n`` is specified, the class of tableaux of size ``n``. Otherwise,
      the class of all tableaux.

    A tableau in Sage is a finite list of lists, whose lengths are weakly
    decreasing, or an empty list, representing the empty tableau.  The entries
    of a tableau can be any Sage objects. Because of this, no enumeration
    through the set of Tableaux is possible.

    EXAMPLES::

        sage: T = Tableaux(); T
        Tableaux
        sage: T3 = Tableaux(3); T3
        Tableaux of size 3
        sage: [['a','b']] in T
        True
        sage: [['a','b']] in T3
        False
        sage: t = T3([[1,1,1]]); t
        [[1, 1, 1]]
        sage: t in T
        True
        sage: t.parent()
        Tableaux of size 3
        sage: T([]) # the empty tableau
        []
        sage: T.category()
        Category of sets

    .. SEEALSO:

        - :class:`Tableau`
        - :class:`SemistandardTableaux`
        - :class:`SemistandardTableau`
        - :class:`StandardTableaux`
        - :class:`StandardTableau`

    TESTS::

        sage: TestSuite( Tableaux() ).run()
        sage: TestSuite( Tableaux(5) ).run()
        sage: t = Tableaux(3)([[1,2],[3]])
        sage: t.parent()
        Tableaux of size 3
        sage: Tableaux(t)
        Traceback (most recent call last):
        ...
        ValueError: The argument to Tableaux() must be a non-negative integer.
        sage: Tableaux(3)([[1, 1]])
        Traceback (most recent call last):
        ...
        ValueError: [[1, 1]] is not an element of Tableaux of size 3.

        sage: t0 = Tableau([[1]])
        sage: t1 = Tableaux()([[1]])
        sage: t2 = Tableaux()(t1)
        sage: t0 == t1 == t2
        True
        sage: t1 in Tableaux()
        True
        sage: t1 in Tableaux(1)
        True
        sage: t1 in Tableaux(2)
        False

        sage: [[1]] in Tableaux()
        True
        sage: [] in Tableaux(0)
        True

    Check that trac:`14145` has been fixed::

        sage: 1 in Tableaux()
        False
    """
    @staticmethod
    def __classcall_private__(cls, *args, **kwargs):
        r"""
        This is a factory class which returns the appropriate parent based on
        arguments.  See the documentation for :class:`Tableaux` for more
        information.

        TESTS::

            sage: Tableaux()
            Tableaux
            sage: Tableaux(3)
            Tableaux of size 3
        """
        if args:
            n = args[0]
        elif 'n' in kwargs:
            n = kwargs[n]
        else:
            n = None

        if n is None:
            return Tableaux_all()
        else:
            if not isinstance(n,(int, Integer)) or n < 0:
                raise ValueError( "The argument to Tableaux() must be a non-negative integer." )
            return Tableaux_size(n)

    Element = Tableau
    global_options = TableauOptions

    def _element_constructor_(self, t):
        r"""
        Constructs an object from ``t`` as an element of ``self``, if
        possible. This is inherited by all Tableaux, SemistandardTableaux, and
        StandardTableaux classes.

        INPUT:

        - ``t`` -- Data which can be interpreted as a tableau

        OUTPUT:

        - The corresponding tableau object

        TESTS::

            sage: T = Tableaux(3)
            sage: T([[1,2,1]]).parent() is T     # indirect doctest
            True
            sage: T( StandardTableaux(3)([[1, 2, 3]])).parent() is T
            True
            sage: T([[1,2]])
            Traceback (most recent call last):
            ...
            ValueError: [[1, 2]] is not an element of Tableaux of size 3.
        """
        if not t in self:
            raise ValueError("%s is not an element of %s."%(t, self))

        return self.element_class(self, t)

    def __contains__(self, x):
        """
        TESTS::

            sage: T = sage.combinat.tableau.Tableaux()
            sage: [[1,2],[3,4]] in T
            True
            sage: [[1,2],[3]] in T
            True
            sage: [] in T
            True
            sage: [['a','b']] in T
            True
            sage: Tableau([['a']]) in T
            True

            sage: [1,2,3] in T
            False
            sage: [[1],[1,2]] in T
            False

        Check that :trac:`14145` is fixed::

            sage: 1 in sage.combinat.tableau.Tableaux()
            False
        """
        from sage.combinat.partition import _Partitions
        if isinstance(x, Tableau):
            return True
        elif isinstance(x, list):
            try:
                for row in x:
                    iter(row)
            except TypeError:
                return False
            # any list of lists of partition shape is a tableau
            return map(len, x) in _Partitions
        else:
            return False

#    def list(self):
#        """
#        Raises a ``NotImplementedError`` since there is not a method to
#        enumerate all tableaux.
#
#        TESTS::
#
#            sage: Tableaux().list()
#            Traceback (most recent call last):
#            ...
#            NotImplementedError
#        """
#        raise NotImplementedError
#
#    def __iter__(self):
#        """
#        TESTS::
#
#            sage: iter(Tableaux())
#            Traceback (most recent call last):
#            ...
#            NotImplementedError
#        """
#        raise NotImplementedError

class Tableaux_all(Tableaux):

    def __init__(self):
        r"""
        Initializes the class of all tableaux

        TESTS::

            sage: T = sage.combinat.tableau.Tableaux_all()
            sage: TestSuite(T).run()

        """
        super(Tableaux_all, self).__init__(category=Sets())

    def _repr_(self):
        """
        TESTS::

            sage: repr(Tableaux())    # indirect doctest
            'Tableaux'
        """
        return "Tableaux"

    def an_element(self):
        r"""
        Returns a particular element of the class.

        TESTS::

            sage: T = Tableaux()
            sage: T.an_element()
            [[1, 1], [1]]
        """
        return self.element_class(self, [[1, 1], [1]])


class Tableaux_size(Tableaux):
    """
    Tableaux of a fixed size `n`.
    """

    def __init__(self, n):
        r"""
        Initializes the class of tableaux of size ``n``.

        TESTS::

            sage: T = sage.combinat.tableau.Tableaux_size(3)
            sage: TestSuite(T).run()

            sage: T = sage.combinat.tableau.Tableaux_size(0)
            sage: TestSuite(T).run()
        """
        super(Tableaux_size, self).__init__(category=Sets())
        self.size = n

    def __contains__(self,x):
        """
        TESTS::

            sage: T = sage.combinat.tableau.Tableaux_size(3)
            sage: [[2,4], [1]] in T
            True

            sage: [[2,4],[1,3]] in T
            False

        Check that :trac:`14145` is fixed::

            sage: 1 in sage.combinat.tableau.Tableaux_size(3)
            False
        """
        return Tableaux.__contains__(self, x) and sum(len(row) for row in x) == self.size

    def _repr_(self):
        """
        TESTS::

            sage: repr(Tableaux(4))    # indirect doctest
            'Tableaux of size 4'
        """
        return "Tableaux of size %s"%self.size

    def an_element(self):
        r"""
        Returns a particular element of the class.

        TESTS::

            sage: T = sage.combinat.tableau.Tableaux_size(3)
            sage: T.an_element()
            [[1, 1], [1]]
            sage: T = sage.combinat.tableau.Tableaux_size(0)
            sage: T.an_element()
            []
        """
        if self.size==0:
            return self.element_class(self, [])

        if self.size==1:
            return self.element_class(self, [[1]])

        return self.element_class(self, [[1]*(self.size-1),[1]])


##########################
# Semi-standard tableaux #
##########################
class SemistandardTableaux(Tableaux):
    """
    A factory class for the various classes of semistandard tableaux.

    INPUT:

    Keyword arguments:

    - ``size`` -- The size of the tableaux
    - ``shape`` -- The shape of the tableaux
    - ``eval`` -- The weight (also called content or evaluation) of
      the tableaux
    - ``max_entry`` -- A maximum entry for the tableaux.  This can be a
      positive integer or infinity (``oo``). If ``size`` or ``shape`` are
      specified, ``max_entry`` defaults to be ``size`` or the size of
      ``shape``.

    Positional arguments:

    - The first argument is interpreted as either ``size`` or ``shape``
      according to whether it is an integer or a partition
    - The second keyword argument will always be interpreted as ``eval``

    OUTPUT:

    - The appropriate class, after checking basic consistency tests. (For
      example, specifying ``eval`` implies a value for `max_entry`).

    A semistandard tableau is a tableau whose entries are positive integers,
    which are weakly increasing in rows and strictly increasing down columns.
    Note that Sage uses the English convention for partitions and tableaux;
    the longer rows are displayed on top.

    Classes of semistandard tableaux can be iterated over if and only if there
    is some restriction.

    EXAMPLES::

        sage: SST = SemistandardTableaux([2,1]); SST
        Semistandard tableaux of shape [2, 1] and maximum entry 3
        sage: SST.list()
        [[[1, 1], [2]],
         [[1, 1], [3]],
         [[1, 2], [2]],
         [[1, 2], [3]],
         [[1, 3], [2]],
         [[1, 3], [3]],
         [[2, 2], [3]],
         [[2, 3], [3]]]

        sage: SST = SemistandardTableaux(3); SST
        Semistandard tableaux of size 3 and maximum entry 3
        sage: SST.list()
        [[[1, 1, 1]],
         [[1, 1, 2]],
         [[1, 1, 3]],
         [[1, 2, 2]],
         [[1, 2, 3]],
         [[1, 3, 3]],
         [[2, 2, 2]],
         [[2, 2, 3]],
         [[2, 3, 3]],
         [[3, 3, 3]],
         [[1, 1], [2]],
         [[1, 1], [3]],
         [[1, 2], [2]],
         [[1, 2], [3]],
         [[1, 3], [2]],
         [[1, 3], [3]],
         [[2, 2], [3]],
         [[2, 3], [3]],
         [[1], [2], [3]]]

        sage: SST = SemistandardTableaux(3, max_entry=2); SST
        Semistandard tableaux of size 3 and maximum entry 2
        sage: SST.list()
        [[[1, 1, 1]],
         [[1, 1, 2]],
         [[1, 2, 2]],
         [[2, 2, 2]],
         [[1, 1], [2]],
         [[1, 2], [2]]]

        sage: SST = SemistandardTableaux(3, max_entry=oo); SST
        Semistandard tableaux of size 3
        sage: SST[123]
        [[3, 4], [6]]

        sage: SemistandardTableaux(max_entry=2)[11]
        [[1, 1], [2]]

        sage: SemistandardTableaux()[0]
        []

    .. SEEALSO:

        - :class:`Tableaux`
        - :class:`Tableau`
        - :class:`SemistandardTableau`
        - :class:`StandardTableaux`
        - :class:`StandardTableau`
    """
    @staticmethod
    def __classcall_private__(cls, *args, **kwargs):
        r"""
        This is a factory class which returns the appropriate parent based on
        arguments.  See the documentation for :class:`SemistandardTableaux`
        for more information.

        TESTS::

            sage: SemistandardTableaux()
            Semistandard tableaux
            sage: SemistandardTableaux(3)
            Semistandard tableaux of size 3 and maximum entry 3
            sage: SemistandardTableaux(size=3)
            Semistandard tableaux of size 3 and maximum entry 3
            sage: SemistandardTableaux(0)
            Semistandard tableaux of size 0 and maximum entry 0
            sage: SemistandardTableaux([2,1])
            Semistandard tableaux of shape [2, 1] and maximum entry 3
            sage: SemistandardTableaux(shape=[2,1])
            Semistandard tableaux of shape [2, 1] and maximum entry 3
            sage: SemistandardTableaux([])
            Semistandard tableaux of shape [] and maximum entry 0
            sage: SemistandardTableaux(eval=[2,1])
            Semistandard tableaux of size 3 and weight [2, 1]
            sage: SemistandardTableaux(max_entry=3)
            Semistandard tableaux with maximum entry 3
            sage: SemistandardTableaux(3, [2,1])
            Semistandard tableaux of size 3 and weight [2, 1]
            sage: SemistandardTableaux(3, shape=[2,1])
            Semistandard tableaux of shape [2, 1] and maximum entry 3
            sage: SemistandardTableaux(3, [2,1], shape=[2,1])
            Semistandard tableaux of shape [2, 1] and weight [2, 1]
            sage: SemistandardTableaux(3, max_entry=4)
            Semistandard tableaux of size 3 and maximum entry 4
            sage: SemistandardTableaux(3, max_entry=oo)
            Semistandard tableaux of size 3
            sage: SemistandardTableaux([2, 1], max_entry=oo)
            Semistandard tableaux of shape [2, 1]
            sage: SemistandardTableaux([2, 1], [2, 1])
            Semistandard tableaux of shape [2, 1] and weight [2, 1]
            sage: mu = Partition([2,1]); SemistandardTableaux(mu, mu)
            Semistandard tableaux of shape [2, 1] and weight [2, 1]
            sage: SemistandardTableaux(3, [2, 1], max_entry=2)
            Semistandard tableaux of size 3 and weight [2, 1]

            sage: SemistandardTableaux(3, shape=[2])
            Traceback (most recent call last):
            ...
            ValueError: size and shape are different sizes

            sage: SemistandardTableaux(3, [2])
            Traceback (most recent call last):
            ...
            ValueError: size and eval are different sizes

            sage: SemistandardTableaux([2],[3])
            Traceback (most recent call last):
            ...
            ValueError: shape and eval are different sizes

            sage: SemistandardTableaux(2,[2], max_entry=4)
            Traceback (most recent call last):
            ...
            ValueError: the maximum entry must match the weight

            sage: SemistandardTableaux(eval=[2], max_entry=oo)
            Traceback (most recent call last):
            ...
            ValueError: the maximum entry must match the weight

            sage: SemistandardTableaux([[1]])
            Traceback (most recent call last):
            ...
            ValueError: shape must be a (skew) partition
        """
        from sage.combinat.partition import Partition, _Partitions
        # Process the keyword arguments -- allow for original syntax where
        #   n == size,  p== shape and mu == eval
        n = kwargs.get('n', None)
        size = kwargs.get('size', n)

        p = kwargs.get('p', None)
        shape = kwargs.get('shape', p)

        mu = kwargs.get('eval', None)
        mu = kwargs.get("mu", mu)

        max_entry = kwargs.get('max_entry', None)

        # Process the positional arguments
        if args:
            # The first arg could be either a size or a shape
            if isinstance(args[0], (int, Integer)):
                if size is not None:
                    raise ValueError( "size was specified more than once" )
                else:
                    size = args[0]
            else:
                if shape is not None:
                    raise ValueError( "the shape was specified more than once" )
                shape = args[0] # we check it's a partition later

        if len(args) == 2:
            # The second non-keyword argument is the weight
            if mu is not None:
                raise ValueError( "the weight was specified more than once" )
            else:
                mu = args[1]

        # Consistency checks
        if size is not None:
            if not isinstance(size, (int, Integer)):
                raise ValueError( "size must be an integer" )
            elif size < 0:
                raise ValueError( "size must be non-negative" )

        if shape is not None:
            from sage.combinat.skew_partition import SkewPartitions
            # use in (and not isinstance) below so that lists can be used as
            # shorthand
            if shape in _Partitions:
                shape = Partition(shape)
            elif shape in SkewPartitions():
                from sage.combinat.skew_tableau import SemistandardSkewTableaux
                return SemistandardSkewTableaux(shape, mu)
            else:
                raise ValueError( "shape must be a (skew) partition" )

        if mu is not None:
            if (not mu in Compositions()) and\
                    (not mu in _Partitions):
                raise ValueError( "mu must be a composition" )
            mu = Composition(mu)

        is_inf = max_entry is PlusInfinity()

        if max_entry is not None:
            if not is_inf and not isinstance(max_entry, (int, Integer)):
                raise ValueError( "max_entry must be an integer or PlusInfinity" )
            elif max_entry <= 0:
                raise ValueError( "max_entry must be positive" )

        if (mu is not None) and (max_entry is not None):
            if max_entry != len(mu):
                raise ValueError( "the maximum entry must match the weight" )

        if (size is not None) and (shape is not None):
            if sum(shape) != size:
                # This could return an empty class instead of an error
                raise ValueError( "size and shape are different sizes" )

        if (size is not None) and (mu is not None):
            if sum(mu) != size:
                # This could return an empty class instead of an error
                raise ValueError( "size and eval are different sizes" )

        # Dispatch appropriately
        if (shape is not None) and (mu is not None):
            if sum(shape) != sum(mu):
                # This could return an empty class instead of an error
                raise ValueError( "shape and eval are different sizes" )
            else:
                return SemistandardTableaux_shape_weight(shape, mu)

        if (shape is not None):
            if is_inf:
                return SemistandardTableaux_shape_inf(shape)
            return SemistandardTableaux_shape(shape, max_entry)

        if (mu is not None):
            return SemistandardTableaux_size_weight(sum(mu), mu)

        if (size is not None):
            if is_inf:
                return SemistandardTableaux_size_inf(size)
            return SemistandardTableaux_size(size, max_entry)

        return SemistandardTableaux_all(max_entry)

    Element = SemistandardTableau

    def __init__(self, **kwds):
        """
        Initialize ``self``.

        EXAMPLES::

            sage: S = SemistandardTableaux()
            sage: TestSuite(S).run()
        """
        if 'max_entry' in kwds:
            self.max_entry = kwds['max_entry']
            kwds.pop('max_entry')
        else:
            self.max_entry = None
        Tableaux.__init__(self, **kwds)

    def __getitem__(self, r):
        r"""
        The default implementation of ``__getitem``__ for enumerated sets
        does not allow slices so we override it.

        EXAMPLES::

            sage: StandardTableaux([4,3,3,2])[10:20]     # indirect doctest
            [[[1, 3, 9, 12], [2, 5, 10], [4, 6, 11], [7, 8]],
             [[1, 2, 9, 12], [3, 5, 10], [4, 6, 11], [7, 8]],
             [[1, 3, 9, 12], [2, 4, 10], [5, 6, 11], [7, 8]],
             [[1, 2, 9, 12], [3, 4, 10], [5, 6, 11], [7, 8]],
             [[1, 5, 8, 12], [2, 6, 10], [3, 7, 11], [4, 9]],
             [[1, 4, 8, 12], [2, 6, 10], [3, 7, 11], [5, 9]],
             [[1, 3, 8, 12], [2, 6, 10], [4, 7, 11], [5, 9]],
             [[1, 2, 8, 12], [3, 6, 10], [4, 7, 11], [5, 9]],
             [[1, 4, 8, 12], [2, 5, 10], [3, 7, 11], [6, 9]],
             [[1, 3, 8, 12], [2, 5, 10], [4, 7, 11], [6, 9]]]

            sage: SemistandardTableaux(size=2, max_entry=oo)[5]
            [[2, 3]]

            sage: SemistandardTableaux([2,1], max_entry=oo)[3]
            [[1, 2], [3]]

            sage: SemistandardTableaux(3, max_entry=2)[0:5]    # indirect doctest
            [[[1, 1, 1]],
            [[1, 1, 2]],
            [[1, 2, 2]],
            [[2, 2, 2]],
            [[1, 1], [2]]]

            sage: SemistandardTableaux([2,2], [2, 1, 1])[0]    # indirect doctest
            [[1, 1], [2, 3]]

            sage: SemistandardTableaux([1,1,1], max_entry=4)[0:4]
            [[[1], [2], [3]],
             [[1], [2], [4]],
             [[1], [3], [4]],
             [[2], [3], [4]]]

            sage: SemistandardTableaux(3, [2,1])[1]    # indirect doctest
            [[1, 1], [2]]

            sage: StandardTableaux(3)[:]  # indirect doctest
            [[[1, 2, 3]], [[1, 3], [2]], [[1, 2], [3]], [[1], [2], [3]]]

            sage: StandardTableaux([2,2])[1]   # indirect doctest
            [[1, 2], [3, 4]]

        TESTS::

            sage: SemistandardTableaux()[5]
            [[1], [2]]

            sage: SemistandardTableaux(max_entry=2)[5]
            [[2, 2]]

            sage: SemistandardTableaux()[:]
            Traceback (most recent call last):
            ...
            ValueError: infinite set

            sage: SemistandardTableaux(size=2, max_entry=oo)[:]
            Traceback (most recent call last):
            ...
            ValueError: infinite set
        """
        if isinstance(r,(int,Integer)):
            return self.unrank(r)
        elif isinstance(r,slice):
            start=0 if r.start is None else r.start
            stop=r.stop
            if stop is None and not self.is_finite():
                raise ValueError( 'infinite set' )
        else:
            raise ValueError( 'r must be an integer or a slice' )
        count=0
        tabs=[]
        for t in self:
            if count==stop:
                break
            if count>=start:
                tabs.append(t)
            count+=1

        # this is to cope with empty slices endpoints like [:6] or [:}
        if count==stop or stop is None:
            return tabs
        raise IndexError('value out of range')

    def __contains__(self, t):
        """
        Return ``True`` if ``t`` can be interpreted as a
        :class:`SemistandardTableau`.

        TESTS::

            sage: T = sage.combinat.tableau.SemistandardTableaux_all()
            sage: [[1,2],[2]] in T
            True
            sage: [] in T
            True
            sage: Tableau([[1]]) in T
            True
            sage: StandardTableau([[1]]) in T
            True

            sage: [[1,2],[1]] in T
            False
            sage: [[1,1],[5]] in T
            True
            sage: [[1,3,2]] in T
            False

        Check that :trac:`14145` is fixed::

            sage: 1 in sage.combinat.tableau.SemistandardTableaux()
            False
        """
        if isinstance(t, SemistandardTableau):
            return self.max_entry is None or \
                    len(t) == 0 or \
                    max(max(row) for row in t) <= self.max_entry
        elif not t:
            return True
        elif Tableaux.__contains__(self, t):
            for row in t:
                if not all(c > 0 for c in row):
                    return False
                if not all(row[i] <= row[i+1] for i in range(len(row)-1)):
                    return False
            for row, next in itertools.izip(t, t[1:]):
                if not all(row[c] < next[c] for c in range(len(next))):
                    return False
            return self.max_entry is None or max(max(row) for row in t) <= self.max_entry
        else:
            return False

class SemistandardTableaux_all(SemistandardTableaux, DisjointUnionEnumeratedSets):
    """
    All semistandard tableaux.

    .. WARNING::

        Input is not checked; please use :class:`SemistandardTableaux` to
        ensure the options are properly parsed.
    """
    def __init__(self, max_entry=None):
        r"""
        Initializes the class of all semistandard tableaux.

        TESTS::

            sage: T = sage.combinat.tableau.SemistandardTableaux_all()
            sage: TestSuite(T).run()

            sage: T=sage.combinat.tableau.SemistandardTableaux_all(max_entry=3)
            sage: TestSuite(T).run() # long time
        """
        if max_entry is not PlusInfinity():
            self.max_entry = max_entry
            SST_n = lambda n: SemistandardTableaux_size(n, max_entry)
            DisjointUnionEnumeratedSets.__init__( self,
                    Family(NonNegativeIntegers(), SST_n),
                    facade=True, keepkey = False)

        else:
            self.max_entry = None

    def _repr_(self):
        """
        TESTS::

            sage: SemistandardTableaux()    # indirect doctest
            Semistandard tableaux

            sage: SemistandardTableaux(max_entry=3)
            Semistandard tableaux with maximum entry 3
        """
        if self.max_entry is not None:
            return "Semistandard tableaux with maximum entry %s"%str(self.max_entry)
        return "Semistandard tableaux"


    def list(self):
        """
        TESTS::

            sage: SemistandardTableaux().list()
            Traceback (most recent call last):
            ...
            NotImplementedError
        """
        raise NotImplementedError


class SemistandardTableaux_size_inf(SemistandardTableaux):
    """
    Semistandard tableaux of fixed size `n` with no maximum entry.

    .. WARNING::

        Input is not checked; please use :class:`SemistandardTableaux` to
        ensure the options are properly parsed.
    """
    def __init__(self, n):
        r"""
        Initializes the class of semistandard tableaux of size ``n`` with no
        maximum entry.

        TESTS::

            sage: T = sage.combinat.tableau.SemistandardTableaux_size_inf(3)
            sage: TestSuite(T).run()
        """
        super(SemistandardTableaux_size_inf, self).__init__(
              category = InfiniteEnumeratedSets())
        self.size = n


    def _repr_(self):
        """
        TESTS::

            sage: repr(SemistandardTableaux(3, max_entry=oo))    # indirect doctest
            'Semistandard tableaux of size 3'
        """
        return "Semistandard tableaux of size %s"%str(self.size)

    def __contains__(self, t):
        """
        Return ``True`` if ``t`` can be interpreted as an element of this
        class.

        TESTS::

            sage: T = SemistandardTableaux(3, max_entry=oo)
            sage: [[1,2],[5]] in T
            True
            sage: StandardTableau([[1, 2], [3]]) in T
            True

            sage: [] in T
            False
            sage: Tableau([[1]]) in T
            False

        Check that :trac:`14145` is fixed::

            sage: 1 in SemistandardTableaux(3, max_entry=oo)
            False
        """
        return SemistandardTableaux.__contains__(self, t) and sum(map(len, t)) == self.size

    def __iter__(self):
        """
        EXAMPLES::

            sage: sst = SemistandardTableaux(3, max_entry=oo)
            sage: [sst[t] for t in range(0,5)]
            [[[1, 1, 1]],
             [[1, 1, 2]],
             [[1, 2, 2]],
             [[2, 2, 2]],
             [[1, 1], [2]]]
            sage: sst[1000]
            [[2, 12], [7]]
            sage: sst[0].parent() is sst
            True
        """
        from sage.combinat.partition import Partitions
        # Iterates through with maximum entry as order
        i = 1
        while(True):
            for part in Partitions(self.size):
                if i != 1:
                    for k in range(1, self.size+1):
                        for c in IntegerVectors(self.size - k, i-1):
                            c.append(k)
                            for sst in SemistandardTableaux_shape_weight(part, Composition(c)):
                                yield self.element_class(self, sst)
                else:
                    for sst in SemistandardTableaux_shape_weight(part, Composition([self.size])):
                        yield self.element_class(self, sst)
            i += 1


    def list(self):
        """
        TESTS::

            sage: SemistandardTableaux(3, max_entry=oo).list()
            Traceback (most recent call last):
            ...
            NotImplementedError
        """
        raise NotImplementedError


class SemistandardTableaux_shape_inf(SemistandardTableaux):
    """
    Semistandard tableaux of fixed shape `p` and no maximum entry.

    .. WARNING::

        Input is not checked; please use :class:`SemistandardTableaux` to
        ensure the options are properly parsed.
    """
    def __init__(self, p):
        r"""
        Initializes the class of semistandard tableaux of shape ``p`` and no
        maximum entry.

        TESTS::

            sage: SST = SemistandardTableaux([2,1], max_entry=oo)
            sage: type(SST)
            <class 'sage.combinat.tableau.SemistandardTableaux_shape_inf_with_category'>
            sage: TestSuite(SST).run()
        """
        super(SemistandardTableaux_shape_inf, self).__init__(
              category = InfiniteEnumeratedSets())
        self.shape = p


    def __contains__(self, x):
        """
        EXAMPLES::

            sage: SST = SemistandardTableaux([2,1], max_entry=oo)
            sage: [[13, 67], [1467]] in SST
            True
            sage: SST = SemistandardTableaux([3,1], max_entry=oo)
            sage: [[13, 67], [1467]] in SST
            False

        Check that :trac:`14145` is fixed::

            sage: SST = SemistandardTableaux([3,1], max_entry=oo)
            sage: 1 in SST
            False
        """
        return SemistandardTableaux.__contains__(self, x) and map(len,x)==self.shape

    def _repr_(self):
        """
        TESTS::

            sage: repr(SemistandardTableaux([2,1], max_entry=oo))    # indirect doctest
            'Semistandard tableaux of shape [2, 1]'
        """
        return "Semistandard tableaux of shape %s" %str(self.shape)


    def __iter__(self):
        """
        An iterator for the semistandard partitions of shape ``p`` and no
        maximum entry. Iterates through with maximum entry as order.

        EXAMPLES::

            sage: SST = SemistandardTableaux([3, 1], max_entry=oo)
            sage: SST[1000]
            [[1, 1, 10], [6]]
            sage: [ SST[t] for t in range(0, 5) ]
            [[[1, 1, 1], [2]],
             [[1, 1, 2], [2]],
             [[1, 2, 2], [2]],
             [[1, 1, 1], [3]],
             [[1, 1, 2], [3]]]
            sage: SST[0].parent() is SST
            True
        """
        # Iterates through with maximum entry as order
        i = 1
        n = sum(self.shape)
        while(True):
            if i != 1:
                for k in range(1, n+1):
                    for c in IntegerVectors(n - k, i-1):
                        c.append(k)
                        for sst in SemistandardTableaux_shape_weight(self.shape, Composition(c)):
                            yield self.element_class(self, sst)
            else:
                for sst in SemistandardTableaux_shape_weight(self.shape, Composition([n])):
                    yield self.element_class(self, sst)
            i += 1


class SemistandardTableaux_size(SemistandardTableaux):
    """
    Semistandard tableaux of fixed size `n`.

    .. WARNING::

        Input is not checked; please use :class:`SemistandardTableaux`
        to ensure the options are properly parsed.
    """
    def __init__(self, n, max_entry=None):
        r"""
        Initializes the class of semistandard tableaux of size ``n``.

        TESTS::

            sage: SST = SemistandardTableaux(3); SST
            Semistandard tableaux of size 3 and maximum entry 3
            sage: type(SST)
            <class 'sage.combinat.tableau.SemistandardTableaux_size_with_category'>
            sage: TestSuite(SST).run()

            sage: SST = SemistandardTableaux(3, max_entry=6)
            sage: type(SST)
            <class 'sage.combinat.tableau.SemistandardTableaux_size_with_category'>
            sage: TestSuite(SST).run()
        """

        if max_entry is None:
            max_entry = n
        super(SemistandardTableaux_size, self).__init__(max_entry = max_entry,
                  category = FiniteEnumeratedSets())
        self.size = n

    def _repr_(self):
        """
        TESTS::

            sage: repr(SemistandardTableaux(3))    # indirect doctest
            'Semistandard tableaux of size 3 and maximum entry 3'

            sage: repr(SemistandardTableaux(3, max_entry=6))
            'Semistandard tableaux of size 3 and maximum entry 6'
        """
        return "Semistandard tableaux of size %s and maximum entry %s"%(str(self.size), str(self.max_entry))

    def __contains__(self, x):
        """
        EXAMPLES::

            sage: [[1,2],[3,3]] in SemistandardTableaux(3)
            False
            sage: [[1,2],[3,3]] in SemistandardTableaux(4)
            True
            sage: [[1,2],[3,3]] in SemistandardTableaux(4, max_entry=2)
            False
            sage: SST = SemistandardTableaux(4)
            sage: all([sst in SST for sst in SST])
            True

        Check that :trac:`14145` is fixed::

            sage: SST = SemistandardTableaux(4)
            sage: 1 in SST
            False
        """
        if self.size==0:
            return x == []

        return (SemistandardTableaux.__contains__(self, x)
            and sum(map(len,x)) == self.size
            and max(max(row) for row in x) <= self.max_entry)

    def cardinality(self):
        """
        Return the cardinality of ``self``.

        EXAMPLES::

            sage: SemistandardTableaux(3).cardinality()
            19
            sage: SemistandardTableaux(4).cardinality()
            116
            sage: SemistandardTableaux(4, max_entry=2).cardinality()
            9
            sage: SemistandardTableaux(4, max_entry=10).cardinality()
            4225
            sage: ns = range(1, 6)
            sage: ssts = [ SemistandardTableaux(n) for n in ns ]
            sage: all([sst.cardinality() == len(sst.list()) for sst in ssts])
            True
        """
        from sage.combinat.partition import Partitions
        c = 0
        for part in Partitions(self.size):
            c += SemistandardTableaux_shape(part, self.max_entry).cardinality()
        return c


    def __iter__(self):
        """
        EXAMPLES::

            sage: [ t for t in SemistandardTableaux(2) ]
            [[[1, 1]], [[1, 2]], [[2, 2]], [[1], [2]]]
            sage: [ t for t in SemistandardTableaux(3) ]
            [[[1, 1, 1]],
             [[1, 1, 2]],
             [[1, 1, 3]],
             [[1, 2, 2]],
             [[1, 2, 3]],
             [[1, 3, 3]],
             [[2, 2, 2]],
             [[2, 2, 3]],
             [[2, 3, 3]],
             [[3, 3, 3]],
             [[1, 1], [2]],
             [[1, 1], [3]],
             [[1, 2], [2]],
             [[1, 2], [3]],
             [[1, 3], [2]],
             [[1, 3], [3]],
             [[2, 2], [3]],
             [[2, 3], [3]],
             [[1], [2], [3]]]

            sage: [ t for t in SemistandardTableaux(3, max_entry=2) ]
            [[[1, 1, 1]],
             [[1, 1, 2]],
             [[1, 2, 2]],
             [[2, 2, 2]],
             [[1, 1], [2]],
             [[1, 2], [2]]]

            sage: sst = SemistandardTableaux(3)
            sage: sst[0].parent() is sst
            True
        """
        from sage.combinat.partition import Partitions
        for part in Partitions(self.size):
            for sst in SemistandardTableaux_shape(part, self.max_entry):
                yield self.element_class(self, sst)

class SemistandardTableaux_shape(SemistandardTableaux):
    """
    Semistandard tableaux of fixed shape `p` with a given max entry.

    A semistandard tableau with max entry `i` is required to have all
    its entries less or equal to `i`. It is not required to actually
    contain an entry `i`.

    INPUT:

    - ``p`` -- A partition

    - ``max_entry`` -- The max entry; defaults to the size of ``p``.

    .. WARNING::

        Input is not checked; please use :class:`SemistandardTableaux` to
        ensure the options are properly parsed.
    """
    def __init__(self, p, max_entry=None):
        r"""
        Initializes the class of semistandard tableaux of shape ``p``, with a
        given ``max_entry``.

        TESTS::

            sage: SST = SemistandardTableaux([2,1])
            sage: TestSuite(SST).run()

            sage: SST = SemistandardTableaux([2,1], max_entry=5)
            sage: TestSuite(SST).run()
        """
        if max_entry is None:
            max_entry = sum(p)
        super(SemistandardTableaux_shape, self).__init__(max_entry = max_entry,
              category = FiniteEnumeratedSets())
        self.shape = p

    def __iter__(self):
        """
        An iterator for the semistandard tableaux of the specified shape
        with the specified max entry.

        EXAMPLES::

            sage: [ t for t in SemistandardTableaux([3]) ]
            [[[1, 1, 1]],
             [[1, 1, 2]],
             [[1, 1, 3]],
             [[1, 2, 2]],
             [[1, 2, 3]],
             [[1, 3, 3]],
             [[2, 2, 2]],
             [[2, 2, 3]],
             [[2, 3, 3]],
             [[3, 3, 3]]]
            sage: [ t for t in SemistandardTableaux([2,1]) ]
            [[[1, 1], [2]],
             [[1, 1], [3]],
             [[1, 2], [2]],
             [[1, 2], [3]],
             [[1, 3], [2]],
             [[1, 3], [3]],
             [[2, 2], [3]],
             [[2, 3], [3]]]
            sage: [ t for t in SemistandardTableaux([1,1,1]) ]
            [[[1], [2], [3]]]

            sage: [ t for t in SemistandardTableaux([1,1,1], max_entry=4) ]
            [[[1], [2], [3]],
             [[1], [2], [4]],
             [[1], [3], [4]],
             [[2], [3], [4]]]

            sage: sst = SemistandardTableaux([3])
            sage: sst[0].parent() is sst
            True
        """
        for c in IntegerVectors(sum(self.shape), self.max_entry):
            for sst in SemistandardTableaux_shape_weight(self.shape, Composition(c)):
                yield self.element_class(self, sst)


    def __contains__(self, x):
        """
        EXAMPLES::

            sage: SST = SemistandardTableaux([2,1])
            sage: all([sst in SST for sst in SST])
            True
            sage: len(filter(lambda x: x in SST, SemistandardTableaux(3)))
            8
            sage: SST.cardinality()
            8

            sage: SST = SemistandardTableaux([2,1], max_entry=4)
            sage: all([sst in SST for sst in SST])
            True
            sage: SST.cardinality()
            20
        """
        return SemistandardTableaux.__contains__(self, x) and map(len, x) == self.shape

    def _repr_(self):
        """
        TESTS::

            sage: repr(SemistandardTableaux([2,1]))    # indirect doctest
            'Semistandard tableaux of shape [2, 1] and maximum entry 3'

            sage: repr(SemistandardTableaux([2,1], max_entry=5))
            'Semistandard tableaux of shape [2, 1] and maximum entry 5'
        """
        return "Semistandard tableaux of shape %s and maximum entry %s" %(str(self.shape), str(self.max_entry))

    def cardinality(self):
        """
        Returns the cardinality of ``self``.

        EXAMPLES::

            sage: SemistandardTableaux([2,1]).cardinality()
            8
            sage: SemistandardTableaux([2,2,1]).cardinality()
            75
            sage: SymmetricFunctions(QQ).schur()([2,2,1]).expand(5)(1,1,1,1,1) # cross check
            75
            sage: SemistandardTableaux([5]).cardinality()
            126
            sage: SemistandardTableaux([3,2,1]).cardinality()
            896

            sage: SemistandardTableaux([3,2,1], max_entry=7).cardinality()
            2352
        """
        c = 0
        for comp in IntegerVectors(sum(self.shape), self.max_entry):
            c += SemistandardTableaux_shape_weight(self.shape, Composition(comp)).cardinality()
        return c

class SemistandardTableaux_shape_weight(SemistandardTableaux_shape):
    r"""
    Semistandard tableaux of fixed shape `p` and weight `\mu`.

    .. WARNING::

        Input is not checked; please use :class:`SemistandardTableaux` to
        ensure the options are properly parsed.
    """
    def __init__(self, p, mu):
        r"""
        Initializes the class of all semistandard tableaux of shape ``p`` and
        weight ``mu``.

        TESTS::

            sage: SST = SemistandardTableaux([2,1], [2,1])
            sage: TestSuite(SST).run()
        """
        super(SemistandardTableaux_shape_weight, self).__init__(p, len(mu))
        self.weight = mu

    def _repr_(self):
        """
        TESTS::

            sage: repr(SemistandardTableaux([2,1],[2,1]))    # indirect doctest
            'Semistandard tableaux of shape [2, 1] and weight [2, 1]'
        """
        return "Semistandard tableaux of shape %s and weight %s"%(self.shape, self.weight)

    def __contains__(self, x):
        """
        EXAMPLES::

            sage: SST = SemistandardTableaux([2,1], [2,1])
            sage: all([sst in SST for sst in SST])
            True
            sage: len(filter(lambda x: x in SST, SemistandardTableaux(3)))
            1
            sage: SST.cardinality()
            1
        """
        if x not in SemistandardTableaux_shape(self.shape, self.max_entry):
            return False
        n = sum(self.shape)

        if n == 0 and len(x) == 0:
            return True

        content = {}
        for row in x:
            for i in row:
                content[i] = content.get(i, 0) + 1
        content_list = [0]*int(max(content))

        for key in content:
            content_list[key-1] = content[key]

        if content_list != self.weight:
            return False

        return True


    def cardinality(self):
        """
        Returns the number of semistandard tableaux of the given shape and
        weight, as computed by ``kostka_number`` function of symmetrica.

        EXAMPLES::

            sage: SemistandardTableaux([2,2], [2, 1, 1]).cardinality()
            1
            sage: SemistandardTableaux([2,2,2], [2, 2, 1,1]).cardinality()
            1
            sage: SemistandardTableaux([2,2,2], [2, 2, 2]).cardinality()
            1
            sage: SemistandardTableaux([3,2,1], [2, 2, 2]).cardinality()
            2
        """
        return symmetrica.kostka_number(self.shape,self.weight)

    def __iter__(self):
        """
        TESTS::

            sage: sst = SemistandardTableaux([3,1],[2,1,1])
            sage: [sst[i] for i in range(2)]
            [[[1, 1, 2], [3]], [[1, 1, 3], [2]]]
            sage: sst[0].parent() is sst
            True
        """
        for t in symmetrica.kostka_tab(self.shape, self.weight):
            yield self.element_class(self, t)


    def list(self):
        """
        Return a list of all semistandard tableaux in ``self`` generated
        by symmetrica.

        EXAMPLES::

            sage: SemistandardTableaux([2,2], [2, 1, 1]).list()
            [[[1, 1], [2, 3]]]
            sage: SemistandardTableaux([2,2,2], [2, 2, 1,1]).list()
            [[[1, 1], [2, 2], [3, 4]]]
            sage: SemistandardTableaux([2,2,2], [2, 2, 2]).list()
            [[[1, 1], [2, 2], [3, 3]]]
            sage: SemistandardTableaux([3,2,1], [2, 2, 2]).list()
            [[[1, 1, 2], [2, 3], [3]], [[1, 1, 3], [2, 2], [3]]]
        """
        return symmetrica.kostka_tab(self.shape, self.weight)


class SemistandardTableaux_size_weight(SemistandardTableaux):
    r"""
    Semistandard tableaux of fixed size `n` and weight `\mu`.

    .. WARNING::

        Input is not checked; please use :class:`SemistandardTableaux` to
        ensure the options are properly parsed.
    """
    def __init__(self, n, mu):
        r"""
        Initializes the class of semistandard tableaux of size ``n`` and
        weight ``mu``.

        TESTS::

            sage: SST = SemistandardTableaux(3, [2,1])
            sage: TestSuite(SST).run()
        """
        super(SemistandardTableaux_size_weight, self).__init__(max_entry=len(mu),
              category = FiniteEnumeratedSets())
        self.size = n
        self.weight = mu

    def _repr_(self):
        """
        TESTS::

            sage: repr(SemistandardTableaux(3, [2,1]))    # indirect doctest
            'Semistandard tableaux of size 3 and weight [2, 1]'
        """
        return "Semistandard tableaux of size %s and weight %s"%(self.size, self.weight)

    def __iter__(self):
        """
        EXAMPLES::

            sage: [ t for t in SemistandardTableaux(3, [2,1]) ]
            [[[1, 1, 2]], [[1, 1], [2]]]
            sage: [ t for t in SemistandardTableaux(4, [2,2]) ]
            [[[1, 1, 2, 2]], [[1, 1, 2], [2]], [[1, 1], [2, 2]]]
            sage: sst = SemistandardTableaux(4, [2,2])
            sage: sst[0].parent() is sst
            True
        """
        from sage.combinat.partition import Partitions
        for p in Partitions(self.size):
            for sst in SemistandardTableaux_shape_weight(p, self.weight):
                yield self.element_class(self, sst)


    def cardinality(self):
        """
        Return the cardinality of ``self``.

        EXAMPLES::

            sage: SemistandardTableaux(3, [2,1]).cardinality()
            2
            sage: SemistandardTableaux(4, [2,2]).cardinality()
            3
        """
        from sage.combinat.partition import Partitions
        c = 0
        for p in Partitions(self.size):
            c += SemistandardTableaux_shape_weight(p, self.weight).cardinality()
        return c

    def __contains__(self, x):
        """
        TESTS::

            sage: SST = SemistandardTableaux(6, [2,2,2])
            sage: all([sst in SST for sst in SST])
            True
            sage: all([sst in SST for sst in SemistandardTableaux([3,2,1],[2,2,2])])
            True
        """
        from sage.combinat.partition import Partition
        return x in SemistandardTableaux_shape_weight(Partition(map(len,
            x)), self.weight)

########################
# Standard Tableaux    #
########################

class StandardTableaux(SemistandardTableaux):
    """
    A factory for the various classes of standard tableaux.

    INPUT:

    - Either a non-negative integer (possibly specified with the keyword ``n``)
      or a partition.

    OUTPUT:

    - With no argument, the class of all standard tableaux

    - With a non-negative integer argument, ``n``, the class of all standard
      tableaux of size ``n``

    - With a partition argument, the class of all standard tableaux of that
      shape.

    A standard tableau is a semistandard tableaux which contains each of the
    entries from 1 to ``n`` exactly once.

    All classes of standard tableaux are iterable.

    EXAMPLES::

        sage: ST = StandardTableaux(3); ST
        Standard tableaux of size 3
        sage: ST.first()
        [[1, 2, 3]]
        sage: ST.last()
        [[1], [2], [3]]
        sage: ST.cardinality()
        4
        sage: ST.list()
        [[[1, 2, 3]], [[1, 3], [2]], [[1, 2], [3]], [[1], [2], [3]]]

    .. SEEALSO:

        - :class:`Tableaux`
        - :class:`Tableau`
        - :class:`SemistandardTableaux`
        - :class:`SemistandardTableau`
        - :class:`StandardTableau`
        - :class:`StandardSkewTableaux`

    TESTS::

        sage: StandardTableaux()([])
        []
        sage: ST = StandardTableaux([2,2]); ST
        Standard tableaux of shape [2, 2]
        sage: ST.first()
        [[1, 3], [2, 4]]
        sage: ST.last()
        [[1, 2], [3, 4]]
        sage: ST.cardinality()
        2
        sage: ST.list()
        [[[1, 3], [2, 4]], [[1, 2], [3, 4]]]
    """
    @staticmethod
    def __classcall_private__(cls, *args, **kwargs):
        r"""
        This is a factory class which returns the appropriate parent based on
        arguments.  See the documentation for :class:`StandardTableaux` for
        more information.

        TESTS::

            sage: StandardTableaux()
            Standard tableaux
            sage: StandardTableaux(3)
            Standard tableaux of size 3
            sage: StandardTableaux([2,1])
            Standard tableaux of shape [2, 1]
            sage: StandardTableaux(0)
            Standard tableaux of size 0

            sage: StandardTableaux(-1)
            Traceback (most recent call last):
            ...
            ValueError: The argument must be a non-negative integer or a partition.
            sage: StandardTableaux([[1]])
            Traceback (most recent call last):
            ...
            ValueError: The argument must be a non-negative integer or a partition.
        """
        from sage.combinat.partition import _Partitions, Partition
        from sage.combinat.skew_partition import SkewPartitions

        if args:
            n = args[0]
        elif 'n' in kwargs:
            n = kwargs[n]
        else:
            n = None

        if n is None:
            return StandardTableaux_all()

        elif n in _Partitions:
            return StandardTableaux_shape(Partition(n))

        elif n in SkewPartitions():
            from sage.combinat.skew_tableau import StandardSkewTableaux
            return StandardSkewTableaux(n)

        if not isinstance(n, (int, Integer)) or n < 0:
            raise ValueError( "The argument must be a non-negative integer or a partition." )

        return StandardTableaux_size(n)

    Element = StandardTableau

    def __contains__(self, x):
        """
        EXAMPLES::

            sage: [[1,1],[2,3]] in StandardTableaux()
            False
            sage: [[1,2],[3,4]] in StandardTableaux()
            True
            sage: [[1,3],[2,4]] in StandardTableaux()
            True
            sage: [[1,3],[2,5]] in StandardTableaux()
            False
            sage: [] in StandardTableaux()
            True

        Check that :trac:`14145` is fixed::

            sage: 1 in StandardTableaux()
            False
        """
        if isinstance(x, StandardTableau):
            return True
        elif Tableaux.__contains__(self, x):
            flatx = sorted(sum((list(row) for row in x),[]))
            return flatx == range(1,len(flatx)+1) and (len(x)==0 or
                     (all(row[i]<row[i+1] for row in x for i in range(len(row)-1)) and
                       all(x[r][c]<x[r+1][c] for r in range(len(x)-1)
                                              for c in range(len(x[r+1])) )
                     ))
        return False

class StandardTableaux_all(StandardTableaux, DisjointUnionEnumeratedSets):
    """
    All standard tableaux.
    """
    def __init__(self):
        r"""
        Initializes the class of all standard tableaux.

        TESTS::

            sage: ST = StandardTableaux()
            sage: TestSuite(ST).run()
        """
        DisjointUnionEnumeratedSets.__init__( self,
                Family(NonNegativeIntegers(), StandardTableaux_size),
                facade=True, keepkey = False)

    def _repr_(self):
        """
        TESTS::

            sage: repr(StandardTableaux())    # indirect doctest
            'Standard tableaux'
        """
        return "Standard tableaux"


class StandardTableaux_size(StandardTableaux):
    """
    Standard tableaux of fixed size `n`.

    .. WARNING::

        Input is not checked; please use :class:`StandardTableaux` to ensure
        the options are properly parsed.
    """
    def __init__(self, n):
        r"""
        Initializes the class of all standard tableaux of size ``n``.

        TESTS::

            sage: TestSuite( StandardTableaux(0) ).run()
            sage: TestSuite( StandardTableaux(3) ).run()
        """
        super(StandardTableaux_size, self).__init__(
              category = FiniteEnumeratedSets())
        self.size = Integer(n)


    def _repr_(self):
        """
        TESTS::

            sage: repr(StandardTableaux(3))    # indirect doctest
            'Standard tableaux of size 3'
        """
        return "Standard tableaux of size %s"%self.size

    def __contains__(self, x):
        """
        TESTS::

            sage: ST3 = StandardTableaux(3)
            sage: all([st in ST3 for st in ST3])
            True
            sage: ST4 = StandardTableaux(4)
            sage: filter(lambda x: x in ST3, ST4)
            []

        Check that :trac:`14145` is fixed::

            sage: 1 in StandardTableaux(4)
            False
        """
        return StandardTableaux.__contains__(self, x) and sum(map(len, x)) == self.size

    def __iter__(self):
        """
        EXAMPLES::

            sage: [ t for t in StandardTableaux(1) ]
            [[[1]]]
            sage: [ t for t in StandardTableaux(2) ]
            [[[1, 2]], [[1], [2]]]
            sage: [ t for t in StandardTableaux(3) ]
            [[[1, 2, 3]], [[1, 3], [2]], [[1, 2], [3]], [[1], [2], [3]]]
            sage: [ t for t in StandardTableaux(4) ]
            [[[1, 2, 3, 4]],
             [[1, 3, 4], [2]],
             [[1, 2, 4], [3]],
             [[1, 2, 3], [4]],
             [[1, 3], [2, 4]],
             [[1, 2], [3, 4]],
             [[1, 4], [2], [3]],
             [[1, 3], [2], [4]],
             [[1, 2], [3], [4]],
             [[1], [2], [3], [4]]]
            sage: ST4 = StandardTableaux(4)
            sage: ST4[0].parent() is ST4
            True
        """
        from sage.combinat.partition import Partitions
        for p in Partitions(self.size):
            for st in StandardTableaux(p):
                yield self.element_class(self, st)

    def cardinality(self):
        r"""
        Return the number of all standard tableaux of size ``n``.

        The number of standard tableaux of size `n` is equal to the
        number of involutions in the symmetric group `S_n`.
        This is a consequence of the symmetry of the RSK
        correspondence, that if `\sigma \mapsto (P, Q)`, then
        `\sigma^{-1} \mapsto (Q, P)`. For more information, see
        :wikipedia:`Robinson-Schensted-Knuth_correspondence#Symmetry`.

        ALGORITHM:

        The algorithm uses the fact that standard tableaux of size
        ``n`` are in bijection with the involutions of size ``n``,
        (see page 41 in section 4.1 of [Ful1997]_).  For each number of
        fixed points, you count the number of ways to choose those
        fixed points multiplied by the number of perfect matchings on
        the remaining values.

        REFERENCES:

        .. [Ful1997] William Fulton,
           *Young Tableaux*.
           Cambridge University Press, 1997.

        EXAMPLES::

            sage: StandardTableaux(3).cardinality()
            4
            sage: ns = [1,2,3,4,5,6]
            sage: sts = [StandardTableaux(n) for n in ns]
            sage: all([st.cardinality() == len(st.list()) for st in sts])
            True
            sage: StandardTableaux(50).cardinality()
            27886995605342342839104615869259776

        TESTS::

            sage: def cardinality_using_hook_formula(n):
            ....:     c = 0
            ....:     for p in Partitions(n):
            ....:         c += StandardTableaux(p).cardinality()
            ....:     return c
            sage: all([cardinality_using_hook_formula(i) == StandardTableaux(i).cardinality() for i in range(10)])
            True
        """
        tableaux_number = self.size % 2  # identity involution
        fixed_point_numbers = xrange(tableaux_number, self.size + 1 - tableaux_number, 2)

        # number of involutions of size "size" (number of ways to
        # choose "fixed_point_number" out of "size" elements *
        # number of involutions without fixed point of size
        # "size" - "fixed_point_number")
        for fixed_point_number in fixed_point_numbers:
            tableaux_number += (self.size.binomial(fixed_point_number) *
                                prod(range(1, self.size - fixed_point_number, 2)))

        return tableaux_number

    def random_element(self):
        r"""
        Return a random ``StandardTableau`` with uniform probability.

        This algorithm uses the fact that the Robinson-Schensted
        correspondence returns a pair of identical standard Young
        tableaux (SYTs) if and only if the permutation was an involution.
        Thus, generating a random SYT is equivalent to generating a
        random involution.

        To generate an involution, we first need to choose its number of
        fixed points `k` (if the size of the involution is even, the
        number of fixed points will be even, and if the size is odd, the
        number of fixed points will be odd). To do this, we choose a
        random integer `r` between 0 and the number `N` of all
        involutions of size `n`. We then decompose the interval
        `\{ 1, 2, \ldots, N \}` into subintervals whose lengths are the
        numbers of involutions of size `n` with respectively `0`, `1`,
        `\ldots`, `\left \lfloor N/2 \right \rfloor` fixed points. The
        interval in which our random integer `r` lies then decides how
        many fixed points our random involution will have. We then
        place those fixed points randomly and then compute a perfect
        matching (an involution without fixed points) on the remaining
        values.

        EXAMPLES::

            sage: StandardTableaux(5).random_element() # random
            [[1, 4, 5], [2], [3]] 
            sage: StandardTableaux(0).random_element()
            []
            sage: StandardTableaux(1).random_element()
            [[1]]

        TESTS::

            sage: all([StandardTableaux(10).random_element() in StandardTableaux(10) for i in range(20)])
            True
        """
        from sage.misc.prandom import randrange
        from sage.rings.arith import binomial
        from sage.misc.prandom import sample
        from sage.combinat.perfect_matching import PerfectMatchings
        from sage.combinat.permutation import from_cycles
        # We compute the number of involutions of size ``size``.
        involution_index = randrange(0, StandardTableaux(self.size).cardinality())
        # ``involution_index`` is our random integer `r`.
        partial_sum = 0
        fixed_point_number = self.size % 2
        # ``fixed_point_number`` will become `k`.
        while True:
            # We add the number of involutions with ``fixed_point_number``
            # fixed points.
            partial_sum += binomial(self.size, fixed_point_number) * \
                           prod(xrange(1, self.size - fixed_point_number , 2))
            # If the partial sum is greater than the involution index,
            # then the random involution that we want to generate has
            # ``fixed_point_number`` fixed points.
            if partial_sum > involution_index:
                break
            fixed_point_number += 2
        # We generate a subset of size "fixed_point_number" of the set {1,
        # ..., size}.
        fixed_point_positions = set(sample(xrange(1, self.size + 1), fixed_point_number))
        # We generate a list of tuples which will form the cycle
        # decomposition of our random involution. This list contains
        # singletons (corresponding to the fixed points of the
        # involution) and pairs (forming a perfect matching on the
        # remaining values).
        permutation_cycle_rep = [(fixed_point,) for fixed_point in fixed_point_positions] + \
                                list(PerfectMatchings(set(range(1, self.size + 1)) - set(fixed_point_positions)).random_element())
        return from_cycles(self.size, permutation_cycle_rep).robinson_schensted()[0]


class StandardTableaux_shape(StandardTableaux):
    """
    Semistandard tableaux of a fixed shape `p`.

    .. WARNING::

        Input is not checked; please use :class:`SemistandardTableaux` to
        ensure the options are properly parsed.
    """
    def __init__(self, p):
        r"""
        Initializes the class of all semistandard tableaux of a given shape.

        TESTS::

            sage: TestSuite( StandardTableaux([2,1,1]) ).run()
        """
        from sage.combinat.partition import Partition
        super(StandardTableaux_shape, self).__init__(category = FiniteEnumeratedSets())
        self.shape = Partition(p)


    def __contains__(self, x):
        """
        EXAMPLES::

            sage: ST = StandardTableaux([2,1,1])
            sage: all([st in ST for st in ST])
            True
            sage: len(filter(lambda x: x in ST, StandardTableaux(4)))
            3
            sage: ST.cardinality()
            3

        Check that :trac:`14145` is fixed::

            sage: 1 in StandardTableaux([2,1,1])
            False
        """
        return StandardTableaux.__contains__(self, x) and map(len,x) == self.shape

    def _repr_(self):
        """
        TESTS::

            sage: repr(StandardTableaux([2,1,1]))    # indirect doctest
            'Standard tableaux of shape [2, 1, 1]'
        """
        return "Standard tableaux of shape %s"%str(self.shape)

    def cardinality(self):
        r"""
        Return the number of standard Young tableaux of this shape.

        This method uses the so-called *hook length formula*, a formula
        for the number of Young tableaux associated with a given
        partition. The formula says the following: Let `\lambda` be a
        partition. For each cell `c` of the Young diagram of `\lambda`,
        let the *hook length* of `c` be defined as `1` plus the number of
        cells horizontally to the right of `c` plus the number of cells
        vertically below `c`. The number of standard Young tableaux of
        shape `\lambda` is then `n!` divided by the product of the hook
        lengths of the shape of `\lambda`, where `n = |\lambda|`.

        For example, consider the partition ``[3,2,1]`` of ``6`` with
        Ferrers diagram::

            # # #
            # #
            #

        When we fill in the cells with their respective hook lengths, we
        obtain::

            5 3 1
            3 1
            1

        The hook length formula returns

        .. MATH::

            \frac{6!}{5 \cdot 3 \cdot 1 \cdot 3 \cdot 1 \cdot 1} = 16.

        EXAMPLES::

            sage: StandardTableaux([3,2,1]).cardinality()
            16
            sage: StandardTableaux([2,2]).cardinality()
            2
            sage: StandardTableaux([5]).cardinality()
            1
            sage: StandardTableaux([6,5,5,3]).cardinality()
            6651216
            sage: StandardTableaux([]).cardinality()
            1

        REFERENCES:

        - http://mathworld.wolfram.com/HookLengthFormula.html
        """
        pi = self.shape

        number = factorial(sum(pi))
        hook = pi.hook_lengths()

        for row in hook:
            for col in row:
                #Divide the hook length by the entry
                number /= col

        return Integer(number)

    def __iter__(self):
        r"""
        An iterator for the standard Young tableaux associated to the
        shape `p` of ``self``.

        EXAMPLES::

            sage: [t for t in StandardTableaux([2,2])]
            [[[1, 3], [2, 4]], [[1, 2], [3, 4]]]
            sage: [t for t in StandardTableaux([3,2])]
            [[[1, 3, 5], [2, 4]],
             [[1, 2, 5], [3, 4]],
             [[1, 3, 4], [2, 5]],
             [[1, 2, 4], [3, 5]],
             [[1, 2, 3], [4, 5]]]
            sage: st = StandardTableaux([2,1])
            sage: st[0].parent() is st
            True
        """

        pi = self.shape
        #Set the initial tableau by filling it in going down the columns
        tableau = [[None]*n for n in pi]
        size = sum(pi)
        row = 0
        col = 0
        for i in range(size):
            tableau[row][col] = i+1

            #If we can move down, then do it;
            #otherwise, move to the next column over
            if ( row + 1 < len(pi) and col < pi[row+1]):
                row += 1
            else:
                row = 0
                col += 1

        yield self.element_class(self, tableau)

        # iterate until we reach the last tableau which is
        # filled with the row indices.
        last_tableau = sum([[row]*l for (row,l) in enumerate(pi)], [])

        #Convert the tableau to "vector format"
        #tableau_vector[i] is the row that number i
        #is in
        tableau_vector = [None]*size
        for row in range(len(pi)):
            for col in range(pi[row]):
                tableau_vector[tableau[row][col]-1] = row

        while tableau_vector!=last_tableau:
            #Locate the smallest integer j such that j is not
            #in the lowest corner of the subtableau T_j formed by
            #1,...,j.  This happens to be first j such that
            #tableau_vector[j]<tableau_vector[j-1].
            #l will correspond to the shape of T_j
            l = [0]*size
            l[0] = 1
            j = 0
            for i in range(1,size):
                l[tableau_vector[i]] += 1
                if ( tableau_vector[i] < tableau_vector[i-1] ):
                    j = i
                    break

            #Find the last nonzero row of l and store it in k
            i = size - 1
            while ( l[i] == 0 ):
                i -= 1
            k = i

            #Find a new row for the letter j (next lowest corner)
            t = l[ 1 + tableau_vector[j] ]
            i = k
            while ( l[i] != t ):
                i -= 1

            #Move the letter j to row i
            tableau_vector[j] = i
            l[i] -= 1

            #Fill in the columns of T_j using 1,...,j-1 in increasing order
            m = 0
            while ( m < j ):
                r = 0
                while ( l[r] != 0 ):
                    tableau_vector[m] = r
                    l[r] -= 1
                    m += 1
                    r += 1

            #Convert the tableau vector back to the regular tableau
            #format
            row_count= [0]*len(pi)
            tableau = [[None]*n for n in pi]

            for i in range(size):
                tableau[tableau_vector[i]][row_count[tableau_vector[i]]] = i+1
                row_count[tableau_vector[i]] += 1

            yield self.element_class(self, tableau)

        return


    def list(self):
        r"""
        Return a list of the standard Young tableaux of the specified shape.

        EXAMPLES::

            sage: StandardTableaux([2,2]).list()
            [[[1, 3], [2, 4]], [[1, 2], [3, 4]]]
            sage: StandardTableaux([5]).list()
            [[[1, 2, 3, 4, 5]]]
            sage: StandardTableaux([3,2,1]).list()
            [[[1, 4, 6], [2, 5], [3]],
             [[1, 3, 6], [2, 5], [4]],
             [[1, 2, 6], [3, 5], [4]],
             [[1, 3, 6], [2, 4], [5]],
             [[1, 2, 6], [3, 4], [5]],
             [[1, 4, 5], [2, 6], [3]],
             [[1, 3, 5], [2, 6], [4]],
             [[1, 2, 5], [3, 6], [4]],
             [[1, 3, 4], [2, 6], [5]],
             [[1, 2, 4], [3, 6], [5]],
             [[1, 2, 3], [4, 6], [5]],
             [[1, 3, 5], [2, 4], [6]],
             [[1, 2, 5], [3, 4], [6]],
             [[1, 3, 4], [2, 5], [6]],
             [[1, 2, 4], [3, 5], [6]],
             [[1, 2, 3], [4, 5], [6]]]
        """
        return [y for y in self]


    def random_element(self):
        """
        Return a random standard tableau of the given shape using the
        Greene-Nijenhuis-Wilf Algorithm.

        EXAMPLES::

            sage: StandardTableaux([2,2]).random_element()
            [[1, 2], [3, 4]]
            sage: StandardTableaux([]).random_element()
            []
        """

        p = self.shape

        t = [[None]*n for n in p]


        #Get the cells in the
        cells = []
        for i in range(len(p)):
            for j in range(p[i]):
                cells.append((i,j))

        m = sum(p)
        while m > 0:

            #Choose a cell at random
            cell = random.choice(cells)


            #Find a corner
            inner_corners = p.corners()
            while cell not in inner_corners:
                hooks = []
                for k in range(cell[1], p[cell[0]]):
                    hooks.append((cell[0], k))
                for k in range(cell[0], len(p)):
                    if p[k] > cell[1]:
                        hooks.append((k, cell[1]))

                cell = random.choice(hooks)


            #Assign m to cell
            t[cell[0]][cell[1]] = m

            p = p.remove_cell(cell[0])

            cells.remove(cell)

            m -= 1

        return self.element_class(self, t)


##########################
# Symmetric group action #
##########################
def unmatched_places(w, open, close):
    """
    EXAMPLES::

        sage: from sage.combinat.tableau import unmatched_places
        sage: unmatched_places([2,2,2,1,1,1],2,1)
        ([], [])
        sage: unmatched_places([1,1,1,2,2,2],2,1)
        ([0, 1, 2], [3, 4, 5])
        sage: unmatched_places([], 2, 1)
        ([], [])
        sage: unmatched_places([1,2,4,6,2,1,5,3],2,1)
        ([0], [1])
        sage: unmatched_places([2,2,1,2,4,6,2,1,5,3], 2, 1)
        ([], [0, 3])
        sage: unmatched_places([3,1,1,1,2,1,2], 2, 1)
        ([1, 2, 3], [6])
    """
    lw = len(w)
    places_open = []
    places_close = []
    for i in range(lw):
        letter = w[i]
        if letter == open:
            places_open.append(i)
        elif letter == close:
            if places_open == []:
                places_close.append(i)
            else:
                places_open.pop()
    return places_close, places_open


def symmetric_group_action_on_values(word, perm):
    """
    EXAMPLES::

        sage: from sage.combinat.tableau import symmetric_group_action_on_values
        sage: symmetric_group_action_on_values([1,1,1],[1,3,2])
        [1, 1, 1]
        sage: symmetric_group_action_on_values([1,1,1],[2,1,3])
        [2, 2, 2]
        sage: symmetric_group_action_on_values([1,2,1],[2,1,3])
        [2, 2, 1]
        sage: symmetric_group_action_on_values([2,2,2],[2,1,3])
        [1, 1, 1]
        sage: symmetric_group_action_on_values([2,1,2],[2,1,3])
        [2, 1, 1]
        sage: symmetric_group_action_on_values([2,2,3,1,1,2,2,3],[1,3,2])
        [2, 3, 3, 1, 1, 2, 3, 3]
        sage: symmetric_group_action_on_values([2,1,1],[2,1])
        [2, 1, 2]
        sage: symmetric_group_action_on_values([2,2,1],[2,1])
        [1, 2, 1]
        sage: symmetric_group_action_on_values([1,2,1],[2,1])
        [2, 2, 1]
    """
    w = list(word)
    ts = permutation.Permutations()(perm).reduced_word()
    for r in reversed(ts):
        l = r + 1
        places_r, places_l = unmatched_places(w, l, r)

        #Now change the number of l's and r's in the new word
        nbl = len(places_l)
        nbr = len(places_r)
        ma = max(nbl, nbr)
        dif = ma - min(nbl, nbr)
        if ma == nbl:
            for i in places_l[:dif]:
                w[i] = r
        else:
            for i in places_r[nbr-dif:ma]:
                w[i] = l
    return w



class Tableau_class(Tableau):
    """
    This exists solely for unpickling ``Tableau_class`` objects.
    """
    def __setstate__(self, state):
        r"""
        Unpickle old ``Tableau_class`` objects.

        TESTS::

            sage: loads('x\x9ck`J.NLO\xd5K\xce\xcfM\xca\xccK,\xd1+IL\xcaIM,\xe5\n\x81\xd0\xf1\xc99\x89\xc5\xc5\\\x85\x8c\x9a\x8d\x85L\xb5\x85\xcc\x1a\xa1\xac\xf1\x19\x89\xc5\x19\x85,~@VNfqI!kl![l!;\xc4\x9c\xa2\xcc\xbc\xf4b\xbd\xcc\xbc\x92\xd4\xf4\xd4"\xae\xdc\xc4\xec\xd4x\x18\xa7\x90#\x94\xd1\xb05\xa8\x9031\xb14I\x0f\x00\xf6\xae)7')
            [[1]]
            sage: loads(dumps( Tableau([[1]]) ))
            [[1]]
        """
        self.__class__ = Tableau
        self.__init__(Tableaux(), state['_list'])

# October 2012: fixing outdated pickles which use classed being deprecated
from sage.structure.sage_object import register_unpickle_override
register_unpickle_override('sage.combinat.tableau', 'Tableau_class',  Tableau_class)
register_unpickle_override('sage.combinat.tableau', 'Tableaux_n',  Tableaux_size)
register_unpickle_override('sage.combinat.tableau', 'StandardTableaux_n',  StandardTableaux_size)
register_unpickle_override('sage.combinat.tableau', 'StandardTableaux_partition',  StandardTableaux_shape)
register_unpickle_override('sage.combinat.tableau', 'SemistandardTableaux_n',  SemistandardTableaux_size)
register_unpickle_override('sage.combinat.tableau', 'SemistandardTableaux_p',  SemistandardTableaux_shape)
register_unpickle_override('sage.combinat.tableau', 'SemistandardTableaux_nmu',  SemistandardTableaux_size_weight)
register_unpickle_override('sage.combinat.tableau', 'SemistandardTableaux_pmu',  SemistandardTableaux_shape_weight)

<|MERGE_RESOLUTION|>--- conflicted
+++ resolved
@@ -331,15 +331,9 @@
     def __eq__(self, other):
         r"""
         Check whether ``self`` is equal to ``other``.
-<<<<<<< HEAD
 
         .. TODO::
 
-=======
-
-        .. TODO::
-
->>>>>>> 94af4b0c
             This overwrites the equality check of
             :class:`~sage.structure.list_clone.ClonableList`
             in order to circumvent the coercion framework.
@@ -2576,11 +2570,7 @@
         k = self.size()
         gens = [range(1, k+1)]
         for row in self:
-<<<<<<< HEAD
-            for j in range(0, len(row)-1):
-=======
             for j in range(len(row)-1):
->>>>>>> 94af4b0c
                 gens.append( (row[j], row[j+1]) )
         return PermutationGroup( gens )
 
