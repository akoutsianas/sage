"""
Incidence structures.

An incidence structure is specified by a list of points, blocks, and
an incidence matrix ([1]_, [2]_).

REFERENCES:

.. [1] Block designs and incidence structures from wikipedia,
  :wikipedia:`Block_design`
  :wikipedia:`Incidence_structure`

.. [2] E. Assmus, J. Key, Designs and their codes, CUP, 1992.

AUTHORS:

- Peter Dobcsanyi and David Joyner (2007-2008)

  This is a significantly modified form of part of the module block_design.py
  (version 0.6) written by Peter Dobcsanyi peter@designtheory.org.


Classes and methods
-------------------
"""
#***************************************************************************
#                              Copyright (C) 2007                          #
#                                                                          #
#                Peter Dobcsanyi       and         David Joyner            #
#           <peter@designtheory.org>          <wdjoyner@gmail.com>         #
#                                                                          #
#                                                                          #
#    Distributed under the terms of the GNU General Public License (GPL)   #
#    as published by the Free Software Foundation; either version 2 of     #
#    the License, or (at your option) any later version.                   #
#                    http://www.gnu.org/licenses/                          #
#***************************************************************************

from sage.rings.integer_ring import ZZ
from sage.rings.arith import binomial

###  utility functions  -------------------------------------------------------

def coordinatewise_product(L):
    """
    Returns the coordinatewise product of a list of vectors.

    INPUT:

    - ``L`` is a list of `n`-vectors or lists all of length `n` with a common
      parent. This returns the vector whose `i`-th coordinate is the product of
      the `i`-th coordinates of the vectors.

    EXAMPLES::

        sage: from sage.combinat.designs.incidence_structures import coordinatewise_product
        sage: L = [[1,2,3],[-1,-1,-1],[5,7,11]]
        sage: coordinatewise_product(L)
        [-5, -14, -33]
    """
    n = len(L[0])
    ans = [1]*n
    for x in L:
        ans = [ans[i]*x[i] for i in range(n)]
    return ans

def IncidenceStructureFromMatrix(M, name=None):
    """
    Builds and incidence structure from a matrix.

    INPUT:

    - ``M`` -- a binary matrix. Creates a set of "points" from the rows and a
      set of "blocks" from the columns.

    EXAMPLES::

        sage: from sage.combinat.designs.block_design import BlockDesign
        sage: BD1 = BlockDesign(7,[[0,1,2],[0,3,4],[0,5,6],[1,3,5],[1,4,6],[2,3,6],[2,4,5]])
        sage: M = BD1.incidence_matrix()
        sage: BD2 = IncidenceStructureFromMatrix(M)
        sage: BD1 == BD2
        True
    """
    nm = name
    v = len(M.rows())
    b = len(M.columns())
    #points = range(v)
    blocks = []
    for i in range(b):
        B = []
        for j in range(v):
            if M[j, i] != 0:
                B.append(j)
        blocks.append(B)
    return IncidenceStructure(range(v), blocks, name=nm)

class IncidenceStructure(object):
    """
    This the base class for block designs.
    """
    def __init__(self, pts, blks, inc_mat=None, name=None, test=True):
        """
        INPUT:

        - ``pts, blks`` -- a list of points, and a list of lists (list of blocks).

          If each `B` in ``blks`` is contained in ``pts`` then the incidence
          matrix ` inc_mat`` need not (and should not) be given.  Otherwise,
          ``inc_mat`` should be the ``ptsxblks`` `(0,1)`-matrix `A` for which
          `A_i,j=1` iff ``blks[j]`` is incident with ``pts[i]``.

        - ``inc_mat`` (for giving the `(0,1)`-incidence matrix)

        - ``name`` (a string, such as "Fano plane").

        - ``test`` (boolean) - if ``True``, then each block must be a list of pts.

        EXAMPLES::

            sage: IncidenceStructure(range(7),[[0,1,2],[0,3,4],[0,5,6],[1,3,5],[1,4,6],[2,3,6],[2,4,5]])
            Incidence structure with 7 points and 7 blocks

        Points are sorted  ::

            sage: BD1 = IncidenceStructure([4,6,0,3,2,5,1],[[0,1,2],[0,3,4],[0,5,6],[1,3,5],[1,4,6],[2,3,6],[2,4,5]])
            sage: BD1.points()
            [0, 1, 2, 3, 4, 5, 6]

        TESTS:

        The following shows that :trac:`11333` is fixed.  ::

            sage: A = IncidenceStructure([0,1],[[0]])
            sage: B = IncidenceStructure([1,0],[[0]])
            sage: B == A
            True

        REFERENCES:

        - E. Assmus, J. Key, Designs and their codes, CUP, 1992.
        """
        bs = []
        self.pnts = pts
        self.pnts.sort()
        v, blocks = len(pts), blks
        for block in blocks:
            if test:
                for x in block:
                    if not(x in self.pnts):
                        raise ValueError('Point %s is not in the base set.' % x)
            try:
                y = sorted(block[:])
                bs.append(y)
            except Exception:
                bs.append(block)
        bs.sort(cmp)
        self.v = v
        self.blcks = bs
        self.name = name
        self._incidence_matrix = inc_mat

    def __iter__(self):
        """
        Iterator over the blocks.

        EXAMPLE::

            sage: sts = designs.steiner_triple_system(9)
            sage: list(sts)
            [[0, 1, 5], [0, 2, 4], [0, 3, 6], [0, 7, 8], [1, 2, 3], [1, 4, 7], [1, 6, 8], [2, 5, 8], [2, 6, 7], [3, 4, 8], [3, 5, 7], [4, 5, 6]]
        """

        return iter(self.blcks)

    def __repr__(self):
        """
        A print method.

        EXAMPLES::

            sage: from sage.combinat.designs.block_design import BlockDesign
            sage: BD = BlockDesign(7,[[0,1,2],[0,3,4],[0,5,6],[1,3,5],[1,4,6],[2,3,6],[2,4,5]])
            sage: BD
            Incidence structure with 7 points and 7 blocks
        """
        repr = 'Incidence structure with %s points and %s blocks' % (len(self.pnts), len(self.blcks))
        return repr

    def __str__(self):
        """
        A print method.

        EXAMPLES::

            sage: from sage.combinat.designs.block_design import BlockDesign
            sage: BD = BlockDesign(7,[[0,1,2],[0,3,4],[0,5,6],[1,3,5],[1,4,6],[2,3,6],[2,4,5]])
            sage: print BD
            BlockDesign<points=[0, 1, 2, 3, 4, 5, 6], blocks=[[0, 1, 2], [0, 3, 4], [0, 5, 6], [1, 3, 5], [1, 4, 6], [2, 3, 6], [2, 4, 5]]>
            sage: BD = IncidenceStructure(range(7),[[0,1,2],[0,3,4],[0,5,6],[1,3,5],[1,4,6],[2,3,6],[2,4,5]])
            sage: print BD
            IncidenceStructure<points=[0, 1, 2, 3, 4, 5, 6], blocks=[[0, 1, 2], [0, 3, 4], [0, 5, 6], [1, 3, 5], [1, 4, 6], [2, 3, 6], [2, 4, 5]]>
        """
        if self.name:
            repr = '%s<points=%s, blocks=%s>' % (self.name, self.pnts,
                                                 self.blcks)
        else:
            repr = 'IncidenceStructure<points=%s, blocks=%s>' % (self.pnts,
                                                                 self.blcks)
        return repr

    def automorphism_group(self):
        """
        Returns the subgroup of the automorphism group of the incidence graph
        which respects the P B partition. It is (isomorphic to) the automorphism
        group of the block design, although the degrees differ.

        EXAMPLES::

<<<<<<< HEAD
            sage: P = designs.DesarguesianProjectivePlaneDesign(2); P
            Incidence structure with 7 points and 7 blocks
            sage: G = P.automorphism_group()
            sage: G.is_isomorphic(PGL(3,2))
            True
            sage: G
            Permutation Group with generators [(3,4)(5,6), (3,5)(4,6), (2,3)(5,7), (1,2)(5,6)]

        A non self-dual example::

            sage: from sage.combinat.designs.incidence_structures import IncidenceStructure
            sage: IS = IncidenceStructure(range(4), [[0,1,2,3],[1,2,3]])
            sage: IS.automorphism_group().cardinality()
=======
            sage: from sage.combinat.designs.block_design import BlockDesign
            sage: BD = BlockDesign(7,[[0,1,2],[0,3,4],[0,5,6],[1,3,5],[1,4,6],[2,3,6],[2,4,5]])
            sage: G = BD.automorphism_group(); G
            Permutation Group with generators [(3,4)(5,6), (3,5)(4,6), (1,2)(5,6), (1,3)(2,4), (0,1)(4,5)]
            sage: BD = BlockDesign(4,[[0],[0,1],[1,2],[3,3]],test=False)
            sage: G = BD.automorphism_group(); G
            Permutation Group with generators [()]
            sage: BD = BlockDesign(7,[[0,1,2],[0,3,4],[0,5,6],[1,3,5],[1,4,6],[2,3,6],[2,4,5]])
            sage: G = BD.automorphism_group(); G
            Permutation Group with generators [(3,4)(5,6), (3,5)(4,6), (1,2)(5,6), (1,3)(2,4), (0,1)(4,5)]
            sage: BlockDesign(4,[[0,1,2,3],[1,2,3]],test=False).automorphism_group().cardinality()
>>>>>>> 1dbb5503
            6
            sage: IS.dual_design().automorphism_group().cardinality()
            1
        """
        from sage.groups.perm_gps.partn_ref.refinement_matrices import MatrixStruct
        from sage.groups.perm_gps.permgroup import PermutationGroup
        from sage.groups.perm_gps.permgroup_named import SymmetricGroup
        M1 = self.incidence_matrix().transpose()
        M2 = MatrixStruct(M1)
        M2.run()
        gens = M2.automorphism_group()[0]
        return PermutationGroup(gens, domain=range(self.v))

    def block_design_checker(self, t, v, k, lmbda, type=None):
        """
        This is *not* a wrapper for GAP Design's IsBlockDesign. The GAP
        Design function IsBlockDesign
        http://www.gap-system.org/Manuals/pkg/design/htm/CHAP004.htm
        apparently simply checks the record structure and no mathematical
        properties. Instead, the function below checks some necessary (but
        not sufficient) "easy" identities arising from the identity.

        INPUT:

        - ``t`` - the t as in "t-design"

        - ``v`` - the number of points

        - ``k`` - the number of blocks incident to a point

        - ``lmbda`` - each t-tuple of points should be incident with
          lmbda blocks

        - ``type`` - can be 'simple' or 'binary' or 'connected'
          Depending on the option, this wraps IsBinaryBlockDesign,
          IsSimpleBlockDesign, or IsConnectedBlockDesign.

          - Binary: no block has a repeated element.

          - Simple: no block is repeated.

          - Connected: its incidence graph is a connected graph.

        WARNING: This is very fast but can return false positives.

        EXAMPLES::

            sage: from sage.combinat.designs.block_design import BlockDesign
            sage: BD = BlockDesign(7,[[0,1,2],[0,3,4],[0,5,6],[1,3,5],[1,4,6],[2,3,6],[2,4,5]])
            sage: BD.is_block_design()
            (True, [2, 7, 3, 1])
            sage: BD.block_design_checker(2, 7, 3, 1)
            True
            sage: BD.block_design_checker(2, 7, 3, 1,"binary")
            True
            sage: BD.block_design_checker(2, 7, 3, 1,"connected")
            True
            sage: BD.block_design_checker(2, 7, 3, 1,"simple")
            True
        """
        from sage.sets.set import Set
        if not(v == len(self.points())):
            return False
        b = lmbda*binomial(v, t)/binomial(k, t)
        r = int(b*k/v)
        if not(b == len(self.blocks())):
            return False
        if not(ZZ(v).divides(b*k)):
            return False
        A = self.incidence_matrix()
        #k = sum(A.columns()[0])
        #r = sum(A.rows()[0])
        for i in range(b):
            if not(sum(A.columns()[i]) == k):
                return False
        for i in range(v):
            if not(sum(A.rows()[i]) == r):
                return False
        if type is None:
            return True
        if type == "binary":
            for b in self.blocks():
                if len(b) != len(Set(b)):
                    return False
            return True
        if type == "simple":
            B = self.blocks()
            for b in B:
                if B.count(b) > 1:
                    return False
            return True
        if type == "connected":
            Gamma = self.incidence_graph()
            if Gamma.is_connected():
                return True
            else:
                return False

    def blocks(self):
        """
        Return the list of blocks.

        EXAMPLES::

            sage: from sage.combinat.designs.block_design import BlockDesign
            sage: BD = BlockDesign(7,[[0,1,2],[0,3,4],[0,5,6],[1,3,5],[1,4,6],[2,3,6],[2,4,5]])
            sage: BD.blocks()
            [[0, 1, 2], [0, 3, 4], [0, 5, 6], [1, 3, 5], [1, 4, 6], [2, 3, 6], [2, 4, 5]]
        """
        B = sorted(self.blcks)
        return B

    def __eq__(self, other):
        """
        Returns true if their points and blocks are equal (resp.).

        EXAMPLES::

            sage: from sage.combinat.designs.block_design import BlockDesign
            sage: BD1 = BlockDesign(7,[[0,1,2],[0,3,4],[0,5,6],[1,3,5],[1,4,6],[2,3,6],[2,4,5]])
            sage: M = BD1.incidence_matrix()
            sage: BD2 = IncidenceStructureFromMatrix(M)
            sage: BD1 == BD2
            True
        """
        bool1 = self.points() == other.points()
        bool2 = self.blocks() == other.blocks()
        return (bool1 and bool2)

    def block_sizes(self):
        """
        Return a list of block's sizes.

        EXAMPLES::

            sage: from sage.combinat.designs.block_design import BlockDesign
            sage: BD = BlockDesign(7,[[0,1,2],[0,3,4],[0,5,6],[1,3,5],[1,4,6],[2,3,6],[2,4,5]])
            sage: BD.block_sizes()
            [3, 3, 3, 3, 3, 3, 3]
        """
        self._block_sizes = map(len, self.blocks())
        return self._block_sizes

    def _gap_(self):
        """
        Return the GAP string describing the design.

        EXAMPLES::

            sage: from sage.combinat.designs.block_design import BlockDesign
            sage: BD = BlockDesign(7,[[0,1,2],[0,3,4],[0,5,6],[1,3,5],[1,4,6],[2,3,6],[2,4,5]])
            sage: BD._gap_()
            'BlockDesign(7,[[1, 2, 3], [1, 4, 5], [1, 6, 7], [2, 4, 6], [2, 5, 7], [3, 4, 7], [3, 5, 6]])'
        """
        B = self.blocks()
        v = len(self.points())
        gB = []
        for b in B:
            gB.append([x+1 for x in b])
        return "BlockDesign("+str(v)+","+str(gB)+")"

    def dual_incidence_structure(self, algorithm=None):
        """
        Returns the dual of the incidence structure.

        Note that the dual of a block design may not be a block design.

        INPUT:

        - ``algorithm`` -- whether to use Sage's implementation
          (``algorithm=None``, default) or use GAP's (``algorithm="gap"``).

          .. NOTE::

              The ``algorithm="gap"`` option requires GAP's Design package
              (included in the gap_packages Sage spkg).

        Also can be called with ``dual_design``.

        EXAMPLES:

        The dual of a projective plane is a projective plane::

            sage: PP = designs.DesarguesianProjectivePlaneDesign(4)
            sage: PP.dual_design().is_block_design()
            (True, [2, 21, 5, 1])
            sage: PP = designs.DesarguesianProjectivePlaneDesign(4) # optional - gap_packages
            sage: PP.dual_design(algorithm="gap").is_block_design() # optional - gap_packages
            (True, [2, 21, 5, 1])

        TESTS::

            sage: from sage.combinat.designs.block_design import BlockDesign
            sage: D = BlockDesign(4, [[0,2],[1,2,3],[2,3]], test=False)
            sage: D
            Incidence structure with 4 points and 3 blocks
            sage: D.dual_design()
            Incidence structure with 3 points and 4 blocks
            sage: print D.dual_design(algorithm="gap")       # optional - gap_packages
            IncidenceStructure<points=[0, 1, 2], blocks=[[0], [0, 1, 2], [1], [1, 2]]>
            sage: BD = IncidenceStructure(range(7),[[0,1,2],[0,3,4],[0,5,6],[1,3,5],[1,4,6],[2,3,6],[2,4,5]], name="FanoPlane")
            sage: BD
            Incidence structure with 7 points and 7 blocks
            sage: print BD.dual_design(algorithm="gap")         # optional - gap_packages
            IncidenceStructure<points=[0, 1, 2, 3, 4, 5, 6], blocks=[[0, 1, 2], [0, 3, 4], [0, 5, 6], [1, 3, 5], [1, 4, 6], [2, 3, 6], [2, 4, 5]]>
            sage: BD.dual_incidence_structure()
            Incidence structure with 7 points and 7 blocks

        REFERENCE:

        - Soicher, Leonard, Design package manual, available at
          http://www.gap-system.org/Manuals/pkg/design/htm/CHAP003.htm
        """
        if algorithm == "gap":
            from sage.interfaces.gap import gap
            gap.load_package("design")
            gD = self._gap_()
            gap.eval("DD:=DualBlockDesign("+gD+")")
            v = eval(gap.eval("DD.v"))
            gblcks = eval(gap.eval("DD.blocks"))
            gB = []
            for b in gblcks:
                gB.append([x-1 for x in b])
            return IncidenceStructure(range(v), gB, name=None, test=False)
        else:
            M = self.incidence_matrix()
            new_blocks = [list(r.dict(copy=False)) for r in M.rows()]
            return IncidenceStructure(range(M.ncols()), new_blocks, name=None, test=False)

    dual_design = dual_incidence_structure  # to preserve standard terminology

    def incidence_matrix(self):
        """
        Return the incidence matrix `A` of the design. A is a `(v \times b)`
        matrix defined by: ``A[i,j] = 1`` if ``i`` is in block ``B_j`` and 0
        otherwise.

        EXAMPLES::

            sage: BD = IncidenceStructure(range(7),[[0,1,2],[0,3,4],[0,5,6],[1,3,5],[1,4,6],[2,3,6],[2,4,5]])
            sage: BD.block_sizes()
            [3, 3, 3, 3, 3, 3, 3]
            sage: BD.incidence_matrix()
            [1 1 1 0 0 0 0]
            [1 0 0 1 1 0 0]
            [1 0 0 0 0 1 1]
            [0 1 0 1 0 1 0]
            [0 1 0 0 1 0 1]
            [0 0 1 1 0 0 1]
            [0 0 1 0 1 1 0]
        """
        if not self._incidence_matrix is None:
            return self._incidence_matrix
        else:
            from sage.matrix.constructor import Matrix
            v = len(self.points())
            blks = self.blocks()
            b = len(blks)
            A = Matrix(ZZ, v, b, sparse=True)
            for j, b in enumerate(blks):
                for i in b:
                    A[i, j] = 1
            self._incidence_matrix = A
            return A

    def incidence_graph(self):
        """
        Returns the incidence graph of the design, where the incidence
        matrix of the design is the adjacency matrix of the graph.

        EXAMPLE::

            sage: BD = IncidenceStructure(range(7),[[0,1,2],[0,3,4],[0,5,6],[1,3,5],[1,4,6],[2,3,6],[2,4,5]])
            sage: BD.incidence_graph()
            Bipartite graph on 14 vertices
            sage: A = BD.incidence_matrix()
            sage: Graph(block_matrix([[A*0,A],[A.transpose(),A*0]])) == BD.incidence_graph()
            True

        REFERENCE:

        - Sage Reference Manual on Graphs
        """
        from sage.graphs.bipartite_graph import BipartiteGraph
        A = self.incidence_matrix()
        return BipartiteGraph(A)

    def is_block_design(self, verbose=False):
        """
        Returns a pair ``True, pars`` if the incidence structure is a
        `t`-design, for some `t`, where ``pars`` is the list of parameters `(t,
        v, k, lmbda)`.  The largest possible `t` is returned, provided `t=10`.

        INPUT:

        - ``verbose`` (boolean) -- prints useful information when the answer is
          negative.

        EXAMPLES::

            sage: BD = IncidenceStructure(range(7),[[0,1,2],[0,3,4],[0,5,6],[1,3,5],[1,4,6],[2,3,6],[2,4,5]])
            sage: BD.is_block_design()
            (True, [2, 7, 3, 1])
            sage: BD.block_design_checker(2, 7, 3, 1)
            True
            sage: BD = designs.WittDesign(9)   # optional - gap_packages (design package)
            sage: BD.is_block_design()         # optional - gap_packages (design package)
            (True, [2, 9, 3, 1])
            sage: BD = designs.WittDesign(12)  # optional - gap_packages (design package)
            sage: BD.is_block_design()         # optional - gap_packages (design package)
            (True, [5, 12, 6, 1])
            sage: BD = designs.AffineGeometryDesign(3, 1, GF(2))
            sage: BD.is_block_design()
            (True, [2, 8, 2, 1])
        """
        from sage.rings.arith import binomial
        from itertools import combinations
        v = len(self.points())
        b = len(self.blcks)

        # Definition and consistency of 'k' and 'r'
        #
        # r_list stores the degree of each point
        k = len(self.blcks[0])
        r_list = [0]*v
        for block in self.blcks:
            if len(block) != k:
                if verbose:
                    print "All blocks do not have the same size"
                return False
            for x in block:
                r_list[x] += 1

        r = r_list[0]
        if any(x!=r for x in r_list):
            if verbose:
                print "All points do not have the same degree"
            return False

        # Definition and consistency of 'l' (lambda) and 't'
        t_found_yet = False

        for t in range(2,min(v,k+1)):
            # Is lambda an integer ?
            if (b*binomial(k,t)) % binomial(v,t) == 0:
                l = (b*binomial(k,t))/binomial(v,t)
            else:
                continue

            # Associates to every t-subset of [v] the number of its occurrences
            # as a subset of a block
            t_counts = {}
            for block in self.blcks:
                for t_set in combinations(sorted(block),t):
                    t_counts[t_set] = t_counts.get(t_set,0)+1

            # Checking the consistency of l
            l_values = t_counts.values()

            if all(l == x for x in l_values):
                t_found_yet = True
                t_lambda = t,l

        if t_found_yet:
            t,l = t_lambda
            return (True, [t,v,k,l])
        else:
            return (False, [0,0,0,0])

    def parameters(self, t=None):
        """
        Returns `(t,v,k,lambda)`. Does not check if the input is a block
        design.

        INPUT:

        - ``t`` -- `t` such that the design is a `t`-design.

        EXAMPLES::

            sage: from sage.combinat.designs.block_design import BlockDesign
            sage: BD = BlockDesign(7,[[0,1,2],[0,3,4],[0,5,6],[1,3,5],[1,4,6],[2,3,6],[2,4,5]], name="FanoPlane")
            sage: BD.parameters(t=2)
            (2, 7, 3, 1)
            sage: BD.parameters(t=3)
            (3, 7, 3, 0)
        """
        if t is None:
            from sage.misc.superseded import deprecation
            deprecation(15664, "the 't' argument will become mandatory soon. 2"+
                        " is used when none is provided.")
            t = 2

        v = len(self.points())
        blks = self.blocks()
        k = len(blks[int(0)])
        b = len(blks)
        #A = self.incidence_matrix()
        #r = sum(A.rows()[0])
        lmbda = int(b/(binomial(v, t)/binomial(k, t)))
        return (t, v, k, lmbda)

    def points(self):
        """
        Returns the list of points.

        EXAMPLES::

            sage: from sage.combinat.designs.block_design import BlockDesign
            sage: BD = BlockDesign(7,[[0,1,2],[0,3,4],[0,5,6],[1,3,5],[1,4,6],[2,3,6],[2,4,5]])
            sage: BD.points()
            [0, 1, 2, 3, 4, 5, 6]
        """
        return self.pnts

    def points_from_gap(self):
        """
        Literally pushes this block design over to GAP and returns the
        points of that. Other than debugging, usefulness is unclear.

        REQUIRES: GAP's Design package.

        EXAMPLES::

            sage: from sage.combinat.designs.block_design import BlockDesign
            sage: BD = BlockDesign(7,[[0,1,2],[0,3,4],[0,5,6],[1,3,5],[1,4,6],[2,3,6],[2,4,5]])
            sage: BD.points_from_gap()      # optional - gap_packages (design package)
            doctest:1: DeprecationWarning: Unless somebody protests this method will be removed, as nobody seems to know why it is there.
            See http://trac.sagemath.org/14499 for details.
            [1, 2, 3, 4, 5, 6, 7]
        """
        from sage.misc.superseded import deprecation
        deprecation(14499, ('Unless somebody protests this method will be '
                            'removed, as nobody seems to know why it is there.'))
        from sage.interfaces.gap import gap
        gap.load_package("design")
        gD = self._gap_()
        gP = gap.eval("BlockDesignPoints("+gD+")").replace("..", ",")
        return range(eval(gP)[0], eval(gP)[1]+1)<|MERGE_RESOLUTION|>--- conflicted
+++ resolved
@@ -217,33 +217,19 @@
 
         EXAMPLES::
 
-<<<<<<< HEAD
             sage: P = designs.DesarguesianProjectivePlaneDesign(2); P
             Incidence structure with 7 points and 7 blocks
             sage: G = P.automorphism_group()
             sage: G.is_isomorphic(PGL(3,2))
             True
             sage: G
-            Permutation Group with generators [(3,4)(5,6), (3,5)(4,6), (2,3)(5,7), (1,2)(5,6)]
+            Permutation Group with generators [(2,3)(4,5), (2,4)(3,5), (1,2)(4,6), (0,1)(4,5)]
 
         A non self-dual example::
 
             sage: from sage.combinat.designs.incidence_structures import IncidenceStructure
             sage: IS = IncidenceStructure(range(4), [[0,1,2,3],[1,2,3]])
             sage: IS.automorphism_group().cardinality()
-=======
-            sage: from sage.combinat.designs.block_design import BlockDesign
-            sage: BD = BlockDesign(7,[[0,1,2],[0,3,4],[0,5,6],[1,3,5],[1,4,6],[2,3,6],[2,4,5]])
-            sage: G = BD.automorphism_group(); G
-            Permutation Group with generators [(3,4)(5,6), (3,5)(4,6), (1,2)(5,6), (1,3)(2,4), (0,1)(4,5)]
-            sage: BD = BlockDesign(4,[[0],[0,1],[1,2],[3,3]],test=False)
-            sage: G = BD.automorphism_group(); G
-            Permutation Group with generators [()]
-            sage: BD = BlockDesign(7,[[0,1,2],[0,3,4],[0,5,6],[1,3,5],[1,4,6],[2,3,6],[2,4,5]])
-            sage: G = BD.automorphism_group(); G
-            Permutation Group with generators [(3,4)(5,6), (3,5)(4,6), (1,2)(5,6), (1,3)(2,4), (0,1)(4,5)]
-            sage: BlockDesign(4,[[0,1,2,3],[1,2,3]],test=False).automorphism_group().cardinality()
->>>>>>> 1dbb5503
             6
             sage: IS.dual_design().automorphism_group().cardinality()
             1
