--- conflicted
+++ resolved
@@ -4587,59 +4587,6 @@
         sage: D.is_t_design(t=2, v=79, k=13, l=2)
         True
     """
-<<<<<<< HEAD
-    from .incidence_structures import IncidenceStructure
-    Gelems = [(x,y,z) for x in range(11) for y in range(5) for z in range(2)]
-
-    def Gop(a,b,c,x,y,z):
-        # First normalise the input
-        a = a%11
-        b = b%5
-        c = c%2
-        x = x%11
-        y = y%5
-        z = z%2
-        # We know: x y = y x^4
-        #          y x = x^3 y
-        #          z x = x^10 z
-        #          x z = z x^-1
-        #          z y = y z
-        return ((a + (3**b) * (10**c) * x)%11, (b+y)%5, (z+c)%2)
-
-    # P(i,a,b,c) represents P_i x^a*y^b*z^c
-    # i.e. we compute the action of x^a*y^b*z^c on P_i
-    def P(i,x,y,z):
-        x = x%11
-        y = y%5
-        z = z%2
-        if i == 1: return (1, (0, 0, z))
-        if i == 2: return (2, (((4**y)*(1-2*z)*x)%11, 0, 0))
-        if i == 3: return (3, (((4**y)*(1-2*z)*x)%11, 0, 0))
-        if i == 4: return (4, (((1-2*z)*x)%11, y, 0))
-
-    points = {P(i,x,y,z) for i in range(1,5) for x in range(11) for y in range(5) for z in range(2)}
-    Gaction = {(i,(a,b,c)): {(x,y,z): P(i,*Gop(a,b,c,x,y,z)) for x,y,z in Gelems} for a,b,c in Gelems for i in [1,2,3,4]}
-
-    B1 = [P(1,0,0,0), P(1,0,0,1)] + [P(2,x,0,0) for x in range(11)]
-    B2 = [P(1,0,0,0), P(1,0,0,1)] + [P(3,x,0,0) for x in range(11)]
-    B3 = [P(1,0,0,0), P(2,0,0,0), P(3,0,0,0)] + [P(4,1,y,0) for y in range(5)] + [P(4,4,y,0) for y in range(5)]
-    B4 = [P(2,2,0,0), P(2,-2,0,0), P(3,5,0,0), P(3,-5,0,0), P(4,0,0,0), P(4,1,2,0), P(4,-1,2,0), P(4,1,1,0), P(4,-1,1,0), P(4,5,1,0), P(4,-5,1,0), P(4,5,4,0), P(4,-5,4,0)]
-
-    B3Orbit = set()
-    for g in Gelems:
-        B3g = frozenset([Gaction[p][g] for p in B3])
-        B3Orbit.add(B3g)
-
-    B4Orbit = set()
-    for g in Gelems:
-        B4g = frozenset([Gaction[p][g] for p in B4])
-        B4Orbit.add(B4g)
-
-    blocks = [B1,B2] + list(B3Orbit) + list(B4Orbit)
-
-    D = IncidenceStructure(blocks)
-    return D._blocks
-=======
     from sage.libs.gap.libgap import libgap
 
     g11 = libgap.Z(11)  # generator for GF(11)
@@ -4700,7 +4647,6 @@
     libgap.unset_global("p23Act")
     libgap.unset_global("p4Act")
     return [[int(t)-1 for t in y] for y in blocks]
->>>>>>> c9ed4f4e
 
 def BIBD_56_11_2():
     r"""
