--- conflicted
+++ resolved
@@ -206,11 +206,7 @@
             self._prefix = prefix
             self._basis_name = "standard"
             CombinatorialFreeModule.__init__(self, alg.base_ring(),
-<<<<<<< HEAD
-                                             list(map(tuple, p_set)),
-=======
                                              SubsetsSorted(range(1, alg._n)),
->>>>>>> 7fd80aa1
                                              category=DescentAlgebraBases(alg),
                                              bracket="", prefix=prefix)
 
