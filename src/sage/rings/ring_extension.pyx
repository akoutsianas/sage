r"""
Extension of rings.

Sage offers the possibility to work with ring extensions `L/K` as
actual parents and perform meaningful operations on them and their
elements.

The simplest way to build an extension is to use the method
:meth:`sage.categories.commutative_rings.CommutativeRings.ParentMethods.over` on the top ring,
that is `L`.
For example, the following line constructs the extension of
finite fields `\mathbf{F}_{5^4}/\mathbf{F}_{5^2}`::

    sage: GF(5^4).over(GF(5^2))
    Field in z4 with defining polynomial x^2 + (4*z2 + 3)*x + z2 over its base

By default, Sage reuses the canonical generator of the top ring
(here `z_4 \in \mathbf{F}_{5^4}`), together with its name. However,
the user can customize them by passing in appropriate arguments::

    sage: F = GF(5^2)
    sage: k = GF(5^4)
    sage: z4 = k.gen()
    sage: K.<a> = k.over(F, gen = 1-z4)
    sage: K
    Field in a with defining polynomial x^2 + z2*x + 4 over its base

The base of the extension is available via the method :meth:`base` (or
equivalently :meth:`base_ring`)::

    sage: K.base()
    Finite Field in z2 of size 5^2

It also possible to building an extension on top of another extension,
obtaining this way a tower of extensions::

    sage: L.<b> = GF(5^8).over(K)
    sage: L
    Field in b with defining polynomial x^2 + (4*z2 + 3*a)*x + 1 - a over its base
    sage: L.base()
    Field in a with defining polynomial x^2 + z2*x + 4 over its base
    sage: L.base().base()
    Finite Field in z2 of size 5^2

The method :meth:`bases` gives access to the complete list of rings in
a tower::

    sage: L.bases()
    [Field in b with defining polynomial x^2 + (4*z2 + 3*a)*x + 1 - a over its base,
     Field in a with defining polynomial x^2 + z2*x + 4 over its base,
     Finite Field in z2 of size 5^2]

Once we have constructed an extension (or a tower of extensions), we
have interesting methods attached to it. As a basic example, one can
compute a basis of the top ring over any base in the tower::

    sage: L.basis_over(K)
    [1, b]
    sage: L.basis_over(F)
    [1, a, b, a*b]

When the base is omitted, the default is the natural base of the extension::

    sage: L.basis_over()
    [1, b]

The method :meth:`sage.rings.ring_extension_element.RingExtensionWithBasis.vector`
computes the coordinates of an element according to the above basis::

    sage: u = a + 2*b + 3*a*b
    sage: u.vector()   # over K
    (a, 2 + 3*a)
    sage: u.vector(F)
    (0, 1, 2, 3)

One can also compute traces and norms with respect to any base of the tower::

    sage: u.trace()           # over K
    (2*z2 + 1) + (2*z2 + 1)*a
    sage: u.trace(F)
    z2 + 1
    sage: u.trace().trace()   # over K, then over F
    z2 + 1

    sage: u.norm()            # over K
    (z2 + 1) + (4*z2 + 2)*a
    sage: u.norm(F)
    2*z2 + 2

And minimal polynomials::

    sage: u.minpoly()
    x^2 + ((3*z2 + 4) + (3*z2 + 4)*a)*x + (z2 + 1) + (4*z2 + 2)*a
    sage: u.minpoly(F)
    x^4 + (4*z2 + 4)*x^3 + x^2 + (z2 + 1)*x + 2*z2 + 2


AUTHOR:

- Xavier Caruso (2019)
"""

#############################################################################
#    Copyright (C) 2019 Xavier Caruso <xavier.caruso@normalesup.org>
#
#    This program is free softwGare: you can redistribute it and/or modify
#    it under the terms of the GNU General Public License as published by
#    the Free Software Foundation, either version 2 of the License, or
#    (at your option) any later version.
#                  http://www.gnu.org/licenses/
#****************************************************************************


from sage.misc.cachefunc import cached_method
from sage.cpython.getattr cimport AttributeErrorMessage
from sage.cpython.getattr import dir_with_other_class
from sage.misc.latex import latex, latex_variable_name

from sage.structure.factory import UniqueFactory
from sage.structure.parent cimport Parent
from sage.structure.element cimport Element
from sage.structure.category_object import normalize_names
from sage.categories.map cimport Map
from sage.categories.commutative_rings import CommutativeRings
from sage.categories.commutative_algebras import CommutativeAlgebras
from sage.categories.fields import Fields
from sage.rings.ring cimport CommutativeRing, CommutativeAlgebra
from sage.rings.integer_ring import ZZ
from sage.rings.infinity import Infinity

from sage.rings.ring_extension_element cimport (
    RingExtensionElement, RingExtensionFractionFieldElement, RingExtensionWithBasisElement)
from sage.rings.ring_extension_morphism cimport (
    RingExtensionHomomorphism, RingExtensionBackendIsomorphism, RingExtensionBackendReverseIsomorphism,
    are_equal_morphisms, MapFreeModuleToRelativeRing, MapRelativeRingToFreeModule)
from sage.rings.ring_extension_conversion cimport (
    backend_parent, backend_morphism, to_backend, from_backend)


# Helper functions
##################

def tower_bases(ring, degree):
    r"""
    Return the list of bases of ``ring`` (including itself); if
    degree is ``True``, restrict to finite extensions and return
    in addition the degree of ``ring`` over each base.

    INPUT:

    - ``ring`` -- a commutative ring

    - ``degree`` -- a boolean

    EXAMPLES::

        sage: from sage.rings.ring_extension import tower_bases
        sage: S.<x> = QQ[]
        sage: T.<y> = S[]
        sage: tower_bases(T, False)
        ([Univariate Polynomial Ring in y over Univariate Polynomial Ring in x over Rational Field,
          Univariate Polynomial Ring in x over Rational Field,
          Rational Field],
         [])
        sage: tower_bases(T, True)
        ([Univariate Polynomial Ring in y over Univariate Polynomial Ring in x over Rational Field],
         [1])

        sage: K.<a> = Qq(5^2)
        sage: L.<w> = K.extension(x^3 - 5)
        sage: tower_bases(L, True)
        ([5-adic Eisenstein Extension Field in w defined by x^3 - 5 over its base field,
          5-adic Unramified Extension Field in a defined by x^2 + 4*x + 2,
          5-adic Field with capped relative precision 20],
         [1, 3, 6])
    """
    bases = [ ]
    degrees = [ ]
    base = ring
    deg = 1
    while True:
        bases.append(base)
        if degree:
            degrees.append(deg)
            try:
                d = base.relative_degree()
            except AttributeError:
                try:
                    d = base.degree()
                except AttributeError:
                    break
            if d is Infinity: break
            deg *= d
        newbase = base._base
        if newbase is base: break
        base = newbase
    return bases, degrees


def common_base(K, L, degree):
    """
    Return a common base on which ``K`` and ``L`` are defined.

    INPUT:

    - ``K`` -- a commutative ring

    - ``L`` -- a commutative ring

    - ``degree`` -- a boolean; if true, return the degree of
      ``K`` and ``L`` over their common base

    EXAMPLES::

        sage: from sage.rings.ring_extension import common_base

        sage: common_base(GF(5^3), GF(5^7), False)
        Finite Field of size 5
        sage: common_base(GF(5^3), GF(5^7), True)
        (Finite Field of size 5, 3, 7)

        sage: common_base(GF(5^3), GF(7^5), False)
        Traceback (most recent call last):
        ...
        NotImplementedError: unable to find a common base

    When ``degree`` is set to ``True``, we only look up for bases on
    which both ``K`` and ``L`` are finite::

        sage: S.<x> = QQ[]
        sage: common_base(S, QQ, False)
        Rational Field
        sage: common_base(S, QQ, True)
        Traceback (most recent call last):
        ...
        NotImplementedError: unable to find a common base

    """
    bases_K, degrees_K = tower_bases(K, degree)
    bases_L, degrees_L = tower_bases(L, degree)
    base = None
    for iL in range(len(bases_L)):
        try:
            iK = bases_K.index(bases_L[iL])
            base = bases_L[iL]
            break
        except ValueError:
            pass
    if base is None:
        raise NotImplementedError("unable to find a common base")
    if degree:
        return base, degrees_K[iK], degrees_L[iL]
    else:
        return base


def generators(ring, base):
    r"""
    Return the generators of ``ring`` over ``base``.

    INPUT:

    - ``ring`` -- a commutative ring

    - ``base`` -- a commutative ring

    EXAMPLES::

        sage: from sage.rings.ring_extension import generators
        sage: S.<x> = QQ[]
        sage: T.<y> = S[]

        sage: generators(T, S)
        (y,)
        sage: generators(T, QQ)
        (y, x)
    """
    gens = tuple()
    while ring is not ring.base_ring() and (base is None or not base.has_coerce_map_from(ring)):
        gens += tuple(ring.gens())
        ring = ring.base_ring()
    if base is None:
        return gens
    else:
        return tuple([x for x in gens if x not in base])


def variable_names(ring, base):
    r"""
    Return the variable names of the generators of ``ring``
    over ``base``.

    INPUT:

    - ``ring`` -- a commutative ring

    - ``base`` -- a commutative ring

    EXAMPLES::

        sage: from sage.rings.ring_extension import variable_names
        sage: S.<x> = QQ[]
        sage: T.<y> = S[]

        sage: variable_names(T, S)
        ('y',)
        sage: variable_names(T, QQ)
        ('y', 'x')
    """
    names = tuple()
    while ring is not ring.base_ring() and (base is None or not base.has_coerce_map_from(ring)):
        gens = ring.gens()
        vars = ring.variable_names()
        if len(gens) != len(vars):
            raise NotImplementedError("cannot figure out the variable names")
        if base is None:
            names += tuple(vars)
        else:
            for gen, var in zip(gens, vars):
                if gen not in base:
                    names += (var,)
        ring = ring.base_ring()
    return names


# Factory
#########

class RingExtensionFactory(UniqueFactory):
    """
    Factory for ring extensions.

    TESTS::

        sage: E = QQ.over(ZZ)
        sage: QQ.over(ZZ) is E
        True

        sage: K.<a> = QQ.extension(x^2 - 2)
        sage: E = K.over(QQ)
        sage: E
        Field in a with defining polynomial x^2 - 2 over its base

        sage: E2.<b> = K.over(QQ)
        sage: E2 is E
        False
    """
    def create_key_and_extra_args(self, ring, defining_morphism=None, gens=None, names=None, constructors=None):
        """
        Create a key and return it together with a list of constructors
        of the object.

        INPUT:

        - ``ring`` -- a commutative ring

        - ``defining_morphism`` -- a ring homomorphism or a commutative
          ring or ``None`` (default: ``None``); the defining morphism of
          this extension or its base (if it coerces to ``ring``)

        - ``gens`` -- a list of generators of this extension (over its base)
          or ``None`` (default: ``None``);

        - ``names`` -- a list or a tuple of variable names or ``None``
          (default: ``None``)

        - ``constructors`` -- a list of constructors; each constructor
          is a pair `(class, arguments)` where `class` is the class
          implementing the extension and `arguments` is the dictionary
          of arguments to pass in to init function

        TESTS::

            sage: from sage.rings.ring_extension import RingExtension
            sage: RingExtension.create_key_and_extra_args(QQ, ZZ)
            ((Ring morphism:
                From: Integer Ring
                To:   Rational Field
                Defn: 1 |--> 1, (), ()),
             {'constructors': [(<class 'sage.rings.ring_extension.RingExtension_generic'>,
                {'is_backend_exposed': True,
                 'print_options': {'print_elements_as': None, 'print_parent_as': None}})]})

            sage: RingExtension.create_key_and_extra_args(GF(5^4), GF(5^2), names=('a',))
            ((Ring morphism:
                From: Finite Field in z2 of size 5^2
                To:   Finite Field in z4 of size 5^4
                Defn: z2 |--> z4^3 + z4^2 + z4 + 3, (z4,), ('a',)),
             {'constructors': [(<class 'sage.rings.ring_extension.RingExtensionWithGen'>,
                {'gen': z4, 'is_backend_exposed': True, 'names': ('a',)})]})
        """
        use_generic_constructor = True
        is_backend_exposed = True
        print_as = None

        if defining_morphism is None:
            base = ring.base_ring()
        elif isinstance(defining_morphism, Map):
            base = defining_morphism.domain()
        elif defining_morphism in CommutativeRings():
            base = defining_morphism
            defining_morphism = None
        else:
            raise TypeError("only commutative rings are accepted")

        # We compute the defining morphism
        if defining_morphism is None:
            if isinstance(base, RingExtension_generic):
                backend_base = (<RingExtension_generic>base)._backend
                if ring.has_coerce_map_from(backend_base):
                    defining_morphism = RingExtensionHomomorphism(base.Hom(ring), ring.coerce_map_from(backend_base))
            else:
                if ring.has_coerce_map_from(base):
                    defining_morphism = ring.coerce_map_from(base)
            if defining_morphism is None:
                raise ValueError("No coercion map from %s to %s" % (base,ring))
        else:
            if defining_morphism.domain() is not base:
                defining_morphism = defining_morphism.extend_domain(base)
            if defining_morphism.codomain() is not ring:
                defining_morphism = defining_morphism.extend_codomain(ring)
        if not isinstance(defining_morphism, RingExtensionHomomorphism):
            defining_morphism = RingExtensionHomomorphism(defining_morphism.parent(), defining_morphism)
        if isinstance(ring, RingExtension_generic):
            defining_morphism = backend_morphism(defining_morphism, forget="codomain")
            if (<RingExtension_generic>ring)._is_backend_exposed:
                print_as = (<RingExtension_generic>ring)._backend
            else:
                use_generic_constructor = False
                is_backend_exposed = False

        # We normalize other attributes
        if gens is not None:
            if not isinstance(gens, (list, tuple)):
                raise TypeError("gens must be a list or a tuple")
            gens = tuple(ring(g) for g in gens )
            if names is None:
                raise TypeError("you must specify the names of the generators")
            names = normalize_names(len(gens), names)
            use_generic_constructor = False
        else:
            gens = generators(ring, base)
            if names is None:
                try:
                    names = variable_names(ring, base)
                except NotImplementedError:
                    gens = names = None
            else:
                names = normalize_names(len(gens), names)
                use_generic_constructor = False

        # We figure out what are the best constructors
        if constructors is None:
            constructors = [ ]
            if gens is not None and len(gens) == 1:
                constructors.append((RingExtensionWithGen,
                                     {'gen': gens[0], 'names': names,
                                      'is_backend_exposed': is_backend_exposed}))
            if use_generic_constructor:
                constructors.append((RingExtension_generic,
                                     {'print_options': {'print_parent_as': print_as,
                                                       'print_elements_as': print_as},
                                      'is_backend_exposed': is_backend_exposed}))

        # We build the key and return it
        return (defining_morphism, gens, names), {'constructors': constructors}

    def create_object(self, version, key, **extra_args):
        """
        Return the object associated to a given key.

        TESTS::

            sage: from sage.rings.ring_extension import RingExtension
            sage: key, extra_args = RingExtension.create_key_and_extra_args(QQ, ZZ)
            sage: RingExtension.create_object((8,9,0), key, **extra_args)
            Rational Field over its base
        """
        defining_morphism, gens, names = key
        constructors = extra_args['constructors']
        if len(constructors) == 0:
            raise NotImplementedError("no constructor available for this extension")
        for (constructor, kwargs) in constructors[:-1]:
            try:
                return constructor(defining_morphism, **kwargs)
            except (NotImplementedError, ValueError, TypeError):
                pass
        (constructor, kwargs) = constructors[-1]
        return constructor(defining_morphism, **kwargs)


RingExtension = RingExtensionFactory("sage.rings.ring_extension.RingExtension")


# General extensions
####################

cdef class RingExtension_generic(CommutativeAlgebra):
    r"""
    A generic class for all ring extensions.

    TESTS::

        sage: Q = QQ.over(ZZ)  # indirect doctest
        sage: Q
        Rational Field over its base

        sage: type(Q)
        <class 'sage.rings.ring_extension.RingExtension_generic'>

        sage: TestSuite(Q).run()

    """
    Element = RingExtensionElement

    def __init__(self, defining_morphism, print_options={}, import_methods=True, is_backend_exposed=False, category=None):
        r"""
        Initialize this ring extension.

        INPUT:

        - ``defining_morphism`` -- a ring homomorphism

        - ``print_options`` -- a dictionary

        - ``import_methods`` -- a boolean (default: ``True``); whether this
          parent (resp. its elements) import the methods of the backend
          parent class (resp. element class)

        - ``is_backend_exposed`` -- a boolean (default: ``False``); whether
          the backend ring can be exposed to the user

        - ``category`` -- the category for the resulting parent
          (default: ``CommutativeRings()``)

        .. NOTE:

            The attribute `is_backend_exposed` is only used for printing;
            when it is ``False``, printing an element like its backend is
            disabled (and a ``RuntimeError`` is raised when it would occur).

        OUTPUT:

        The extension defined by ``defining_morphism``

        EXAMPLES::

            sage: QQ.over(ZZ)
            Rational Field over its base

            sage: S.<x> = QQ[]
            sage: S.over()  # over QQ
            Univariate Polynomial Ring in x over Rational Field over its base

        TESTS::

            sage: ZZ.over(NN)
            Traceback (most recent call last):
            ...
            TypeError: only commutative rings are accepted

            sage: K = GF(5^3)
            sage: K.over(K.frobenius_endomorphism())
            Traceback (most recent call last):
            ...
            ValueError: exotic defining morphism between two rings in the tower; consider using another variable name

        """
        cdef CommutativeRing base, ring
        cdef CommutativeRing b, backend
        cdef Map f

        base = defining_morphism.domain()
        ring = defining_morphism.codomain()
        if category is None:
            # Another option would be to set category = CommutativeAlgebras(base)
            # but CommutativeRings() seems safer, especially when dealing with
            # morphisms which do not need to preserve the base
            category = CommutativeRings()
        CommutativeAlgebra.__init__(self, ZZ, category=category)
        self._base = base
        self._backend = ring
        self._backend_defining_morphism = defining_morphism
        self._defining_morphism = RingExtensionHomomorphism(self._base.Hom(self), defining_morphism)
        self._print_options = print_options.copy()
        if 'over' not in self._print_options:
            self._print_options['over'] = ZZ(0)
        self._import_methods = import_methods
        self._is_backend_exposed = is_backend_exposed
        self._type = "Ring"
        if self._backend in Fields():
            self._type = "Field"

        # Some checks
        if (base not in CommutativeRings()
         or ring not in CommutativeRings()
         or not defining_morphism.category_for().is_subcategory(CommutativeRings())):
            raise TypeError("only commutative rings are accepted")
        f = ring.Hom(ring).identity()
        b = self
        while isinstance(b, RingExtension_generic):
            f *= backend_morphism((<RingExtension_generic>b)._backend_defining_morphism)
            b = b._base
            if isinstance(b, RingExtension_generic):
                backend = (<RingExtension_generic>b)._backend
            else:
                backend = b
            if ring.has_coerce_map_from(backend) and not are_equal_morphisms(f, None):
                # TODO: find a better message
                raise ValueError("exotic defining morphism between two rings in the tower; consider using another variable name")

        # We register coercion/conversion maps
        self.register_coercion(self._defining_morphism.__copy__())
        self.register_coercion(RingExtensionBackendIsomorphism(ring.Hom(self)))
        ring.register_conversion(RingExtensionBackendReverseIsomorphism(self.Hom(ring)))

    def __getattr__(self, name):
        """
        If this extension was created with ``import_methods = True``,
        return a wrapper to the corresponding method of the backend
        parent (if it exists).

        EXAMPLES::

            sage: K.<a> = QQ.extension(x^2 - 2)
            sage: E = K.over()  # over QQ

            sage: hasattr(E, 'automorphisms')
            True
            sage: E.automorphisms()
            [Ring endomorphism of Field in a with defining polynomial x^2 - 2 over its base
               Defn: a |--> a,
             Ring endomorphism of Field in a with defining polynomial x^2 - 2 over its base
               Defn: a |--> -a]
        """
        try:
            return self.getattr_from_category(name)
        except AttributeError:
            pass
        method = None
        if self._import_methods and hasattr(self._backend, name):
            method = getattr(self._backend, name)
        if not callable(method):
            raise AttributeError(AttributeErrorMessage(self, name))
        def wrapper(*args, **kwargs):
            output = method(*to_backend(args), **to_backend(kwargs))
            return from_backend(output, self)
        wrapper.__doc__ = method.__doc__
        return wrapper

    def __dir__(self):
        """
        Return the list of all the attributes of this extension;
        if the extension was created with ``import_methods = True``,
        concatenate this list with the list of all the methods of
        the backend parent.

        EXAMPLES::

            sage: A.<a> = QQ.extension(x^2 - 2)
            sage: K.<a> = A.over()

            sage: dir(K)
            ['CartesianProduct',
             'Element',
             'Hom',
             'Minkowski_embedding',
             ...
             'zero',
             'zero_ideal',
             'zeta',
             'zeta_coefficients',
             'zeta_function',
             'zeta_order']
        """
        d = dir_with_other_class(self, self.category().parent_class)
        if not self._import_methods:
            return d
        for name in dir(self._backend):
            if name[0] == "_": continue
            try:
                attribute = getattr(self._backend, name)
                if callable(attribute):
                    d.append(name)
            except Exception:
                pass
        return sorted(set(d))

    def __hash__(self):
        """
        Return a hash of this extension.

        EXAMPLES:

            sage: E = GF(5^3).over()
            sage: hash(E)   # random
            140257667982632
        """
        return id(self)

    def __reduce__(self):
        """
        Return a tuple of a function and data that can be used to unpickle this
        extension.

        TESTS::

            sage: K = GF(7^3).over()
            sage: type(K)
            <class 'sage.rings.ring_extension.RingExtensionWithGen'>
            sage: loads(dumps(K)) is K
            True
        """
        (defining_morphism, gens, names) = self._factory_data[2]
        constructors = self._factory_data[3]['constructors']
        return RingExtension, (self._backend, defining_morphism, gens, names, constructors)

    def construction(self):
        """
        Return the functorial construction of this extension, if defined.

        EXAMPLES::

             sage: E = GF(5^3).over()
             sage: E.construction()

        """
        # One could define a construction functor K' -> K' otimes_K L, but we leave this to another ticket
        pass

    def from_base_ring(self, r):
        r"""
        Return the canonical embedding of ``r`` into this extension.

        INPUT:

        - ``r`` -- an element of the base of the ring of this extension

        EXAMPLES::

            sage: k = GF(5)
            sage: K.<u> = GF(5^2).over(k)
            sage: L.<v> = GF(5^4).over(K)

            sage: x = L.from_base_ring(k(2)); x
            2
            sage: x.parent()
            Field in v with defining polynomial x^2 + (3 - u)*x + u over its base

            sage: x = L.from_base_ring(u); x
            u
            sage: x.parent()
            Field in v with defining polynomial x^2 + (3 - u)*x + u over its base
        """
        if r not in self._base:
            raise TypeError("%s is not an element of the base of %s (= %s)" % (r, self._backend, self._base))
        return self.element_class(self, r)

    def print_options(self, **options):
        """
        Update the printing options of this extension.

        INPUT:

        - ``over`` -- an integer or ``Infinity`` (default: ``0``); the maximum
          number of bases included in the printing of this extension

        - ``base`` -- a base over which this extension is finite free;
          elements in this extension will be printed as a linear
          combinaison of a basis of this extension over the given base

        EXAMPLES::

            sage: A.<a> = GF(5^2).over()   # over GF(5)
            sage: B.<b> = GF(5^4).over(A)
            sage: C.<c> = GF(5^12).over(B)
            sage: D.<d> = GF(5^24).over(C)

        Observe what happens when we modify the option ``over``::

            sage: D
            Field in d with defining polynomial x^2 + ((1 - a) + ((1 + 2*a) - b)*c + ((2 + a) + (1 - a)*b)*c^2)*x + c over its base

            sage: D.print_options(over=2)
            sage: D
            Field in d with defining polynomial x^2 + ((1 - a) + ((1 + 2*a) - b)*c + ((2 + a) + (1 - a)*b)*c^2)*x + c over
            Field in c with defining polynomial x^3 + (1 + (2 - a)*b)*x^2 + (2 + 2*b)*x - b over
            Field in b with defining polynomial x^2 + (3 - a)*x + a over its base

            sage: D.print_options(over=Infinity)
            sage: D
            Field in d with defining polynomial x^2 + ((1 - a) + ((1 + 2*a) - b)*c + ((2 + a) + (1 - a)*b)*c^2)*x + c over
            Field in c with defining polynomial x^3 + (1 + (2 - a)*b)*x^2 + (2 + 2*b)*x - b over
            Field in b with defining polynomial x^2 + (3 - a)*x + a over
            Field in a with defining polynomial x^2 + 4*x + 2 over
            Finite Field of size 5

        Now the option ``base``::

            sage: d^2
            -c + ((-1 + a) + ((-1 + 3*a) + b)*c + ((3 - a) + (-1 + a)*b)*c^2)*d

            sage: D.basis_over(B)
            [1, c, c^2, d, c*d, c^2*d]
            sage: D.print_options(base=B)
            sage: d^2
            -c + (-1 + a)*d + ((-1 + 3*a) + b)*c*d + ((3 - a) + (-1 + a)*b)*c^2*d

            sage: D.basis_over(A)
            [1, b, c, b*c, c^2, b*c^2, d, b*d, c*d, b*c*d, c^2*d, b*c^2*d]
            sage: D.print_options(base=A)
            sage: d^2
            -c + (-1 + a)*d + (-1 + 3*a)*c*d + b*c*d + (3 - a)*c^2*d + (-1 + a)*b*c^2*d
        """
        for (name, value) in options.items():
            method = None
            if hasattr(self, '_print_option_' + name):
                method = getattr(self, '_print_option_' + name)
            if not callable(method):
                raise ValueError("option '%s' does not exist" % name)
            self._print_options[name] = method(value)

    def _print_option_over(self, over):
        """
        Check and normalize the print option ``over``

        INPUT:

        - ``over`` -- an integer or ``Infinity``

        OUTPUT:

        The normalized value of ``over``

        TESTS::

            sage: E = QQ.over(ZZ)
            sage: E.print_options(over=-2)
            Traceback (most recent call last):
            ...
            ValueError: 'over' must be nonnegative

            sage: E.print_options(over=ZZ)
            Traceback (most recent call last):
            ...
            TypeError: unable to coerce <class 'sage.rings.integer_ring.IntegerRing_class'> to an integer
        """
        if over is not None and over is not Infinity:
            over = ZZ(over)
            if over < 0:
                raise ValueError("'over' must be nonnegative")
        return over

    def _repr_(self, **options):
        r"""
        Return a string representation of this extension.

        INPUT:

        - ``over`` -- an integer, ``Infinity`` or ``None``; the maximum
          number of bases included in the print representation of
          this extension;
          if ``None``, use the print options of this extension.

        EXAMPLES::

            sage: E = QQ.over(ZZ)
            sage: E
            Rational Field over its base

            sage: E._repr_()
            'Rational Field over its base'
            sage: E._repr_(over=Infinity)
            'Rational Field over Integer Ring'
        """
        if 'print_parent_as' in options:
            print_as = options.pop('print_parent_as')
        else:
            print_as = self._print_options.get('print_parent_as')
        if print_as is not None:
            if isinstance(print_as, RingExtension_generic):
                return print_as._repr_(**options)
            else:
                return str(print_as)
        print_options = self._print_options.copy()
        for (name, value) in options.items():
            method = None
            if hasattr(self, '_print_option_' + name):
                method = getattr(self, '_print_option_' + name)
            if not callable(method):
                raise ValueError("option '%s' does not exist" % name)
            print_options[name] = method(value)
        over = print_options.pop('over', None)
        s = self._repr_topring(**print_options)
        if over is None or over == 0:
            s += " over its base"
        else:
            s += " over "
            base = self._base
            if isinstance(base, RingExtension_generic):
                s += base._repr_(over=over-1)
            else:
                s += str(base)
        return s

    def _repr_topring(self, **options):
        r"""
        Return a string representation of top ring of this extension.

        EXAMPLES::

            sage: E = QQ.over(ZZ)
            sage: E._repr_topring()
            'Rational Field'
        """
        if not self._is_backend_exposed:
            raise RuntimeError("backend is not exposed to the user; cannot print")
        return str(self._backend)

    def _latex_(self, **options):
        r"""
        Return a LaTeX representation of this extension.

        - ``over`` -- an integer, ``Infinity`` or ``None``; the maximum
          number of bases included in the LaTeX representation of
          this extension;
          if ``None``, use the print options of this extension.

        EXAMPLES::

            sage: E = QQ.over(ZZ)
            sage: latex(E)
            \Bold{Q}

            sage: E._latex_()
            \Bold{Q}
            sage: E._latex_(over=Infinity)
            \Bold{Q} / \Bold{Z}
        """
        if 'print_parent_as' in options:
            print_as = options.pop('print_parent_as')
        else:
            print_as = self._print_options.get('print_parent_as')
        if print_as is not None:
            if isinstance(print_as, RingExtension_generic):
                return print_as._latex_(**options)
            else:
                return latex(print_as)
        print_options = self._print_options.copy()
        for (name, value) in options.items():
            method = None
            if hasattr(self, '_print_option_' + name):
                method = getattr(self, '_print_option_' + name)
            if not callable(method):
                raise ValueError("option '%s' does not exist" % name)
            print_options[name] = method(value)
        over = print_options.pop('over', None)
        s = self._latex_topring(**print_options)
        if over > 0:
            s += " / "
            base = self._base
            if isinstance(base, RingExtension_generic):
                s += base._latex_(over=over-1)
            else:
                s += latex(base)
        return s

    def _latex_topring(self, **options):
        r"""
        Return a string representation of top ring of this extension.

        EXAMPLES::

            sage: E = QQ.over(ZZ)
            sage: E._latex_topring()
            \Bold{Q}
        """
        if not self._is_backend_exposed:
            raise RuntimeError("backend is not exposed to the user; cannot print")
        return latex(self._backend)

    cpdef _coerce_map_from_(self, other):
        r"""
        Return a coerce map from this extension to ``other`` if defined.

        COERCION MODEL

        If `L/K` is an extension, a coercion map `K \to (L/K)`
        (acting through the defining morphism of `L/K`) is set.

        If ``L_1/K_1` and `L_2/K_2` are two extensions, a coercion
        map `(L_1/K_1) \to (L_2/K_2)`` is set when `L_1` coerces to
        `L_2` and `K_1` coerces to `K_2` in such a way that the
        appropriate diagram commutes.

        These rules have the following consequence regarding iterated
        extensions.
        Given two iterated extensions `A = (A_n/\cdots/A_2/A_1)` and
        `B = (B_m/\cdots/B_2/B_1)`, there is a coercion map `A \to B`
        if there exists a strictly increasing function
        `sigma : \{1,\ldots,n\} \to \{1,\ldots,m\}` and coercion maps
        `A_i \to B_{\sigma(i)}` making all the appropriate diagrams
        commutative.

        .. NOTE::

            In order to avoid discrepancies, it is forbidden to create
            an extension with exotic defining morphisms:
            if (A_n/\cdots/A_2/A_1) is an iterated extension and `i
            \leq j` are two indices such that `A_i` coerces to `A_j`,
            then the composition defining morphism `A_i \to A_{i+1}
            \to \cdots \to A_j` must agree with the coercion map.

        TESTS::

            sage: E1 = GF(3^6).over(GF(3^3))
            sage: E1.coerce_map_from(GF(3^3))  # indirect doctest
            Ring morphism:
              From: Finite Field in z3 of size 3^3
              To:   Field in z6 with defining polynomial x^2 + (2*z3 + 1)*x + z3 over its base
              Defn: z3 |--> z3

            sage: E1.coerce_map_from(GF(3))    # indirect doctest
            Ring morphism:
              From: Finite Field of size 3
              To:   Field in z6 with defining polynomial x^2 + (2*z3 + 1)*x + z3 over its base
              Defn: 1 |--> 1

            sage: E2 = GF(3^18).over(GF(3^9))
            sage: E2.coerce_map_from(E1)       # indirect doctest
            Ring morphism:
              From: Field in z6 with defining polynomial x^2 + (2*z3 + 1)*x + z3 over its base
              To:   Field in z18 with defining polynomial x^2 + (z9^8 + 2*z9^7 + z9^5 + 2*z9^4 + z9^2 + z9 + 1)*x + z9 over its base
              Defn: z6 |--> (2*z9^7 + z9^6 + 2*z9^2 + 2*z9) + (z9^8 + 2*z9^7 + 2*z9^6 + z9^5 + z9^3 + z9 + 1)*z18

        A test with iterated extensions::

            sage: A = GF(3^18).over(GF(3^3))   #   simple extension GF(3^3) -> GF(3^18)
            sage: B = GF(3^18).over(E1)        # iterated extension GF(3^3) -> GF(3^6) -> GF(3^18)
            sage: A.has_coerce_map_from(B)
            False
            sage: B.has_coerce_map_from(A)
            True

        """
        cdef RingExtension_generic right
        if isinstance(other, RingExtension_generic):
            right = <RingExtension_generic>other
            if self._backend.has_coerce_map_from(right._backend) and self._base.has_coerce_map_from(right._base):
                backend = self._backend.coerce_map_from(right._backend)
                f = backend * backend_morphism(right._defining_morphism)
                g = backend_morphism(self._defining_morphism * self._base.coerce_map_from(right._base))
                if are_equal_morphisms(f, g):
                    return RingExtensionHomomorphism(right.Hom(self), backend)

    def base(self):
        r"""
        Return the base of this extension.

        EXAMPLES::

            sage: F = GF(5^2)
            sage: K = GF(5^4).over(F)
            sage: K.base()
            Finite Field in z2 of size 5^2

        In case of iterated extensions, the base is itself an extension::

            sage: L = GF(5^8).over(K)
            sage: L.base()
            Field in z4 with defining polynomial x^2 + (4*z2 + 3)*x + z2 over its base
            sage: L.base() is K
            True

        .. SEEALSO::

            :meth:`bases`, :meth:`absolute_base`, :meth:`is_defined_over`
        """
        return self._base

    def bases(self):
        r"""
        Return the list of successive bases of this extension
        (including itself).

        EXAMPLES::

            sage: F = GF(5^2).over()  # over GF(5)
            sage: K = GF(5^4).over(F)
            sage: L = GF(5^12).over(K)

            sage: F.bases()
            [Field in z2 with defining polynomial x^2 + 4*x + 2 over its base,
             Finite Field of size 5]

            sage: K.bases()
            [Field in z4 with defining polynomial x^2 + (3 - z2)*x + z2 over its base,
             Field in z2 with defining polynomial x^2 + 4*x + 2 over its base,
             Finite Field of size 5]

            sage: L.bases()
            [Field in z12 with defining polynomial x^3 + (1 + (2 - z2)*z4)*x^2 + (2 + 2*z4)*x - z4 over its base,
             Field in z4 with defining polynomial x^2 + (3 - z2)*x + z2 over its base,
             Field in z2 with defining polynomial x^2 + 4*x + 2 over its base,
             Finite Field of size 5]

        .. SEEALSO::

            :meth:`base`, :meth:`absolute_base`, :meth:`is_defined_over`
        """
        L = [ self ]
        base = self
        while isinstance(base, RingExtension_generic):
            base = base.base_ring()
            L.append(base)
        return L

    def absolute_base(self):
        r"""
        Return the absolute base of this extension.

        By definition, the absolute base of an iterated extension
        `K_n/\cots\K_2/K_1` is the ring `K_1`.

        EXAMPLES::

            sage: F = GF(5^2).over()   # over GF(5)
            sage: K = GF(5^4).over(F)
            sage: L = GF(5^12).over(K)

            sage: F.absolute_base()
            Finite Field of size 5
            sage: K.absolute_base()
            Finite Field of size 5
            sage: L.absolute_base()
            Finite Field of size 5

        .. SEEALSO::

            :meth:`base`, :meth:`bases`, :meth:`is_defined_over`
        """
        return self.bases()[-1]

    cpdef is_defined_over(self, base):
        r"""
        Return whether or not ``base`` is one of the bases of this
        extension.

        INPUT:

        - ``base`` -- a commutative ring, which might be itself an
          extension

        EXAMPLES::

            sage: A = GF(5^4).over(GF(5^2))
            sage: B = GF(5^12).over(A)

            sage: A.is_defined_over(GF(5^2))
            True
            sage: A.is_defined_over(GF(5))
            False

            sage: B.is_defined_over(A)
            True
            sage: B.is_defined_over(GF(5^4))
            True
            sage: B.is_defined_over(GF(5^2))
            True
            sage: B.is_defined_over(GF(5))
            False

        Note that an extension is defined over itself::

            sage: A.is_defined_over(A)
            True
            sage: A.is_defined_over(GF(5^4))
            True

        .. SEEALSO::

            !meth:`base`, :meth:`bases`, :meth:`absolute_base`
        """
        cdef CommutativeRing b
        b = self
        while isinstance(b, RingExtension_generic):
            if b is base or (<RingExtension_generic>b)._backend is base: return True
            b = (<RingExtension_generic>b)._base
        return b is base

    cpdef CommutativeRing _check_base(self, CommutativeRing base):
        r"""
        Check if ``base`` is one of the successive bases of this
        extension and, if it is, normalize it.

        INPUT:

        - ``base`` -- a commutative ring (which might be itself an
          extension) or ``None``

        OUTPUT:

        The base ``base`` normalized as a parent appearing in the
        list of bases of this extension as returned by :meth:`bases`.

        EXAMPLES::

            sage: F = GF(5^2)
            sage: K = GF(5^4).over(F)
            sage: L = GF(5^12).over(K)
            sage: L.bases()
            [Field in z12 with defining polynomial x^3 + (1 + (4*z2 + 2)*z4)*x^2 + (2 + 2*z4)*x - z4 over its base,
             Field in z4 with defining polynomial x^2 + (4*z2 + 3)*x + z2 over its base,
             Finite Field in z2 of size 5^2]

            sage: L._check_base(K)
            Field in z4 with defining polynomial x^2 + (4*z2 + 3)*x + z2 over its base
            sage: L._check_base(GF(5^4))
            Field in z4 with defining polynomial x^2 + (4*z2 + 3)*x + z2 over its base
            sage: L._check_base(GF(5^4)) is K
            True

        When ``base`` is ``None``, the base of the extension is returned::

            sage: L._check_base(None)
            Field in z4 with defining polynomial x^2 + (4*z2 + 3)*x + z2 over its base
            sage: L._check_base(None) is L.base()
            True

        """
        cdef CommutativeRing b
        if base is None:
            return self._base
        b = self
        while isinstance(b, RingExtension_generic):
            if b is base or (<RingExtension_generic>b)._backend is base: return b
            b = (<RingExtension_generic>b)._base
        if b is base:
            return b
        raise ValueError("not (explicitly) defined over %s" % base)

    def defining_morphism(self, base=None):
        r"""
        Return the defining morphism of this extension over ``base``.

        INPUT:

        - ``base`` -- a commutative ring (which might be itself an
          extension) or ``None`` (default: ``None``)

        EXAMPLES::

            sage: F = GF(5^2)
            sage: K = GF(5^4).over(F)
            sage: L = GF(5^12).over(K)

            sage: K.defining_morphism()
            Ring morphism:
              From: Finite Field in z2 of size 5^2
              To:   Field in z4 with defining polynomial x^2 + (4*z2 + 3)*x + z2 over its base
              Defn: z2 |--> z2

            sage: L.defining_morphism()
            Ring morphism:
              From: Field in z4 with defining polynomial x^2 + (4*z2 + 3)*x + z2 over its base
              To:   Field in z12 with defining polynomial x^3 + (1 + (4*z2 + 2)*z4)*x^2 + (2 + 2*z4)*x - z4 over its base
              Defn: z4 |--> z4

        One can also pass in a base over which the extension is explicitly
        defined (see also :meth:`is_defined_over`)::

            sage: L.defining_morphism(F)
            Ring morphism:
              From: Finite Field in z2 of size 5^2
              To:   Field in z12 with defining polynomial x^3 + (1 + (4*z2 + 2)*z4)*x^2 + (2 + 2*z4)*x - z4 over its base
              Defn: z2 |--> z2

            sage: L.defining_morphism(GF(5))
            Traceback (most recent call last):
            ...
            ValueError: not (explicitly) defined over Finite Field of size 5
        """
        base = self._check_base(base)
        return self.coerce_map_from(base)

    def _an_element_(self):
        r"""
        Return an element of this extension.

        TESTS::

            sage: E = QQ.over(ZZ)
            sage: x = E.an_element()  # indirect doctest
            sage: x
            1/2
            sage: x.parent()
            Rational Field over its base

        """
        elt = self._backend.an_element()
        return self.element_class(self, elt)

    def gens(self, base=None):
        r"""
        Return the generators of this extension over ``base``.

        INPUT:

        - ``base`` -- a commutative ring (which might be itself an
          extension) or ``None`` (default: ``None``); if omitted,
          use the base of this extension

        EXAMPLES::

            sage: K.<a> = GF(5^2).over()  # over GF(5)
            sage: K.gens()
            (a,)
            sage: L.<b> = GF(5^4).over(K)
            sage: L.gens()
            (b,)
            sage: L.gens(GF(5))
            (b, a)

            sage: S.<x> = QQ[]
            sage: T.<y> = S[]
            sage: T.over(S).gens()
            (y,)
            sage: T.over(QQ).gens()
            (y, x)
        """
        self._check_base(base)
        return tuple([ self(x) for x in generators(self._backend, backend_parent(self._base)) ])

    def ngens(self, base=None):
        r"""
        Return the number of generators of this extension over ``base``.

        INPUT:

        - ``base`` -- a commutative ring (which might be itself an
          extension) or ``None`` (default: ``None``)

        EXAMPLES::

            sage: K = GF(5^2).over()   # over GF(5)
            sage: K.gens()
            (z2,)
            sage: K.ngens()
            1

            sage: L = GF(5^4).over(K)
            sage: L.gens(GF(5))
            (z4, z2)
            sage: L.ngens(GF(5))
            2
        """
        return len(self.gens(base))

    def gen(self):
        r"""
        Return the first generator of this extension.

        EXAMPLES::

            sage: K = GF(5^2).over()   # over GF(5)
            sage: x =K.gen(); x
            z2

        Observe that the generator lives in the extension::

            sage: x.parent()
            Field in z2 with defining polynomial x^2 + 4*x + 2 over its base
            sage: x.parent() is K
            True
        """
        return self.gens()[0]

    def random_element(self):
        r"""
        Return a random element in this extension.

        EXAMPLES::

            sage: K = GF(5^2).over()   # over GF(5)
            sage: x = K.random_element(); x   # random
            3 + z2

            sage: x.parent()
            Field in z2 with defining polynomial x^2 + 4*x + 2 over its base
            sage: x.parent() is K
            True
        """
        elt = self._backend.random_element()
        return self.element_class(self, elt)

    def degree_over(self, base=None):
        r"""
        Return the degree of this extension over ``base``.

        INPUT:

        - ``base`` -- a commutative ring (which might be itself an
          extension) or ``None`` (default: ``None``)

        EXAMPLES::

            sage: F = GF(5^2)
            sage: K = GF(5^4).over(F)
            sage: L = GF(5^12).over(K)

            sage: K.degree_over(F)
            2
            sage: L.degree_over(K)
            3
            sage: L.degree_over(F)
            6

        If ``base`` is omitted, the degree is computed over the base
        of the extension::

            sage: K.degree_over()
            2
            sage: L.degree_over()
            3

        Note that ``base`` must be an explicit base over which the
        extension has been defined (as listed by the method :meth:`bases`)::

            sage: K.degree_over(GF(5))
            Traceback (most recent call last):
            ...
            ValueError: not (explicitly) defined over Finite Field of size 5
        """
        base = self._check_base(base)
        return self._degree_over(base)

    cpdef _degree_over(self, CommutativeRing base):
        r"""
        Return the degree of this extension over ``base``.

        Should be implemented in subclasses.

        INPUT:

        - ``base`` -- a commutative ring (which might be itself an
          extension) or ``None`` (default: ``None``)

        TESTS::

            sage: A.<a> = QQ.extension(x^2 - 2)
            sage: B.<b> = QQ.extension(x^6 - 2)
            sage: f = A.hom([b^3])
            sage: E = B.over(f)
            sage: E.degree_over()  # indirect doctest
            3
        """
        if base is self:
            return ZZ(1)
        raise NotImplementedError("degree is not implemented (and maybe not defined) for this extension")

    def degree(self, base):
        r"""
        Return the degree of this extension over ``base``.

        INPUT:

        - ``base`` -- a commutative ring (which might be itself an
          extension)

        EXAMPLES::

            sage: A = GF(5^4).over(GF(5^2))
            sage: B = GF(5^12).over(A)

            sage: A.degree(GF(5^2))
            2
            sage: B.degree(A)
            3
            sage: B.degree(GF(5^2))
            6

        Note that ``base`` must be an explicit base over which the
        extension has been defined (as listed by the method :meth:`bases`)::

            sage: A.degree(GF(5))
            Traceback (most recent call last):
            ...
<<<<<<< HEAD
            ValueError: not (explicitely) defined over Finite Field of size 5

        .. SEEALSO::

            :meth:`relative_degree`, :meth:`absolute_degree`
=======
            ValueError: not (explicitly) defined over Finite Field of size 5
>>>>>>> cde6ef9f
        """
        return self.degree_over(base)

    def relative_degree(self):
        r"""
        Return the degree of this extension over its base

        EXAMPLES::

            sage: A = GF(5^4).over(GF(5^2))
            sage: A.relative_degree()
            2

        .. SEEALSO::

            :meth:`degree`, :meth:`absolute_degree`
        """
        return self._degree_over(self._base)

    def absolute_degree(self):
        r"""
        Return the degree of this extension over its absolute base

        EXAMPLES::

            sage: A = GF(5^4).over(GF(5^2))
            sage: B = GF(5^12).over(A)

            sage: A.absolute_degree()
            2
            sage: B.absolute_degree()
            6

        .. SEEALSO::

            :meth:`degree`, :meth:`relative_degree`
        """
        return self._degree_over(self.absolute_base())

    def is_finite_over(self, base=None):
        r"""
        Return whether or not this extension is finite over ``base`` (as a module).

        INPUT:

        - ``base`` -- a commutative ring (which might be itself an
          extension) or ``None`` (default: ``None``)

        EXAMPLES::

            sage: K = GF(5^2).over()  # over GF(5)
            sage: L = GF(5^4).over(K)

            sage: L.is_finite_over(K)
            True
            sage: L.is_finite_over(GF(5))
            True

        If ``base`` is omitted, it is set to its default which is the
        base of the extension::

            sage: L.is_finite_over()
            True
        """
        cdef CommutativeRing b
        base = self._check_base(base)
        if base is self:
            return True
        try:
            return self._is_finite_over(base)
        except NotImplementedError:
            pass
        b = self._base
        while b is not base:
            try:
                if self._is_finite_over(b) and b.is_finite_over(base):
                    return True
            except NotImplementedError:
                pass
            b = (<RingExtension_generic?>b)._base
        raise NotImplementedError

    cpdef _is_finite_over(self, CommutativeRing base):
        r"""
        Return whether or not this extension is finite over ``base``.

        Should be implemented in subclasses.

        INPUT:

        - ``base`` -- a commutative ring (which might be itself an
          extension)

        TESTS::

            sage: K = GF(5^2).over()  # over GF(5)
            sage: K.is_finite_over()  # indirect doctest
            True
        """
        raise NotImplementedError

    def is_free_over(self, base=None):
        r"""
        Return ``True`` if this extension is free (as a module)
        over ``base``

        INPUT:

        - ``base`` -- a commutative ring (which might be itself an
          extension) or ``None`` (default: ``None``)

        EXAMPLES::

            sage: K = GF(5^2).over()  # over GF(5)
            sage: L = GF(5^4).over(K)

            sage: L.is_free_over(K)
            True
            sage: L.is_free_over(GF(5))
            True

        If ``base`` is omitted, it is set to its default which is the
        base of the extension::

            sage: L.is_free_over()
            True
        """
        cdef CommutativeRing b
        base = self._check_base(base)
        if base is self or base.is_field():
            return True
        try:
            return self._is_free_over(base)
        except NotImplementedError:
            pass
        b = self._base
        while b is not base:
            try:
                if self._is_free_over(b) and b.is_free_over(base):
                    return True
            except NotImplementedError:
                pass
            b = (<RingExtension_generic?>b)._base
        raise NotImplementedError

    cpdef _is_free_over(self, CommutativeRing base):
        r"""
        Return whether or not this extension is finite over ``base``.

        Should be implemented in subclasses.

        INPUT:

        - ``base`` -- a commutative ring (which might be itself an
          extension)

        TESTS::

            sage: K = GF(5^2).over()  # over GF(5)
            sage: K.is_free_over()  # indirect doctest
            True
        """
        raise NotImplementedError

    def is_field(self, proof=True):
        r"""
        Return whether or not this extension is a field.

        INPUT:

        - ``proof`` -- a boolean (default: ``False``)

        EXAMPLES::

            sage: K = GF(5^5).over()  # over GF(5)
            sage: K.is_field()
            True

            sage: S.<x> = QQ[]
            sage: A = S.over(QQ)
            sage: A.is_field()
            False

            sage: B = A.fraction_field()
            sage: B.is_field()
            True
        """
        return self._backend.is_field(proof=proof)

    @cached_method
    def fraction_field(self, extend_base=False):
        r"""
        Return the fraction field of this extension.

        INPUT:

        - ``extend_base`` -- a boolean (default: ``False``);

        If ``extend_base`` is ``False``, the fraction field of the
        extension `L/K` is defined as `\textrm{Frac}(L)/L/K`, except
<<<<<<< HEAD
        if `L` is already a field in which base the fraction field 
=======
        is `L` is already a field in which base the fraction field
>>>>>>> cde6ef9f
        of `L/K` is `L/K` itself.

        If ``extend_base`` is ``True``, the fraction field of the
        extension `L/K` is defined as `\textrm{Frac}(L)/\textrm{Frac}(K)`
        (provided that the defining morphism extends to the fraction
        fields, i.e. is injective).

        EXAMPLES::

            sage: A.<a> = ZZ.extension(x^2 - 5)
            sage: OK = A.over()   # over ZZ
            sage: OK
            Order in Number Field in a with defining polynomial x^2 - 5 over its base

            sage: K1 = OK.fraction_field()
            sage: K1
            Fraction Field of Order in Number Field in a with defining polynomial x^2 - 5 over its base
            sage: K1.bases()
            [Fraction Field of Order in Number Field in a with defining polynomial x^2 - 5 over its base,
             Order in Number Field in a with defining polynomial x^2 - 5 over its base,
             Integer Ring]

            sage: K2 = OK.fraction_field(extend_base=True)
            sage: K2
            Fraction Field of Order in Number Field in a with defining polynomial x^2 - 5 over its base
            sage: K2.bases()
            [Fraction Field of Order in Number Field in a with defining polynomial x^2 - 5 over its base,
             Rational Field]

        Note that there is no coercion between `K_1` and `K_2`::

            sage: K1.has_coerce_map_from(K2)
            False
            sage: K2.has_coerce_map_from(K1)
            False

        We check that when the extension is a field, its fraction field does not change::

            sage: K1.fraction_field() is K1
            True
            sage: K2.fraction_field() is K2
            True

        TESTS::

            sage: A = GF(5).over(ZZ)
            sage: A.fraction_field(extend_base=True)
            Traceback (most recent call last):
            ...
            ValueError: the morphism is not injective
        """
        defining_morphism = self._defining_morphism_fraction_field(extend_base)
        if defining_morphism is None:
            return self
        ring = defining_morphism.codomain()
        constructor = RingExtensionFractionField, {'ring': self, 'is_backend_exposed': self._is_backend_exposed}
        return RingExtension(ring, defining_morphism, constructors=[constructor])

    cdef Map _defining_morphism_fraction_field(self, bint extend_base):
        r"""
        Return the defining morphism of the fraction field of this extension.

        This is an helper function.

        INPUT:

        - ``extend_base`` -- a boolean (default: ``False``); see
          :meth:`fraction_field` for more informations

        TESTS::

            sage: K = GF(5^2).over()
            sage: K.fraction_field()  # indirect doctest
            Field in z2 with defining polynomial x^2 + 4*x + 2 over its base

            sage: K = QQ.over(ZZ)
            sage: K.fraction_field(extend_base=True)  # indirect doctest
            Rational Field over its base
        """
        if extend_base:
            defining_morphism = backend_morphism(self._backend_defining_morphism)
            defining_morphism = defining_morphism.extend_to_fraction_field()
            if isinstance(self._base, RingExtension_generic):
                base = self._base.fraction_field(extend_base)
                ring = defining_morphism.codomain()
                defining_morphism = RingExtensionHomomorphism(base.Hom(ring), defining_morphism)
        else:
            if self.is_field():
                defining_morphism = None
            else:
                ring = self._backend.fraction_field()
                defining_morphism = RingExtensionHomomorphism(self.Hom(ring), ring.coerce_map_from(self._backend))
        return defining_morphism

    def _Hom_(self, codomain, category):
        r"""
        Return the homset from this extension of ``codomain`` is the category ``category``.

        INPUT:

        - ``codomain`` -- a parent

        - ``category`` -- a subcategory of the category of rings

        EXAMPLES::

            sage: F = GF(5^2)
            sage: K = GF(5^4).over(F)
            sage: L = GF(5^12).over(F)

            sage: K.Hom(L)  # indirect doctest
            Set of Homomorphisms from Field in z4 with defining polynomial x^2 + (4*z2 + 3)*x + z2 over its base 
            to Field in z12 with defining polynomial x^6 + (4*z2 + 3)*x^5 + x^4 + (3*z2 + 1)*x^3 + x^2 + (4*z2 + 1)*x + z2 over its base

            sage: K.Hom(L, category=Sets())
            Set of Morphisms from Field in z4 with defining polynomial x^2 + (4*z2 + 3)*x + z2 over its base
            to Field in z12 with defining polynomial x^6 + (4*z2 + 3)*x^5 + x^4 + (3*z2 + 1)*x^3 + x^2 + (4*z2 + 1)*x + z2 over its base
            in Category of sets

        """
        from sage.rings.ring_extension_homset import RingExtensionHomset
        if category.is_subcategory(CommutativeRings()):
            return RingExtensionHomset(self, codomain, category)
        raise TypeError("category must be a subcategory of rings")

    def hom(self, im_gens, codomain=None, base_map=None, category=None, check=True):
        r"""
        Return the unique homomorphism from this extension to
        ``codomain`` that sends ``self.gens()`` to the entries
        of ``im_gens`` and induces the map ``base_map`` on the
        base ring.

        INPUT:

        - ``im_gens`` -- the images of the generators of this extension

<<<<<<< HEAD
        - ``codomain`` -- the codomain of this homomorphism; if omitted, it 
=======
        - ``codomain`` -- the codomain of the homomorphism; if omitted, it
>>>>>>> cde6ef9f
          is set to the smallest parent containing all the entries of ``im_gens``

        - ``base_map`` -- a map from one of the bases of this extension into
          something that coerces into the codomain; if omitted, coercion maps
          are used

        - ``category`` -- the category of the resulting morphism

        - ``check`` -- a boolean (default: ``True``); whether to verify that the
          images of generators extend to define a map (using only canonical coercions)

        EXAMPLES::

            sage: K.<a> = GF(5^2).over()    # over GF(5)
            sage: L.<b> = GF(5^6).over(K)

        We define (by hand) the relative Frobenius endomorphism of the extension `L/K`::

            sage: L.hom([b^25])
            Ring endomorphism of Field in b with defining polynomial x^3 + (2 + 2*a)*x - a over its base
              Defn: b |--> 2 + 2*a*b + (2 - a)*b^2

        Defining the absolute Frobenius of `L` is a bit more complicated
        because it is not a homomorphism of `K`-algebras.
        For this reason, the construction ``L.hom([b^5])`` fails::

            sage: L.hom([b^5])
            Traceback (most recent call last):
            ...
            ValueError: images do not define a valid homomorphism

        What we need is to specify a base map::

            sage: FrobK = K.hom([a^5])
            sage: FrobL = L.hom([b^5], base_map=FrobK)
            sage: FrobL
            Ring endomorphism of Field in b with defining polynomial x^3 + (2 + 2*a)*x - a over its base
              Defn: b |--> (-1 + a) + (1 + 2*a)*b + a*b^2
                    with map on base ring:
                    a |--> 1 - a

        As a shortcut, we may use the following construction::

            sage: phi = L.hom([b^5, a^5])
            sage: phi
            Ring endomorphism of Field in b with defining polynomial x^3 + (2 + 2*a)*x - a over its base
              Defn: b |--> (-1 + a) + (1 + 2*a)*b + a*b^2
                    with map on base ring:
                    a |--> 1 - a
            sage: phi == FrobL
            True
        """
        if codomain is None:
            from sage.structure.sequence import Sequence
            codomain = Sequence(im_gens).universe()
        parent = self.Hom(codomain, category=category)
        return RingExtensionHomomorphism(parent, im_gens, base_map, check)


# Fraction fields
#################

cdef class RingExtensionFractionField(RingExtension_generic):
    """
    A class for ring extensions of the form `\textrm{Frac}(A)/A`.

    TESTS::

        sage: Z = ZZ.over()   # over ZZ itself
        sage: Q = Z.fraction_field()
        sage: Q
        Fraction Field of Integer Ring over its base

        sage: type(Q)
        <class 'sage.rings.ring_extension.RingExtensionFractionField'>

        sage: TestSuite(Q).run()

    """
    Element = RingExtensionFractionFieldElement

    def __init__(self, defining_morphism, ring=None, **kwargs):
        r"""
        Initialize this ring extension.

        INPUT:

        - ``defining_morphism`` -- a ring homomorphism

        - ``ring`` -- the commutative ring whose fraction field is this
          extension

        TESTS::

            sage: A.<a> = ZZ.extension(x^2 - 2)
            sage: OK = A.over()
            sage: K = OK.fraction_field()
            sage: K
            Fraction Field of Order in Number Field in a with defining polynomial x^2 - 2 over its base

            sage: TestSuite(K).run()

        """
        RingExtension_generic.__init__(self, defining_morphism, **kwargs)
        if ring is None:
            self._ring = self._base
        else:
            self._ring = ring

    def ring(self):
        r"""
        Return the ring whose fraction field is this extension.

        EXAMPLES::

            sage: A.<a> = ZZ.extension(x^2 - 2)
            sage: OK = A.over()
            sage: K = OK.fraction_field()
            sage: K
            Fraction Field of Order in Number Field in a with defining polynomial x^2 - 2 over its base

            sage: K.ring()
            Order in Number Field in a with defining polynomial x^2 - 2 over its base
            sage: K.ring() is OK
            True
        """
        return self._ring

    def _repr_topring(self, **options):
        r"""
        Return a string representation of top ring of this extension.

        EXAMPLES::

            sage: A.<a> = ZZ.extension(x^2 - 2)
            sage: OK = A.over()
            sage: K = OK.fraction_field()

            sage: K._repr_topring()
            'Fraction Field of Order in Number Field in a with defining polynomial x^2 - 2'
        """
        if isinstance(self._ring, RingExtension_generic):
            sr = self._ring._repr_topring(**options)
        else:
            sr = str(self._ring)
        if self._ring in Fields():
            return sr
        else:
            return "Fraction Field of %s" % sr

    def _latex_topring(self, **options):
        r"""
        Return a LaTeX representation of top ring of this extension.

        EXAMPLES::

            sage: Z = ZZ.over()
            sage: Q = Z.fraction_field()

            sage: Q._latex_topring()
            '\\mathrm{Frac}(\\Bold{Z})'
        """
        if self._ring in Fields():
            return self._ring._latex_topring(**options)
        else:
            return "\\mathrm{Frac}(%s)" % latex(self._ring)


# Finite free extensions
########################

cdef class RingExtensionWithBasis(RingExtension_generic):
    """
    A class for finite free ring extensions equipped
    with a basis.

    TESTS::

        sage: E = GF(5^4).over(GF(5^2))
        sage: E
        Field in z4 with defining polynomial x^2 + (4*z2 + 3)*x + z2 over its base

        sage: TestSuite(E).run()
    """
    Element = RingExtensionWithBasisElement

    def __init__(self, defining_morphism, basis, names=None, check=True, **kwargs):
        r"""
        Initialize this ring extension.

        INPUT:

        - ``defining_morphism`` -- a ring homomorphism

        - ``basis`` -- a tuple of elements in this extension

        - ``names`` -- a tuple of strings or ``None`` (default: ``None``);
          the way the elements of the basis are printed

        - ``check`` -- a boolean (default: ``True``); whether to check if
          ``basis`` is indeed a basis

        TESTS::

            sage: K.<a> = QQ.extension(x^3 - 2)
            sage: E = K.over()
            sage: E
            Field in a with defining polynomial x^3 - 2 over its base

            sage: TestSuite(E).run()
        """
        RingExtension_generic.__init__(self, defining_morphism, **kwargs)
        self._basis = [ self(b) for b in basis ]
        if names is None:
            names = [ ]
            for b in self._basis:
                b = b._backend
                if b == 1:
                    names.append("")
                sb = str(b)
                if b._is_atomic() or (sb[0] == "(" and sb[-1] == ")"):
                    names.append(sb)
                else:
                    names.append("(" + sb + ")")
        else:
            if len(names) != len(self._basis):
                raise ValueError("the number of names does not match the cardinality of the basis")
        self._basis_names = names
        self._basis_latex_names = [ latex_variable_name(name) for name in names ]
        self._names = tuple(names)
        if check:
            try:
                _ = self.free_module(map=True)
            except (ZeroDivisionError, ArithmeticError):
                raise ValueError("the given family is not a basis")
        if 'base' not in self._print_options:
            self._print_options['base'] = self._base

    def _print_option_base(self, base):
        r"""
        Return a normalized form of the print option ``base``.

        INPUT:

        - ``base`` -- a commutative ring (which might be itself an
          extension) or ``None`` (default: ``None``)

        TESTS::

            sage: F = GF(5)
            sage: K = GF(5^2).over(F)
            sage: L = GF(5^4).over(K)

            sage: L._print_option_base(F) is F
            True
            sage: L._print_option_base(K) is K
            True
            sage: L._print_option_base(GF(5^2)) is K
            True

            sage: L._print_option_base(None) is K
            True

            sage: L._print_option_base(L)
            Traceback (most recent call last):
            ...
            ValueError: base must be strict

            sage: K._print_option_base(L)
            Traceback (most recent call last):
            ...
            ValueError: not (explicitly) defined over Field in z4 with defining polynomial x^2 + (3 - z2)*x + z2 over its base

        """
        if 'print_elements_as' in self._print_options:
            raise NotImplementedError("printing is handled by an external function or another parent")
        base = self._check_base(base)
        if base is self:
            raise ValueError("base must be strict")
        b = self._base
        while b is not base:
            if not isinstance(b, RingExtensionWithBasis):
                raise NotImplementedError
            b = b.base_ring()
        return base

    cpdef _degree_over(self, CommutativeRing base):
        r"""
        Return the degree of this extension over ``base``.

        INPUT:

        - ``base`` -- a commutative ring (which might be itself an
          extension) or ``None`` (default: ``None``)

        TESTS::

            sage: A.<a> = QQ.extension(x^2 - 2)
            sage: B.<b> = QQ.extension(x^6 - 2)
            sage: f = A.hom([b^3])
            sage: E = B.over(f)
            sage: E.degree_over()  # indirect doctest
            3
        """
        if base is self:
            return ZZ(1)
        elif base is self._base:
            return len(self._basis)
        else:
            return len(self._basis) * self._base._degree_over(base)

    cpdef _is_finite_over(self, CommutativeRing base):
        r"""
        Return whether or not this extension is finite over ``base``.

        INPUT:

        - ``base`` -- a commutative ring (which might be itself an
          extension)

        TESTS::

            sage: K = GF(5^2).over()  # over GF(5)
            sage: K.is_finite_over()  # indirect doctest
            True
        """
        if base is self or base is self._base:
            return True
        return self._base._is_finite_over(base)

    cpdef _is_free_over(self, CommutativeRing base):
        r"""
        Return whether or not this extension is free over ``base``.

        INPUT:

        - ``base`` -- a commutative ring (which might be itself an
          extension)

        TESTS::

            sage: K = GF(5^2).over()  # over GF(5)
            sage: K.is_free_over()    # indirect doctest
            True
        """
        if base is self or base is self._base:
            return True
        return self._base._is_free_over(base)

    def basis_over(self, base=None):
        r"""
        Return a basis of this extension over ``base``.

        INPUT:

        - ``base`` -- a commutative ring (which might be itself an
          extension)

        EXAMPLES::

            sage: F.<a> = GF(5^2).over()  # over GF(5)
            sage: K.<b> = GF(5^4).over(F)
            sage: L.<c> = GF(5^12).over(K)

            sage: L.basis_over(K)
            [1, c, c^2]

            sage: L.basis_over(F)
            [1, b, c, b*c, c^2, b*c^2]

            sage: L.basis_over(GF(5))
            [1, a, b, a*b, c, a*c, b*c, a*b*c, c^2, a*c^2, b*c^2, a*b*c^2]

        If ``base`` is omitted, it is set to its default which is the
        base of the extension::

            sage: L.basis_over()
            [1, c, c^2]

            sage: K.basis_over()
            [1, b]

        Note that ``base`` must be an explicit base over which the
        extension has been defined (as listed by the method :meth:`bases`)::

            sage: L.degree_over(GF(5^6))
            Traceback (most recent call last):
            ...
            ValueError: not (explicitly) defined over Finite Field in z6 of size 5^6
        """
        base = self._check_base(base)
        return self._basis_over(base)

    cpdef _basis_over(self, CommutativeRing base):
        r"""
        Return a basis of this extension over ``base``.

        INPUT:

        - ``base`` -- a commutative ring (which might be itself an
          extension)

        TESTS::

            sage: A.<a> = QQ.extension(x^3 - 2)
            sage: K.<u> = A.over()
            sage: K.basis_over()
            [1, u, u^2]
        """
        if base is self:
            return [ self.one() ]
        elif base is self._base:
            return self._basis[:]
        else:
            b = self._base._basis_over(base)
            return [ x*y for x in self._basis for y in b ]

    def free_module(self, base=None, map=True):
        r"""
        Return a free module V over ``base`` which is isomorphic to
        this ring

        INPUT:

        - ``base`` -- a commutative ring (which might be itself an
          extension) or ``None`` (default: ``None``)

        - ``map`` -- boolean (default ``True``); whether to return
          isomorphisms between this ring and V

        OUTPUT:

        - A finite-rank free module V over ``base``

        - The isomorphism from V to this ring corresponding to the
          basis output by the method :meth:`basis_over`
          (only included if ``map`` is ``True``)

        - The reverse isomorphism of the isomorphism above
          (only included if ``map`` is ``True``)

        EXAMPLES::

            sage: F = GF(11)
            sage: K.<a> = GF(11^2).over()
            sage: L.<b> = GF(11^6).over(K)

        Forgetting a part of the multiplicative structure, the field L
        can be viewed as a vector space of dimension 3 over K, equipped
        with a distinguished basis, namely `(1, b, b^2)`::

            sage: V, i, j = L.free_module(K)
            sage: V
            Vector space of dimension 3 over Field in a with defining polynomial x^2 + 7*x + 2 over its base
            sage: i
            Generic map:
              From: Vector space of dimension 3 over Field in a with defining polynomial x^2 + 7*x + 2 over its base
              To:   Field in b with defining polynomial x^3 + (7 + 2*a)*x^2 + (2 - a)*x - a over its base
            sage: j
            Generic map:
              From: Field in b with defining polynomial x^3 + (7 + 2*a)*x^2 + (2 - a)*x - a over its base
              To:   Vector space of dimension 3 over Field in a with defining polynomial x^2 + 7*x + 2 over its base

            sage: j(b)
            (0, 1, 0)
            sage: i((1, a, a+1))
            1 + a*b + (1 + a)*b^2

        Similarly, one can view L as a F-vector space of dimension 6::

            sage: V, i, j, = L.free_module(F)
            sage: V
            Vector space of dimension 6 over Finite Field of size 11

        In this case, the isomorphisms between `V` and `L` are given by the
        basis `(1, a, b, ab, b^2, ab^2)`:

            sage: j(a*b)
            (0, 0, 0, 1, 0, 0)
            sage: i((1,2,3,4,5,6))
            (1 + 2*a) + (3 + 4*a)*b + (5 + 6*a)*b^2

        When ``base`` is omitted, the default is the base of this extension::

            sage: L.free_module(map=False)
            Vector space of dimension 3 over Field in a with defining polynomial x^2 + 7*x + 2 over its base

        Note that ``base`` must be an explicit base over which the
        extension has been defined (as listed by the method :meth:`bases`)::

            sage: L.degree(GF(11^3))
            Traceback (most recent call last):
            ...
            ValueError: not (explicitly) defined over Finite Field in z3 of size 11^3

        """
        base = self._check_base(base)
        return self._free_module(base, map)

    @cached_method
    def _free_module(self, base, map):
        r"""
        Return a free module V over ``base`` which is isomorphic to
        this ring

        INPUT:

        - ``base`` -- a commutative ring (which might be itself an
          extension) or ``None`` (default: ``None``)

        - ``map`` -- boolean (default ``True``); whether to return
          isomorphisms between this ring and V

        OUTPUT:

        - A finite-rank free module V over ``base``

        - The isomorphism from V to this ring corresponding to the
          basis output by the method :meth:`basis_over`
          (only included if ``map`` is ``True``)

        - The reverse isomorphism of the isomorphism above
          (only included if ``map`` is ``True``)

        TESTS::

            sage: K = GF(7^5).over()
            sage: L = GF(7^15).over(K)
            sage: for base in L.bases():
            ....:     V, i, j = L.free_module(base)
            ....:     assert([ i(v) for v in V.basis() ] == L.basis_over(base))
            ....:     assert([ j(x) for x in L.basis_over(base) ] == V.basis())

        """
        d = self._degree_over(base)
        if map:
            return base**d, MapFreeModuleToRelativeRing(self, base), MapRelativeRingToFreeModule(self, base)
        else:
            return base**d

    @cached_method
    def fraction_field(self, extend_base=False):
        r"""
        Return the fraction field of this extension.

        INPUT:

        - ``extend_base`` -- a boolean (default: ``False``);

        If ``extend_base`` is ``False``, the fraction field of the
        extension `L/K` is defined as `\textrm{Frac}(L)/L/K`, except
<<<<<<< HEAD
        if `L` is already a field in which base the fraction field 
=======
        is `L` is already a field in which base the fraction field
>>>>>>> cde6ef9f
        of `L/K` is `L/K` itself.

        If ``extend_base`` is ``True``, the fraction field of the
        extension `L/K` is defined as `\textrm{Frac}(L)/\textrm{Frac}(K)`
        (provided that the defining morphism extends to the fraction
        fields, i.e. is injective).

        EXAMPLES::

            sage: A.<a> = ZZ.extension(x^2 - 5)
            sage: OK = A.over()   # over ZZ
            sage: OK
            Order in Number Field in a with defining polynomial x^2 - 5 over its base

            sage: K1 = OK.fraction_field()
            sage: K1
            Fraction Field of Order in Number Field in a with defining polynomial x^2 - 5 over its base
            sage: K1.bases()
            [Fraction Field of Order in Number Field in a with defining polynomial x^2 - 5 over its base,
             Order in Number Field in a with defining polynomial x^2 - 5 over its base,
             Integer Ring]

            sage: K2 = OK.fraction_field(extend_base=True)
            sage: K2
            Fraction Field of Order in Number Field in a with defining polynomial x^2 - 5 over its base
            sage: K2.bases()
            [Fraction Field of Order in Number Field in a with defining polynomial x^2 - 5 over its base,
             Rational Field]

        Note that there is no coercion map between `K_1` and `K_2`::

            sage: K1.has_coerce_map_from(K2)
            False
            sage: K2.has_coerce_map_from(K1)
            False

        We check that when the extension is a field, its fraction field does not change::

            sage: K1.fraction_field() is K1
            True
            sage: K2.fraction_field() is K2
            True

        TESTS::

            sage: A = GF(5).over(ZZ)
            sage: A.fraction_field(extend_base=True)
            Traceback (most recent call last):
            ...
            ValueError: the morphism is not injective
        """
        defining_morphism = self._defining_morphism_fraction_field(extend_base)
        if defining_morphism is None:
            return self
        if extend_base:
            basis = self._basis
            names = self._basis_names
            constructor = RingExtensionWithBasis
            kwargs = { 'basis': basis, 'names': names, 'check': False }
        else:
            gen = names = None
            constructor = RingExtensionFractionField
            kwargs = { 'print_options': {'print_elements_as': self.fraction_field(extend_base=True)} }
        kwargs['is_backend_exposed'] = self._is_backend_exposed
        ring = defining_morphism.codomain()
        return RingExtension(ring, defining_morphism, gen=gen, names=names, constructors=[(constructor, kwargs)])


cdef class RingExtensionWithGen(RingExtensionWithBasis):
    """
    A class for finite free ring extensions generated by
    a single element

    TESTS::

        sage: A.<a> = QQ.extension(x^3 - 7)
        sage: K = A.over()

        sage: type(K)
        <class 'sage.rings.ring_extension.RingExtensionWithGen'>

        sage: TestSuite(K).run()

    """
    def __init__(self, defining_morphism, gen, names, check=True, **kwargs):
        r"""
        Initialize this ring extension.

        INPUT:

        - ``defining_morphism`` -- a ring homomorphism

        - ``gen`` -- a generator of this extension

        - ``names`` -- a tuple of strings or ``None`` (default: ``None``);
          the way the elements of the basis are printed

        - ``check`` -- a boolean (default: ``True``); whether to check if
          ``gen`` is indeed a generator

        TESTS::

            sage: K.<a> = QQ.extension(x^3 + 3*x + 1)
            sage: E = K.over()
            sage: E
            Field in a with defining polynomial x^3 + 3*x + 1 over its base

            sage: TestSuite(E).run()
        """
        self._name = names[0]
        backend_base = backend_parent(defining_morphism.domain())
        _, deg_domain, deg_codomain = common_base(backend_base, defining_morphism.codomain(), True)
        degree = deg_codomain // deg_domain
        basis_names = [ "" ]
        basis_latex_names = [ "" ]
        if degree == 1:
            self._name = None
        else:
            basis_names += [ self._name ] + [ "%s^%s" % (self._name, i) for i in range(2,degree) ]
            latex_name = latex_variable_name(self._name)
            basis_latex_names += [ latex_name ] + [ "%s^{%s}" % (latex_name, i) for i in range(2,degree) ]
        basis = [ gen ** i for i in range(degree) ]
        RingExtensionWithBasis.__init__(self, defining_morphism, basis, basis_names, check, **kwargs)
        self._gen = self._backend(gen)
        self._names = (self._name,)
        self._latex_names = (latex_variable_name(self._name),)
        self._basis_latex_names = basis_latex_names

    def _repr_topring(self, **options):
        r"""
        Return a string representation of top ring of this extension.

        EXAMPLES::

            sage: K.<a> = GF(5^3).over()
            sage: K._repr_topring()
            'Field in a with defining polynomial x^3 + 3*x + 3'

            sage: L.<b> = GF(5^9).over(K)
            sage: L._repr_topring()
            'Field in b with defining polynomial x^3 + (1 + 3*a^2)*x^2 + (3 + 2*a + 2*a^2)*x - a'
        """
        if self._name is None:
            return RingExtension_generic._repr_topring(self, **options)
        return "%s in %s with defining polynomial %s" % (self._type, self._name, self.modulus())

    def _latex_topring(self):
        r"""
        Return a LaTeX representation of top ring of this extension.

        EXAMPLES::

            sage: K.<a> = GF(5^3).over()
            sage: K._latex_topring()
            '\\Bold{F}_{5}[a]'

            sage: L.<b> = GF(5^9).over(K)
            sage: L._latex_topring()
            '\\Bold{F}_{5}[a][b]'
        """
        if self._name is None:
            return RingExtension_generic._latex_topring(self)
        if isinstance(self._base, RingExtension_generic):
            return "%s[%s]" % (self._base._latex_topring(), self.latex_variable_names()[0])
        else:
            return "%s[%s]" % (latex(self._base), self.latex_variable_names()[0])

    def modulus(self, var='x'):
        r"""
        Return the defining polynomial of this extension, that is the
        minimal polynomial of the given generator of this extension.

        INPUT:

        - ``var`` -- a variable name (default: ``x``)

        EXAMPLES::

            sage: K.<u> = GF(7^10).over(GF(7^2))
            sage: K
            Field in u with defining polynomial x^5 + (6*z2 + 4)*x^4 + (3*z2 + 5)*x^3 + (2*z2 + 2)*x^2 + 4*x + 6*z2 over its base

            sage: P = K.modulus(); P
            x^5 + (6*z2 + 4)*x^4 + (3*z2 + 5)*x^3 + (2*z2 + 2)*x^2 + 4*x + 6*z2
            sage: P(u)
            0

        We can use a different variable name::

            sage: K.modulus('y')
            y^5 + (6*z2 + 4)*y^4 + (3*z2 + 5)*y^3 + (2*z2 + 2)*y^2 + 4*y + 6*z2
        """
        from sage.rings.polynomial.polynomial_ring_constructor import PolynomialRing
        _, _, j = self.free_module(map=True)
        d = self.relative_degree()
        coeffs = [ -c for c in j(self._gen**d) ] + [ 1 ]
        S = PolynomialRing(self._base, name=var)
        return S(coeffs)

    def gens(self, base=None):
        r"""
        Return the generators of this extension over ``base``.

        INPUT:

        - ``base`` -- a commutative ring (which might be itself an
          extension) or ``None`` (default: ``None``)

        EXAMPLES::

            sage: K.<a> = GF(5^2).over()  # over GF(5)
            sage: K.gens()
            (a,)

            sage: L.<b> = GF(5^4).over(K)
            sage: L.gens()
            (b,)
            sage: L.gens(GF(5))
            (b, a)
        """
        if base is None:
            return (self(self._gen),)
        base = self._check_base(base)
        gens = tuple([])
        b = self
        while b is not base:
            gens += b.gens()
            b = b.base()
        return gens

    @cached_method
    def fraction_field(self, extend_base=False):
        r"""
        Return the fraction field of this extension.

        INPUT:

        - ``extend_base`` -- a boolean (default: ``False``);

        If ``extend_base`` is ``False``, the fraction field of the
        extension `L/K` is defined as `\textrm{Frac}(L)/L/K`, except
        is `L` is already a field in which base the fraction field
        of `L/K` is `L/K` itself.

        If ``extend_base`` is ``True``, the fraction field of the
        extension `L/K` is defined as `\textrm{Frac}(L)/\textrm{Frac}(K)`
        (provided that the defining morphism extends to the fraction
        fields, i.e. is injective).

        EXAMPLES::

            sage: A.<a> = ZZ.extension(x^2 - 5)
            sage: OK = A.over()   # over ZZ
            sage: OK
            Order in Number Field in a with defining polynomial x^2 - 5 over its base

            sage: K1 = OK.fraction_field()
            sage: K1
            Fraction Field of Order in Number Field in a with defining polynomial x^2 - 5 over its base
            sage: K1.bases()
            [Fraction Field of Order in Number Field in a with defining polynomial x^2 - 5 over its base,
             Order in Number Field in a with defining polynomial x^2 - 5 over its base,
             Integer Ring]

            sage: K2 = OK.fraction_field(extend_base=True)
            sage: K2
            Fraction Field of Order in Number Field in a with defining polynomial x^2 - 5 over its base
            sage: K2.bases()
            [Fraction Field of Order in Number Field in a with defining polynomial x^2 - 5 over its base,
             Rational Field]

        Note that there is no coercion map between `K_1` and `K_2`::

            sage: K1.has_coerce_map_from(K2)
            False
            sage: K2.has_coerce_map_from(K1)
            False

        We check that when the extension is a field, its fraction field does not change::

            sage: K1.fraction_field() is K1
            True
            sage: K2.fraction_field() is K2
            True

        TESTS::

            sage: A = GF(5).over(ZZ)
            sage: A.fraction_field(extend_base=True)
            Traceback (most recent call last):
            ...
            ValueError: the morphism is not injective
        """
        defining_morphism = self._defining_morphism_fraction_field(extend_base)
        if defining_morphism is None:
            return self
        if extend_base:
            gen = self._gen
            names = self._names
            constructor = RingExtensionWithGen
            kwargs = { 'gen': gen, 'names': names, 'check': False }
        else:
            gen = names = None
            constructor = RingExtensionFractionField
            kwargs = { 'print_options': {'print_elements_as': self.fraction_field(extend_base=True)} }
        kwargs['is_backend_exposed'] = self._is_backend_exposed
        ring = defining_morphism.codomain()
        return RingExtension(ring, defining_morphism, gen=gen, names=names, constructors=[(constructor, kwargs)])<|MERGE_RESOLUTION|>--- conflicted
+++ resolved
@@ -1485,15 +1485,11 @@
             sage: A.degree(GF(5))
             Traceback (most recent call last):
             ...
-<<<<<<< HEAD
-            ValueError: not (explicitely) defined over Finite Field of size 5
+            ValueError: not (explicitly) defined over Finite Field of size 5
 
         .. SEEALSO::
 
             :meth:`relative_degree`, :meth:`absolute_degree`
-=======
-            ValueError: not (explicitly) defined over Finite Field of size 5
->>>>>>> cde6ef9f
         """
         return self.degree_over(base)
 
@@ -1694,11 +1690,7 @@
 
         If ``extend_base`` is ``False``, the fraction field of the
         extension `L/K` is defined as `\textrm{Frac}(L)/L/K`, except
-<<<<<<< HEAD
-        if `L` is already a field in which base the fraction field 
-=======
-        is `L` is already a field in which base the fraction field
->>>>>>> cde6ef9f
+        if `L` is already a field in which base the fraction field
         of `L/K` is `L/K` itself.
 
         If ``extend_base`` is ``True``, the fraction field of the
@@ -1835,11 +1827,7 @@
 
         - ``im_gens`` -- the images of the generators of this extension
 
-<<<<<<< HEAD
-        - ``codomain`` -- the codomain of this homomorphism; if omitted, it 
-=======
         - ``codomain`` -- the codomain of the homomorphism; if omitted, it
->>>>>>> cde6ef9f
           is set to the smallest parent containing all the entries of ``im_gens``
 
         - ``base_map`` -- a map from one of the bases of this extension into
@@ -2391,11 +2379,7 @@
 
         If ``extend_base`` is ``False``, the fraction field of the
         extension `L/K` is defined as `\textrm{Frac}(L)/L/K`, except
-<<<<<<< HEAD
-        if `L` is already a field in which base the fraction field 
-=======
         is `L` is already a field in which base the fraction field
->>>>>>> cde6ef9f
         of `L/K` is `L/K` itself.
 
         If ``extend_base`` is ``True``, the fraction field of the
