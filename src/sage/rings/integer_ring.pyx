--- conflicted
+++ resolved
@@ -1129,12 +1129,7 @@
             5-adic Ring with capped relative precision 15
         """
         if p == sage.rings.infinity.Infinity:
-<<<<<<< HEAD
-            from sage.rings.real_field import create_RealField
-            return create_RealField(prec, **extras)
-=======
             return self
->>>>>>> 56a4bc7e
         else:
             from sage.rings.padics.factory import Zp
             return Zp(p, prec, **extras)
