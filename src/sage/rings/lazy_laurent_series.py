--- conflicted
+++ resolved
@@ -157,7 +157,6 @@
             sage: M = L(lambda n: n)
             sage: [M[n] for n in range(20)]
             [0, 1, 2, 3, 4, 5, 6, 7, 8, 9, 10, 11, 12, 13, 14, 15, 16, 17, 18, 19]
-<<<<<<< HEAD
 
         Similarly for Dirichlet series::
 
@@ -176,8 +175,6 @@
             sage: [M[n] for n in range(1, 11)]
             [1, 2, 3, 4, 5, 6, 7, 8, 9, 10]
 
-=======
->>>>>>> bbc1668f
         """
         R = self.base_ring()
         if isinstance(n, slice):
@@ -226,7 +223,11 @@
 
         An example where the series is known to be exact::
 
-<<<<<<< HEAD
+            sage: f = z + z^2 + z^3
+            sage: m = f.map_coefficients(lambda c: c + 1)
+            sage: m
+            2*z + 2*z^2 + 2*z^3
+
         Similarly for Dirichlet series::
 
             sage: L = LazyDirichletSeriesRing(ZZ, "z")
@@ -235,12 +236,6 @@
             sage: s = s.map_coefficients(lambda c: c + 1); s
             2/2^z + 3/3^z + 4/4^z + 5/5^z + 6/6^z + 7/7^z + ...
 
-=======
-            sage: f = z + z^2 + z^3
-            sage: m = f.map_coefficients(lambda c: c + 1)
-            sage: m
-            2*z + 2*z^2 + 2*z^3
->>>>>>> bbc1668f
         """
         P = self.parent()
         coeff_stream = self._coeff_stream
@@ -337,7 +332,6 @@
             1
             sage: (M - M).valuation()
             +Infinity
-<<<<<<< HEAD
 
         Similarly for Dirichlet series::
 
@@ -352,8 +346,6 @@
             sage: (g*g).valuation()
             4
 
-=======
->>>>>>> bbc1668f
         """
         return self._coeff_stream.valuation()
 
@@ -659,19 +651,17 @@
 
         TESTS::
 
-<<<<<<< HEAD
             sage: L = LazyLaurentSeriesRing(GF(2), 'z')
             sage: z = L.gen()
             sage: TestSuite(z).run()
 
+            sage: L.<z> = LazyLaurentSeriesRing(ZZ)
+            sage: TestSuite(L.an_element()).run()
+
             sage: L = LazyDirichletSeriesRing(QQbar, 'z')
             sage: g = L(constant=1)
             sage: TestSuite(g).run()
 
-=======
-            sage: L.<z> = LazyLaurentSeriesRing(ZZ)
-            sage: TestSuite(L.an_element()).run()
->>>>>>> bbc1668f
         """
         ModuleElement.__init__(self, parent)
         self._coeff_stream = coeff_stream
@@ -877,9 +867,9 @@
             [0, 1, 0, 0, 0, 0, 0, 0, 0, 0]
             sage: O == N
             True
-<<<<<<< HEAD
-            sage: isinstance((3*M)._coeff_stream, CoefficientStream_scalar)
-            True
+            sage: O = 0 * N
+            sage: O
+            0
 
         Similarly for Dirichlet series::
 
@@ -906,11 +896,7 @@
             True
             sage: M * 1 is M
             True
-=======
-            sage: O = 0 * N
-            sage: O
-            0
->>>>>>> bbc1668f
+
         """
         P = self.parent()
         if not scalar:
@@ -1852,160 +1838,6 @@
 
         EXAMPLES::
 
-<<<<<<< HEAD
-        # Use the polynomial printing
-        R = self.parent()._laurent_poly_ring
-        ret = repr(R([self._coeff_stream[i] for i in range(v, m)]).shift(v))
-        # TODO: Better handling when ret == 0 but we have not checked up to the constant term
-        return ret + ' + ...'
-
-
-class LazyDirichletSeries(LazySequencesModuleElement):
-    r"""
-    A Dirichlet series where the coefficients are computed lazily.
-
-    INPUT:
-
-    - ``parent`` -- The base ring for the series
-
-    - ``coeff_stream`` -- The auxiliary class that handles the coefficient stream
-
-    EXAMPLES::
-
-        sage: L = LazyDirichletSeriesRing(ZZ, "z")
-        sage: f = L(constant=1)^2; f
-        1 + 2/2^z + 2/3^z + 3/4^z + 2/5^z + 4/6^z + 2/7^z + ...
-        sage: f.coefficient(100) == number_of_divisors(100)
-        True
-
-    Lazy Dirichlet series is picklable::
-
-        sage: g = loads(dumps(f))
-        sage: g
-        1 + 2/2^z + 2/3^z + 3/4^z + 2/5^z + 4/6^z + 2/7^z + ...
-        sage: g == f
-        True
-    """
-    def _mul_(self, other):
-        """
-        Return the product of this series with ``other``.
-
-        INPUT:
-
-        - ``other`` -- other series
-
-        TESTS::
-
-            sage: L = LazyDirichletSeriesRing(ZZ, "z")
-            sage: g = L(constant=1); g
-            1 + 1/(2^z) + 1/(3^z) + ...
-            sage: g*g
-            1 + 2/2^z + 2/3^z + 3/4^z + 2/5^z + 4/6^z + 2/7^z + ...
-            sage: [number_of_divisors(n) for n in range(1, 8)]
-            [1, 2, 2, 3, 2, 4, 2]
-
-            sage: mu = L(moebius); mu
-            1 + -1/2^z + -1/3^z + -1/5^z + 1/(6^z) + -1/7^z + ...
-            sage: g*mu
-            1 + ...
-            sage: L.one() * mu is mu
-            True
-            sage: mu * L.one() is mu
-            True
-        """
-        P = self.parent()
-        left = self._coeff_stream
-        right = other._coeff_stream
-        coeff = CoefficientStream_dirichlet_convolution(left, right)
-        return P.element_class(P, coeff)
-
-
-    def __invert__(self):
-        """
-        Return the multiplicative inverse of the element.
-
-        TESTS::
-
-            sage: L = LazyDirichletSeriesRing(ZZ, "z", sparse=False)
-            sage: ~L(constant=1) - L(moebius)
-            0
-            sage: L = LazyDirichletSeriesRing(ZZ, "z", sparse=True)
-            sage: ~L(constant=1) - L(moebius)
-            0
-
-        """
-        P = self.parent()
-        return P.element_class(P, CoefficientStream_dirichlet_inv(self._coeff_stream))
-
-    def change_ring(self, ring):
-        """
-        Return this series with coefficients converted to elements of ``ring``.
-
-        INPUT:
-
-        - ``ring`` -- a ring
-
-        TESTS::
-
-            sage: L = LazyDirichletSeriesRing(ZZ, "z", sparse=False)
-        """
-        from .lazy_laurent_series_ring import LazyDirichletSeriesRing
-        Q = LazyDirichletSeriesRing(ring, names=self.parent().variable_names())
-        return Q.element_class(Q, self._coeff_stream)
-
-    def __pow__(self, n):
-        """
-        Return the ``n``-th power of the series.
-
-        INPUT:
-
-        - ``n`` -- integer, the power to which to raise the series
-
-        TESTS::
-
-            sage: L = LazyDirichletSeriesRing(ZZ, "z")
-        """
-        if n == 0:
-            return self.parent().one()
-
-        return generic_power(self, n)
-
-    def _repr_(self):
-        """
-        Return the string representation of this Dirichlet series.
-
-        TESTS::
-
-            sage: L = LazyDirichletSeriesRing(ZZ, "z")
-        """
-        if isinstance(self._coeff_stream, CoefficientStream_zero):
-            return '0'
-        if isinstance(self._coeff_stream, CoefficientStream_uninitialized) and self._coeff_stream._target is None:
-            return 'Uninitialized Lazy Dirichlet Series'
-
-        atomic_repr = self.base_ring()._repr_option('element_is_atomic')
-        X = self.parent().variable_name()
-        v = self._coeff_stream._approximate_valuation
-
-        if not isinstance(self._coeff_stream, CoefficientStream_exact):
-            m = v + 7  # long enough
-        else:
-            m = self._coeff_stream._degree + 3
-
-        # Use the symbolic ring printing
-        from sage.calculus.var import var
-        from sage.symbolic.ring import SR
-        variable = var(self.parent().variable_name())
-        ret = " + ".join([repr(SR(self._coeff_stream[i])*i**(-variable))
-                          for i in range(v, m) if self._coeff_stream[i]])
-        if not ret:
-            return "0"
-        # TODO: Better handling when ret == 0 but we have not checked up to the constant term
-
-        if isinstance(self._coeff_stream, CoefficientStream_exact) and not self._coeff_stream._constant:
-            return ret
-        return ret + ' + ...'
-=======
             sage: L.<z> = LazyLaurentSeriesRing(ZZ)
             sage: latex(z^-3 + z - 5)
             \frac{1}{z^{3}} - 5 + z
@@ -2089,4 +1921,156 @@
         if isinstance(self._coeff_stream, CoefficientStream_uninitialized) and self._coeff_stream._target is None:
             return UnicodeArt('Uninitialized Lazy Laurent Series')
         return self._format_series(unicode_art, True)
->>>>>>> bbc1668f
+
+        # Use the polynomial printing
+        R = self.parent()._laurent_poly_ring
+        ret = repr(R([self._coeff_stream[i] for i in range(v, m)]).shift(v))
+        # TODO: Better handling when ret == 0 but we have not checked up to the constant term
+        return ret + ' + ...'
+
+
+class LazyDirichletSeries(LazySequencesModuleElement):
+    r"""
+    A Dirichlet series where the coefficients are computed lazily.
+
+    INPUT:
+
+    - ``parent`` -- The base ring for the series
+
+    - ``coeff_stream`` -- The auxiliary class that handles the coefficient stream
+
+    EXAMPLES::
+
+        sage: L = LazyDirichletSeriesRing(ZZ, "z")
+        sage: f = L(constant=1)^2; f
+        1 + 2/2^z + 2/3^z + 3/4^z + 2/5^z + 4/6^z + 2/7^z + ...
+        sage: f.coefficient(100) == number_of_divisors(100)
+        True
+
+    Lazy Dirichlet series is picklable::
+
+        sage: g = loads(dumps(f))
+        sage: g
+        1 + 2/2^z + 2/3^z + 3/4^z + 2/5^z + 4/6^z + 2/7^z + ...
+        sage: g == f
+        True
+    """
+    def _mul_(self, other):
+        """
+        Return the product of this series with ``other``.
+
+        INPUT:
+
+        - ``other`` -- other series
+
+        TESTS::
+
+            sage: L = LazyDirichletSeriesRing(ZZ, "z")
+            sage: g = L(constant=1); g
+            1 + 1/(2^z) + 1/(3^z) + ...
+            sage: g*g
+            1 + 2/2^z + 2/3^z + 3/4^z + 2/5^z + 4/6^z + 2/7^z + ...
+            sage: [number_of_divisors(n) for n in range(1, 8)]
+            [1, 2, 2, 3, 2, 4, 2]
+
+            sage: mu = L(moebius); mu
+            1 + -1/2^z + -1/3^z + -1/5^z + 1/(6^z) + -1/7^z + ...
+            sage: g*mu
+            1 + ...
+            sage: L.one() * mu is mu
+            True
+            sage: mu * L.one() is mu
+            True
+        """
+        P = self.parent()
+        left = self._coeff_stream
+        right = other._coeff_stream
+        coeff = CoefficientStream_dirichlet_convolution(left, right)
+        return P.element_class(P, coeff)
+
+
+    def __invert__(self):
+        """
+        Return the multiplicative inverse of the element.
+
+        TESTS::
+
+            sage: L = LazyDirichletSeriesRing(ZZ, "z", sparse=False)
+            sage: ~L(constant=1) - L(moebius)
+            0
+            sage: L = LazyDirichletSeriesRing(ZZ, "z", sparse=True)
+            sage: ~L(constant=1) - L(moebius)
+            0
+
+        """
+        P = self.parent()
+        return P.element_class(P, CoefficientStream_dirichlet_inv(self._coeff_stream))
+
+    def change_ring(self, ring):
+        """
+        Return this series with coefficients converted to elements of ``ring``.
+
+        INPUT:
+
+        - ``ring`` -- a ring
+
+        TESTS::
+
+            sage: L = LazyDirichletSeriesRing(ZZ, "z", sparse=False)
+        """
+        from .lazy_laurent_series_ring import LazyDirichletSeriesRing
+        Q = LazyDirichletSeriesRing(ring, names=self.parent().variable_names())
+        return Q.element_class(Q, self._coeff_stream)
+
+    def __pow__(self, n):
+        """
+        Return the ``n``-th power of the series.
+
+        INPUT:
+
+        - ``n`` -- integer, the power to which to raise the series
+
+        TESTS::
+
+            sage: L = LazyDirichletSeriesRing(ZZ, "z")
+        """
+        if n == 0:
+            return self.parent().one()
+
+        return generic_power(self, n)
+
+    def _repr_(self):
+        """
+        Return the string representation of this Dirichlet series.
+
+        TESTS::
+
+            sage: L = LazyDirichletSeriesRing(ZZ, "z")
+        """
+        if isinstance(self._coeff_stream, CoefficientStream_zero):
+            return '0'
+        if isinstance(self._coeff_stream, CoefficientStream_uninitialized) and self._coeff_stream._target is None:
+            return 'Uninitialized Lazy Dirichlet Series'
+
+        atomic_repr = self.base_ring()._repr_option('element_is_atomic')
+        X = self.parent().variable_name()
+        v = self._coeff_stream._approximate_valuation
+
+        if not isinstance(self._coeff_stream, CoefficientStream_exact):
+            m = v + 7  # long enough
+        else:
+            m = self._coeff_stream._degree + 3
+
+        # Use the symbolic ring printing
+        from sage.calculus.var import var
+        from sage.symbolic.ring import SR
+        variable = var(self.parent().variable_name())
+        ret = " + ".join([repr(SR(self._coeff_stream[i])*i**(-variable))
+                          for i in range(v, m) if self._coeff_stream[i]])
+        if not ret:
+            return "0"
+        # TODO: Better handling when ret == 0 but we have not checked up to the constant term
+
+        if isinstance(self._coeff_stream, CoefficientStream_exact) and not self._coeff_stream._constant:
+            return ret
+        return ret + ' + ...'