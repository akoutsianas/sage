--- conflicted
+++ resolved
@@ -120,15 +120,10 @@
         (An inequality (1, 1, 1) x + 1 >= 0,)
         sage: face.ambient_Vrepresentation()
         (A vertex at (-1, 0, 0), A vertex at (0, -1, 0), A vertex at (0, 0, -1))
-<<<<<<< HEAD
+
+    TESTS::
+
         sage: TestSuite(face).run()
-=======
-
-    TESTS::
-
-        sage: TestSuite(face).run(skip='_test_pickling')
-
->>>>>>> f02ca284
     """
 
     def __init__(self, polyhedron, V_indices, H_indices):
