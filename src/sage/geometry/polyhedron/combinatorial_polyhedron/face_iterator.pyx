# distutils: depends = sage/geometry/polyhedron/combinatorial_polyhedron/bit_vector_operations.cc
# distutils: language = c++
# distutils: extra_compile_args = -std=c++11

r"""
Face iterator for polyhedra

This iterator in principle works on every graded lattice, where
every interval of length two has exactly 4 elements (diamond property).

It also works on unbounded polyhedra, as those satisfy the diamond property,
except for intervals including the empty face.
A (slightly generalized) description of the algorithm can be found in [KS2019]_.

Terminology in this module:

- Coatoms               -- the faces from which all others are constructed in
                           the face iterator. This will be facets or Vrep.
                           In non-dual mode, faces are constructed as
                           intersections of the facets. In dual mode, the are
                           constructed theoretically as joins of vertices.
                           The coatoms are repsented as incidences with the
                           atoms they contain.
- Atoms                 -- facets or Vrep depending on application of algorithm.
                           Atoms are repsented as incidences of coatoms they
                           are contained in.

.. SEEALSO::

    :mod:`sage.geometry.polyhedron.combinatorial_polyhedron.base`.

EXAMPLES:

Construct a face iterator::

    sage: from sage.geometry.polyhedron.combinatorial_polyhedron.face_iterator \
    ....:         import FaceIterator
    sage: P = polytopes.octahedron()
    sage: C = CombinatorialPolyhedron(P)

    sage: FaceIterator(C, False)
    Iterator over the proper faces of a 3-dimensional combinatorial polyhedron
    sage: FaceIterator(C, False, output_dimension=2)
    Iterator over the 2-faces of a 3-dimensional combinatorial polyhedron

Iterator in the non-dual mode starts with facets::

    sage: it = FaceIterator(C, False)
    sage: [next(it) for _ in range(9)]
    [A 2-dimensional face of a 3-dimensional combinatorial polyhedron,
     A 2-dimensional face of a 3-dimensional combinatorial polyhedron,
     A 2-dimensional face of a 3-dimensional combinatorial polyhedron,
     A 2-dimensional face of a 3-dimensional combinatorial polyhedron,
     A 2-dimensional face of a 3-dimensional combinatorial polyhedron,
     A 2-dimensional face of a 3-dimensional combinatorial polyhedron,
     A 2-dimensional face of a 3-dimensional combinatorial polyhedron,
     A 2-dimensional face of a 3-dimensional combinatorial polyhedron,
     A 1-dimensional face of a 3-dimensional combinatorial polyhedron]

Iterator in the dual-mode starts with vertices::

    sage: it = FaceIterator(C, True)
    sage: [next(it) for _ in range(7)]
    [A 0-dimensional face of a 3-dimensional combinatorial polyhedron,
     A 0-dimensional face of a 3-dimensional combinatorial polyhedron,
     A 0-dimensional face of a 3-dimensional combinatorial polyhedron,
     A 0-dimensional face of a 3-dimensional combinatorial polyhedron,
     A 0-dimensional face of a 3-dimensional combinatorial polyhedron,
     A 0-dimensional face of a 3-dimensional combinatorial polyhedron,
     A 1-dimensional face of a 3-dimensional combinatorial polyhedron]

Obtain the Vrepresentation::

    sage: it = FaceIterator(C, False)
    sage: face = next(it)
    sage: face.ambient_Vrepresentation()
    (A vertex at (0, -1, 0), A vertex at (0, 0, -1), A vertex at (1, 0, 0))
    sage: face.n_ambient_Vrepresentation()
    3

Obtain the facet-representation::

    sage: it = FaceIterator(C, True)
    sage: face = next(it)
    sage: face.ambient_Hrepresentation()
    (An inequality (-1, -1, 1) x + 1 >= 0,
     An inequality (-1, -1, -1) x + 1 >= 0,
      An inequality (-1, 1, -1) x + 1 >= 0,
       An inequality (-1, 1, 1) x + 1 >= 0)
    sage: face.ambient_H_indices()
    (4, 5, 6, 7)
    sage: face.n_ambient_Hrepresentation()
    4

In non-dual mode one can ignore all faces contained in the current face::

    sage: it = FaceIterator(C, False)
    sage: face = next(it)
    sage: face.ambient_H_indices()
    (7,)
    sage: it.ignore_subfaces()
    sage: [face.ambient_H_indices() for face in it]
    [(6,),
    (5,),
    (4,),
    (3,),
    (2,),
    (1,),
    (0,),
    (5, 6),
    (1, 6),
    (0, 1, 5, 6),
    (4, 5),
    (0, 5),
    (0, 3, 4, 5),
    (3, 4),
    (2, 3),
    (0, 3),
    (0, 1, 2, 3),
    (1, 2),
    (0, 1)]

In dual mode one can ignore all faces that contain the current face::

    sage: it = FaceIterator(C, True)
    sage: face = next(it)
    sage: face.ambient_V_indices()
    (5,)
    sage: it.ignore_supfaces()
    sage: [face.ambient_V_indices() for face in it]
    [(4,),
    (3,),
    (2,),
    (1,),
    (0,),
    (3, 4),
    (2, 4),
    (0, 4),
    (0, 3, 4),
    (0, 2, 4),
    (1, 3),
    (0, 3),
    (0, 1, 3),
    (1, 2),
    (0, 2),
    (0, 1, 2),
    (0, 1)]

There is a special face iterator class for geometric polyhedra.
It yields (geometric) polyhedral faces and it also yields trivial faces.
Otherwise, it works exactly the same::

    sage: from sage.geometry.polyhedron.combinatorial_polyhedron.face_iterator \
    ....:         import FaceIterator_geom
    sage: P = polytopes.cube()
    sage: it = FaceIterator_geom(P)
    sage: [next(it) for _ in range(5)]
    [A 3-dimensional face of a Polyhedron in ZZ^3 defined as the convex hull of 8 vertices,
     A -1-dimensional face of a Polyhedron in ZZ^3,
     A 2-dimensional face of a Polyhedron in ZZ^3 defined as the convex hull of 4 vertices,
     A 2-dimensional face of a Polyhedron in ZZ^3 defined as the convex hull of 4 vertices,
     A 2-dimensional face of a Polyhedron in ZZ^3 defined as the convex hull of 4 vertices]
    sage: it
    Iterator over the faces of a 3-dimensional polyhedron in ZZ^3

AUTHOR:

- Jonathan Kliem (2019-04)
"""

#*****************************************************************************
#       Copyright (C) 2019 Jonathan Kliem <jonathan.kliem@fu-berlin.de>
#
# This program is free software: you can redistribute it and/or modify
# it under the terms of the GNU General Public License as published by
# the Free Software Foundation, either version 2 of the License, or
# (at your option) any later version.
#                  http://www.gnu.org/licenses/
#*****************************************************************************

from sage.rings.integer     cimport smallInteger
from cysignals.signals      cimport sig_check, sig_on, sig_off
from .conversions           cimport bit_rep_to_Vrep_list
from .base                  cimport CombinatorialPolyhedron
from sage.geometry.polyhedron.face import combinatorial_face_to_polyhedral_face, PolyhedronFace

cdef extern from "bit_vector_operations.cc":
    cdef size_t get_next_level(
        uint64_t **faces, const size_t n_faces, uint64_t **nextfaces,
        uint64_t **nextfaces2, uint64_t **visited_all,
        size_t n_visited_all, size_t face_length) nogil
#        Set ``newfaces`` to be the facets of ``faces[n_faces -1]``
#        that are not contained in a face of ``visited_all``.

#        INPUT:

#        - ``maybe_newfaces`` -- quasi of type ``uint64_t[n_faces -1][face_length]``,
#          needs to be ``chunksize``-Bit aligned
#        - ``newfaces`` -- quasi of type ``*uint64_t[n_faces -1]
#        - ``visited_all`` -- quasi of type ``*uint64_t[n_visited_all]
#        - ``face_length`` -- length of the faces

#        OUTPUT:

#        - return number of ``newfaces``
#        - set ``newfaces`` to point to the new faces

#        ALGORITHM:

#        To get all facets of ``faces[n_faces-1]``, we would have to:
#        - Intersect the first ``n_faces-1`` faces of ``faces`` with the last face.
#        - Add all the intersection of ``visited_all`` with the last face
#        - Out of both the inclusion-maximal ones are of codimension 1, i.e. facets.

#        As we have visited all faces of ``visited_all``, we alter the algorithm
#        to not revisit:
#        Step 1: Intersect the first ``n_faces-1`` faces of ``faces`` with the last face.
#        Step 2: Out of thosse the inclusion-maximal ones are some of the facets.
#                At least we obtain all of those, that we have not already visited.
#                Maybe, we get some more.
#        Step 3: Only keep those that we have not already visited.
#                We obtain exactly the facets of ``faces[n_faces-1]`` that we have
#                not visited yet.

    cdef size_t count_atoms(uint64_t *A, size_t face_length) nogil
#        Return the number of atoms/vertices in A.
#        This is the number of set bits in A.
#        ``face_length`` is the length of A in terms of uint64_t.

    cdef size_t bit_rep_to_coatom_rep(
            uint64_t *face, uint64_t **coatoms, size_t n_coatoms,
            size_t face_length, size_t *output) nogil
#        Write the coatom-representation of face in output. Return length.
#        ``face_length`` is the length of ``face`` and ``coatoms[i]``
#        in terms of uint64_t.
#        ``n_coatoms`` length of ``coatoms``.

cdef extern from "Python.h":
    int unlikely(int) nogil  # Defined by Cython

cdef class FaceIterator_base(SageObject):
    r"""
    A base class to iterate over all faces of a polyhedron.

    Construct all proper faces from the facets. In dual mode, construct all proper
    faces from the vertices. Dual will be faster for less vertices than facets.

<<<<<<< HEAD
    INPUT:

    - ``C`` -- a :class:`~sage.geometry.polyhedron.combinatorial_polyhedron.base.CombinatorialPolyhedron`
    - ``dual`` -- if ``True``, then dual polyhedron is used for iteration
      (only possible for bounded Polyhedra)
    - ``output_dimension`` -- if not ``None``, then the FaceIterator will only yield
      faces of this dimension

    .. SEEALSO::

        :class:`~sage.geometry.polyhedron.combinatorial_polyhedron.base.CombinatorialPolyhedron`.

    EXAMPLES:

    Construct a FaceIterator::

        sage: P = polytopes.cuboctahedron()
        sage: C = CombinatorialPolyhedron(P)
        sage: it = C.face_iter()
        sage: next(it)
        A 0-dimensional face of a 3-dimensional combinatorial polyhedron

    Construct faces by the dual or not::

        sage: it = C.face_iter(dual=False)
        sage: next(it).dimension()
        2

        sage: it = C.face_iter(dual=True)
        sage: next(it).dimension()
        0

    For unbounded polyhedra only non-dual iteration is possible::

        sage: P = Polyhedron(rays=[[0,0,1], [0,1,0], [1,0,0]])
        sage: C = CombinatorialPolyhedron(P)
        sage: it = C.face_iter()
        sage: [face.ambient_Vrepresentation() for face in it]
        [(A vertex at (0, 0, 0),
          A ray in the direction (0, 1, 0),
          A ray in the direction (1, 0, 0)),
         (A vertex at (0, 0, 0),
          A ray in the direction (0, 0, 1),
          A ray in the direction (1, 0, 0)),
         (A vertex at (0, 0, 0),
          A ray in the direction (0, 0, 1),
          A ray in the direction (0, 1, 0)),
         (A vertex at (0, 0, 0), A ray in the direction (1, 0, 0)),
         (A vertex at (0, 0, 0), A ray in the direction (0, 1, 0)),
         (A vertex at (0, 0, 0),),
         (A vertex at (0, 0, 0), A ray in the direction (0, 0, 1))]
        sage: it = C.face_iter(dual=True)
        Traceback (most recent call last):
        ...
        ValueError: cannot iterate over dual of unbounded Polyedron

    Construct a FaceIterator only yielding dimension `2` faces::

        sage: P = polytopes.permutahedron(5)
        sage: C = CombinatorialPolyhedron(P)
        sage: it = C.face_iter(dimension=2)
        sage: counter = 0
        sage: for _ in it: counter += 1
        sage: print ('permutahedron(5) has', counter,
        ....:        'faces of dimension 2')
        permutahedron(5) has 150 faces of dimension 2
        sage: C.f_vector()
        (1, 120, 240, 150, 30, 1)

    In non-dual mode one can ignore all faces contained in the current face::

        sage: P = polytopes.cube()
        sage: C = CombinatorialPolyhedron(P)
        sage: it = C.face_iter(dual=False)
        sage: face = next(it)
        sage: face.ambient_H_indices()
        (5,)
        sage: it.ignore_subfaces()
        sage: [face.ambient_H_indices() for face in it]
        [(4,),
         (3,),
         (2,),
         (1,),
         (0,),
         (3, 4),
         (2, 4),
         (1, 4),
         (1, 3, 4),
         (1, 2, 4),
         (1, 3),
         (0, 3),
         (0, 1, 3),
         (1, 2),
         (0, 2),
         (0, 1, 2),
         (0, 1)]

        sage: it = C.face_iter(dual=True)
        sage: next(it)
        A 0-dimensional face of a 3-dimensional combinatorial polyhedron
        sage: it.ignore_subfaces()
        Traceback (most recent call last):
        ...
        ValueError: only possible when not in dual mode

    In dual mode one can ignore all faces that contain the current face::

        sage: it = C.face_iter(dual=True)
        sage: next(it)
        A 0-dimensional face of a 3-dimensional combinatorial polyhedron
        sage: face = next(it)
        sage: face.ambient_V_indices()
        (6,)
        sage: [face.ambient_V_indices() for face in it]
        [(5,),
         (4,),
         (3,),
         (2,),
         (1,),
         (0,),
         (6, 7),
         (5, 7),
         (3, 7),
         (4, 5, 6, 7),
         (2, 3, 6, 7),
         (1, 3, 5, 7),
         (4, 6),
         (2, 6),
         (0, 2, 4, 6),
         (4, 5),
         (1, 5),
         (0, 1, 4, 5),
         (0, 4),
         (2, 3),
         (1, 3),
         (0, 1, 2, 3),
         (0, 2),
         (0, 1)]

        sage: it = C.face_iter(dual=False)
        sage: next(it)
        A 2-dimensional face of a 3-dimensional combinatorial polyhedron
        sage: it.ignore_supfaces()
        Traceback (most recent call last):
        ...
        ValueError: only possible when in dual mode

    ALGORITHM:

    A (slightly generalized) description of the algorithm can be found in [KS2019]_.

    The algorithm to visit all proper faces exactly once is roughly
    equivalent to::

        faces = [set(facet) for facet in P.facets()]
        face_iterator(faces, [])

        def face_iterator(faces, visited_all):
            # Visit all faces of a polyhedron `P`, except those contained in
            # any of the visited all.

            # Assumes ``faces`` to be exactly those facets of `P`
            # that are not contained in any of the ``visited_all``.

            # Assumes ``visited_all`` to be some list of faces of
            # a polyhedron `P_2`, which contains `P` as one of its faces.

            while facets:
                one_face = faces.pop()
                maybe_newfaces = [one_face.intersection(face) for face in faces]

                # ``maybe_newfaces`` contains all facets of ``one_face``,
                # which we have not visited before.
                # Proof: Let `F` be a facet of ``one_face``.
                # We have a chain:
                # `P` ⊃ ``one_face`` ⊃ `F`.
                # By diamond property there exists ``second_face`` with:
                # `P` ⊃ ``second_face`` ⊃ `F`.

                # Either ``second_face`` is not an element of ``faces``:
                #     Hence ``second_face`` is contained in one of ``visited_all``.
                #     In particular, `F` is contained in ``visited_all``.
                # Or ``second_face`` is an element of ``faces``:
                #     Then, intersecting ``one_face`` with ``second_face`` gives
                #     ``F``. ∎

                # If an element in ``maybe_newfaces`` is inclusion maximal
                # and not contained in any of the ``visited_all``,
                # it is a facet of ``one_face``.
                # Any facet in ``maybe_newfaces`` of ``one_face``
                # is inclusion maximal.
                maybe_newfaces2 = []
                for face1 in maybe_newfaces:
                    # ``face1`` is a facet of ``one_face``,
                    # iff it is not contained in another facet.
                    if all(not face1 < face2 for face2 in maybe_newfaces):
                        maybe_newfaces2.append(face1)

                # ``maybe_newfaces2`` contains only facets of ``one_face``
                # and some faces contained in any of ``visited_all``.
                # It also contains all the facets not contained in any of ``visited_all``.
                # Let ``newfaces`` be the list of all facets of ``one_face``
                # not contained in any of ``visited_all``.
                newfaces = []
                for face1 in maybe_newfaces2:
                    if all(not face1 < face2 for face2 in visited_all):
                        newfaces.append(face1)

                # By induction we can apply the algorithm, to visit all
                # faces of ``one_face`` not contained in ``visited_all``:
                face_iterator(newfaces, visited_all)

                # Finally visit ``one_face`` and add it to ``visited_all``:
                visit(one_face)
                visited_all.append(one_face)

                # Note: At this point, we have visited exactly those faces,
                # contained in any of the ``visited_all``.
=======
    See :class:`FaceIterator`.
>>>>>>> b25802ab
    """
    def __init__(self, CombinatorialPolyhedron C, bint dual, output_dimension=None):
        r"""
        Initialize :class:`FaceIterator_base`.

        See :class:`FaceIterator_base`.

        EXAMPLES::

            sage: P = polytopes.permutahedron(4)
            sage: C = CombinatorialPolyhedron(P)
            sage: it = C.face_iter() # indirect doctest

            sage: f_vector = [1, 0, 0, 0, 1]
            sage: for face in it: f_vector[face.dimension()+1] += 1
            sage: print ('f_vector of permutahedron(4): ', f_vector)
            f_vector of permutahedron(4):  [1, 24, 36, 14, 1]

            sage: TestSuite(sage.geometry.polyhedron.combinatorial_polyhedron.face_iterator.FaceIterator).run()
        """
        if dual and not C.is_bounded():
            raise ValueError("cannot iterate over dual of unbounded Polyedron")
        cdef int i
        cdef ListOfFaces some_list  # make Cython aware of type

        self.dual = dual
        self.structure.dual = dual
        self.structure.face = NULL
        self.structure.dimension = C.dimension()
        self.structure.current_dimension = self.structure.dimension -1
        self._mem = MemoryAllocator()

        # We will not yield the empty face.
        # If there are `n` lines, than there
        # are no faces below dimension `n`.
        # The dimension of the level-sets in the face lattice jumps from `n` to `-1`.
        self.structure.lowest_dimension = 0

        if output_dimension is not None:
            if not output_dimension in range(0,self.structure.dimension):
                raise ValueError("``output_dimension`` must be the dimension of proper faces")
            if self.dual:
                # In dual mode, the dimensions are reversed.
                self.structure.output_dimension = self.structure.dimension - 1 - output_dimension
            else:
                self.structure.output_dimension = output_dimension
            self.structure.lowest_dimension = max(0, self.structure.output_dimension)
        else:
            self.structure.output_dimension = -2

        if dual:
            self.atoms = C.bitrep_facets()
            self.coatoms = C.bitrep_Vrep()
        else:
            self.coatoms = C.bitrep_facets()
            self.atoms = C.bitrep_Vrep()
        self.structure.face_length = self.coatoms.face_length
        self._Vrep = C.Vrep()
        self._facet_names = C.facet_names()
        self._equalities = C.equalities()
        self._bounded = C.is_bounded()

        self.structure.atom_rep = <size_t *> self._mem.allocarray(self.coatoms.n_atoms, sizeof(size_t))
        self.structure.coatom_rep = <size_t *> self._mem.allocarray(self.coatoms.n_faces, sizeof(size_t))

        if self.structure.dimension == 0 or self.coatoms.n_faces == 0:
            # As we will only yield proper faces,
            # there is nothing to yield in those cases.
            # We have to discontinue initialization,
            # as it assumes ``self.dimension > 0`` and ``self.n_faces > 0``.
            self.structure.current_dimension = self.structure.dimension
            return
        # We may assume ``dimension > 0`` and ``n_faces > 0``.

        # Initialize ``maybe_newfaces``,
        # the place where the new faces are being stored.
        self.newfaces_lists = tuple(ListOfFaces(self.coatoms.n_faces, self.coatoms.n_atoms)
                                    for i in range(self.structure.dimension -1))
        self.structure.maybe_newfaces = <uint64_t ***> self._mem.allocarray((self.structure.dimension -1), sizeof(uint64_t **))
        for i in range(self.structure.dimension -1):
            some_list = self.newfaces_lists[i]
            self.structure.maybe_newfaces[i] = some_list.data

        # Initialize ``visited_all``.
        self.structure.visited_all = <uint64_t **> self._mem.allocarray(self.coatoms.n_faces, sizeof(uint64_t *))
        self.structure.n_visited_all = <size_t *> self._mem.allocarray(self.structure.dimension, sizeof(size_t))
        self.structure.n_visited_all[self.structure.dimension -1] = 0
        if not C.is_bounded():
            # Treating the far face as if we had visited all its elements.
            # Hence we will visit all intersections of facets unless contained in the far face.

            # Regarding the length of ``self.visited_all``:
            # The last facet will not yield any new faces thus the length of ``visited_all``
            # needs to be at most ``n_facets - 1``.
            # Hence it is fine to use the first entry already for the far face,
            # as ``self.visited_all`` holds ``n_facets`` pointers.
            some_list = C.far_face()
            self.structure.visited_all[0] = some_list.data[0]
            self.structure.n_visited_all[self.structure.dimension -1] = 1

        # Initialize ``newfaces``, which will point to the new faces of codimension 1,
        # which have not been visited yet.
        self.structure.newfaces = <uint64_t ***> self._mem.allocarray(self.structure.dimension, sizeof(uint64_t **))
        for i in range(self.structure.dimension - 1):
            self.structure.newfaces[i] = <uint64_t **> self._mem.allocarray(self.coatoms.n_faces, sizeof(uint64_t *))
        self.structure.newfaces[self.structure.dimension - 1] = self.coatoms.data  # we start with coatoms

        # Initialize ``n_newfaces``.
        self.structure.n_newfaces = <size_t *> self._mem.allocarray(self.structure.dimension, sizeof(size_t))
        self.structure.n_newfaces[self.structure.dimension - 1] = self.coatoms.n_faces

        # Initialize ``first_time``.
        self.structure.first_time = <bint *> self._mem.allocarray(self.structure.dimension, sizeof(bint))
        self.structure.first_time[self.structure.dimension - 1] = True

        self.structure.yet_to_visit = self.coatoms.n_faces
        self.structure._index = 0

    def reset(self):
        r"""
        Reset the iterator.

        The iterator will start with the first face again.

        EXAMPLES::

            sage: P = polytopes.cube()
            sage: C = P.combinatorial_polyhedron()
            sage: it = C.face_iter()
            sage: next(it).ambient_V_indices()
            (0, 3, 4, 5)
            sage: it.reset()
            sage: next(it).ambient_V_indices()
            (0, 3, 4, 5)
        """
        if self.structure.dimension == 0 or self.coatoms.n_faces == 0:
            # As we will only yield proper faces,
            # there is nothing to yield in those cases.
            # We have to discontinue initialization,
            # as it assumes ``self.dimension > 0`` and ``self.n_faces > 0``.
            self.structure.current_dimension = self.structure.dimension
            return
        if self._bounded:
            self.structure.n_visited_all[self.structure.dimension -1] = 0
        else:
            self.structure.n_visited_all[self.structure.dimension -1] = 1
        self.structure.face = NULL
        self.structure.n_newfaces[self.structure.dimension - 1] = self.coatoms.n_faces
        self.structure.current_dimension = self.structure.dimension - 1
        self.structure.first_time[self.structure.dimension - 1] = True

        self.structure.yet_to_visit = self.coatoms.n_faces
        self.structure._index = 0

    def __next__(self):
        r"""
        Must be implemented by a derived class.

        TESTS::

            sage: from sage.geometry.polyhedron.combinatorial_polyhedron.face_iterator \
            ....:         import FaceIterator_base
            sage: P = polytopes.octahedron()
            sage: C = CombinatorialPolyhedron(P)
            sage: next(FaceIterator_base(C, False))
            Traceback (most recent call last):
            ...
            NotImplementedError: a derived class must implement this
        """
        raise NotImplementedError("a derived class must implement this")

    next = __next__

    def current(self):
        r"""
        Retrieve the last value of :meth:`next`.

        EXAMPLES::

            sage: P = polytopes.octahedron()
            sage: it = P.combinatorial_polyhedron().face_iter()
            sage: next(it)
            A 0-dimensional face of a 3-dimensional combinatorial polyhedron
            sage: it.current()
            A 0-dimensional face of a 3-dimensional combinatorial polyhedron
            sage: next(it).ambient_V_indices() == it.current().ambient_V_indices()
            True
        """
        if unlikely(self.structure.face is NULL):
            raise ValueError("iterator not set to a face yet")
        return CombinatorialFace(self)

    def __iter__(self):
        r"""
        EXAMPLES::

            sage: P = polytopes.simplex()
            sage: C = CombinatorialPolyhedron(P)
            sage: it = C.face_iter()
            sage: [d for d in it]
            [A 2-dimensional face of a 3-dimensional combinatorial polyhedron,
             A 2-dimensional face of a 3-dimensional combinatorial polyhedron,
             A 2-dimensional face of a 3-dimensional combinatorial polyhedron,
             A 2-dimensional face of a 3-dimensional combinatorial polyhedron,
             A 1-dimensional face of a 3-dimensional combinatorial polyhedron,
             A 1-dimensional face of a 3-dimensional combinatorial polyhedron,
             A 1-dimensional face of a 3-dimensional combinatorial polyhedron,
             A 0-dimensional face of a 3-dimensional combinatorial polyhedron,
             A 0-dimensional face of a 3-dimensional combinatorial polyhedron,
             A 0-dimensional face of a 3-dimensional combinatorial polyhedron,
             A 1-dimensional face of a 3-dimensional combinatorial polyhedron,
             A 1-dimensional face of a 3-dimensional combinatorial polyhedron,
             A 0-dimensional face of a 3-dimensional combinatorial polyhedron,
             A 1-dimensional face of a 3-dimensional combinatorial polyhedron]
        """
        return self

    def __reduce__(self):
        r"""
        Override __reduce__ to indicate that pickle/unpickle will not work.

        EXAMPLES::

            sage: P = polytopes.simplex()
            sage: C = CombinatorialPolyhedron(P)
            sage: it = C.face_iter()
            sage: it1 = loads(it.dumps())
            Traceback (most recent call last):
            ...
            NotImplementedError
        """
        raise NotImplementedError

    def ignore_subfaces(self):
        r"""
        The iterator will not visit any faces of the current face.

        Only possible when not in dual mode.

        EXAMPLES::

            sage: P = polytopes.Gosset_3_21()
            sage: C = CombinatorialPolyhedron(P)
            sage: it = C.face_iter(dual=False)
            sage: n_non_simplex_faces = 1
            sage: for face in it:
            ....:     if face.n_ambient_Vrepresentation() > face.dimension() + 1:
            ....:         n_non_simplex_faces += 1
            ....:     else:
            ....:         it.ignore_subfaces()
            ....:
            sage: n_non_simplex_faces
            127
        """
        if unlikely(self.dual):
            raise ValueError("only possible when not in dual mode")
        self.ignore_subsets()

    def ignore_supfaces(self):
        r"""
        The iterator will not visit any faces of the current face.

        Only possible when not in dual mode.

        EXAMPLES::

            sage: P = polytopes.Gosset_3_21()
            sage: C = CombinatorialPolyhedron(P)
            sage: it = C.face_iter(dual=True)
            sage: n_faces_with_non_simplex_quotient = 1
            sage: for face in it:
            ....:     if face.n_ambient_Hrepresentation() > C.dimension() - face.dimension() + 1:
            ....:         n_faces_with_non_simplex_quotient += 1
            ....:     else:
            ....:         it.ignore_supfaces()
            ....:
            sage: n_faces_with_non_simplex_quotient
            4845
        """
        if unlikely(not self.dual):
            raise ValueError("only possible when in dual mode")
        self.ignore_subsets()

    cdef int ignore_subsets(self) except -1:
        r"""
        Ignore sub-/supfaces of the current face.

        In non-dual mode ignores all subfaces of the current face.
        In dual mode ignores all supfaces of the current face.

        See :meth:`FaceIterator_base.ignore_subfaces` and
        :meth:`FaceIterator_base.ignore_supfaces`.
        """
        if unlikely(self.structure.face is NULL):
            raise ValueError("iterator not set to a face yet")
        # The current face is added to ``visited_all``.
        # This will make the iterator skip those faces.
        # Also, this face will not be added a second time to ``visited_all``,
        # as there are no new faces.
        self.structure.visited_all[self.structure.n_visited_all[self.structure.current_dimension]] = self.structure.face
        self.structure.n_visited_all[self.structure.current_dimension] += 1

    cdef inline CombinatorialFace next_face(self):
        r"""
        Set attribute ``face`` to the next face and return it as
        :class:`sage.geometry.polyhedron.combinatorial_polyhedron.combinatorial_face.CombinatorialFace`.
        """
        self.next_dimension()
        if unlikely(self.structure.current_dimension == self.structure.dimension):
            return None
        return CombinatorialFace(self)

    cdef inline int next_dimension(self) except -1:
        r"""
        Set attribute ``face`` to the next face and return the dimension.

        Will return the dimension of the polyhedron on failure.

        The function calls :meth:`FaceIterator_base.next_face_loop` until a new
        face is set or until the iterator is consumed.

        .. NOTE::

            The face_iterator can be prevented from visiting any subfaces
            (or supfaces in dual mode) as in :meth:`FaceIterator_base.ignore_subfaces`
            and :meth`FaceIterator_base.ignore_supfaces`.

            Those methods add the current face to ``visited_all`` before
            visiting sub-/supfaces instead of after. One cannot arbitrarily
            add faces to ``visited_all``, as visited_all has a maximal length.
        """
        return next_dimension(&self.structure)

    cdef inline int next_face_loop(self) except -1:
        r"""
        Set attribute ``face`` to the next face. On success return `1`.
        Otherwise `0`. Needs to be recalled then.

        If ``self.current_dimension == self.dimension``, then the iterator is
        consumed.
        """
        return next_face_loop(&self.structure)

    cdef inline size_t n_atom_rep(self) except -1:
        r"""
        Compute the number of atoms in the current face by counting the
        number of set bits.

        This is a shortcut of :class:`sage.geometry.polyhedron.combinatorial_polyhedron.combinatorial_face.CombinatorialFace.n_atom_rep`
        """
        return n_atom_rep(&self.structure)
        if self.structure.face:
            return count_atoms(self.structure.face, self.structure.face_length)

        # The face was not initialized properly.
        raise LookupError("face iterator does not point to a face")

    cdef size_t set_coatom_rep(self) except -1:
        r"""
        Set ``coatom_rep`` to be the coatom-representation of the current face.
        Return its length.

        This is a shortcut of :class:`sage.geometry.polyhedron.combinatorial_polyhedron.combinatorial_face.CombinatorialFace.set_coatom_rep`
        """
        cdef size_t n_coatoms = self.coatoms.n_faces
        cdef uint64_t **coatoms = self.coatoms.data
        cdef size_t face_length = self.structure.face_length
        return bit_rep_to_coatom_rep(self.structure.face, coatoms, n_coatoms,
                                       face_length, self.structure.coatom_rep)

    cdef size_t set_atom_rep(self) except -1:
        r"""
        Set ``atom_rep`` to be the atom-representation of the current face.
        Return its length.

        This is a shortcut of :class:`sage.geometry.polyhedron.combinatorial_polyhedron.combinatorial_face.CombinatorialFace.set_atom_rep`
        """
        cdef size_t face_length = self.structure.face_length
        return bit_rep_to_Vrep_list(self.structure.face, self.structure.atom_rep, face_length)

cdef class FaceIterator(FaceIterator_base):
    r"""
    A class to iterate over all combinatorial faces of a polyhedron.

    Construct all proper faces from the facets. In dual mode, construct all proper
    faces from the vertices. Dual will be faster for less vertices than facets.

    INPUT:

    - ``C`` -- a :class:`~sage.geometry.polyhedron.combinatorial_polyhedron.base.CombinatorialPolyhedron`
    - ``dual`` -- if ``True``, then dual polyhedron is used for iteration
      (only possible for bounded Polyhedra)
    - ``output_dimension`` -- if not ``None``, then the face iterator will only yield
      faces of this dimension

    .. SEEALSO::

        :class:`FaceIterator`,
        :class:`FaceIterator_geom`,
        :class:`~sage.geometry.polyhedron.combinatorial_polyhedron.base.CombinatorialPolyhedron`.

    EXAMPLES:

    Construct a face iterator::

        sage: P = polytopes.cuboctahedron()
        sage: C = CombinatorialPolyhedron(P)
        sage: it = C.face_iter()
        sage: next(it)
        A 0-dimensional face of a 3-dimensional combinatorial polyhedron

    Construct faces by the dual or not::

        sage: it = C.face_iter(dual=False)
        sage: next(it).dimension()
        2

        sage: it = C.face_iter(dual=True)
        sage: next(it).dimension()
        0

    For unbounded polyhedra only non-dual iteration is possible::

        sage: P = Polyhedron(rays=[[0,0,1], [0,1,0], [1,0,0]])
        sage: C = CombinatorialPolyhedron(P)
        sage: it = C.face_iter()
        sage: [face.ambient_Vrepresentation() for face in it]
        [(A vertex at (0, 0, 0),
          A ray in the direction (0, 1, 0),
          A ray in the direction (1, 0, 0)),
         (A vertex at (0, 0, 0),
          A ray in the direction (0, 0, 1),
          A ray in the direction (1, 0, 0)),
         (A vertex at (0, 0, 0),
          A ray in the direction (0, 0, 1),
          A ray in the direction (0, 1, 0)),
         (A vertex at (0, 0, 0), A ray in the direction (1, 0, 0)),
         (A vertex at (0, 0, 0), A ray in the direction (0, 1, 0)),
         (A vertex at (0, 0, 0),),
         (A vertex at (0, 0, 0), A ray in the direction (0, 0, 1))]
        sage: it = C.face_iter(dual=True)
        Traceback (most recent call last):
        ...
        ValueError: cannot iterate over dual of unbounded Polyedron

    Construct a face iterator only yielding dimension `2` faces::

        sage: P = polytopes.permutahedron(5)
        sage: C = CombinatorialPolyhedron(P)
        sage: it = C.face_iter(dimension=2)
        sage: counter = 0
        sage: for _ in it: counter += 1
        sage: print ('permutahedron(5) has', counter,
        ....:        'faces of dimension 2')
        permutahedron(5) has 150 faces of dimension 2
        sage: C.f_vector()
        (1, 120, 240, 150, 30, 1)

    In non-dual mode one can ignore all faces contained in the current face::

        sage: P = polytopes.cube()
        sage: C = CombinatorialPolyhedron(P)
        sage: it = C.face_iter(dual=False)
        sage: face = next(it)
        sage: face.ambient_H_indices()
        (5,)
        sage: it.ignore_subfaces()
        sage: [face.ambient_H_indices() for face in it]
        [(4,),
         (3,),
         (2,),
         (1,),
         (0,),
         (3, 4),
         (1, 4),
         (0, 4),
         (1, 3, 4),
         (0, 1, 4),
         (2, 3),
         (1, 3),
         (1, 2, 3),
         (1, 2),
         (0, 2),
         (0, 1, 2),
         (0, 1)]

        sage: it = C.face_iter(dual=True)
        sage: next(it)
        A 0-dimensional face of a 3-dimensional combinatorial polyhedron
        sage: it.ignore_subfaces()
        Traceback (most recent call last):
        ...
        ValueError: only possible when not in dual mode

    In dual mode one can ignore all faces that contain the current face::

        sage: it = C.face_iter(dual=True)
        sage: next(it)
        A 0-dimensional face of a 3-dimensional combinatorial polyhedron
        sage: face = next(it)
        sage: face.ambient_V_indices()
        (6,)
        sage: [face.ambient_V_indices() for face in it]
        [(5,),
         (4,),
         (3,),
         (2,),
         (1,),
         (0,),
         (6, 7),
         (4, 7),
         (2, 7),
         (4, 5, 6, 7),
         (1, 2, 6, 7),
         (2, 3, 4, 7),
         (5, 6),
         (1, 6),
         (0, 1, 5, 6),
         (4, 5),
         (0, 5),
         (0, 3, 4, 5),
         (3, 4),
         (2, 3),
         (0, 3),
         (0, 1, 2, 3),
         (1, 2),
         (0, 1)]

        sage: it = C.face_iter(dual=False)
        sage: next(it)
        A 2-dimensional face of a 3-dimensional combinatorial polyhedron
        sage: it.ignore_supfaces()
        Traceback (most recent call last):
        ...
        ValueError: only possible when in dual mode

    ALGORITHM:

    A (slightly generalized) description of the algorithm can be found in [KS2019]_.

    The algorithm to visit all proper faces exactly once is roughly
    equivalent to::

        faces = [set(facet) for facet in P.facets()]
        face_iterator(faces, [])

        def face_iterator(faces, visited_all):
            # Visit all faces of a polyhedron `P`, except those contained in
            # any of the visited all.

            # Assumes ``faces`` to be exactly those facets of `P`
            # that are not contained in any of the ``visited_all``.

            # Assumes ``visited_all`` to be some list of faces of
            # a polyhedron `P_2`, which contains `P` as one of its faces.

            while facets:
                one_face = faces.pop()
                maybe_newfaces = [one_face.intersection(face) for face in faces]

                # ``maybe_newfaces`` contains all facets of ``one_face``,
                # which we have not visited before.
                # Proof: Let `F` be a facet of ``one_face``.
                # We have a chain:
                # `P` ⊃ ``one_face`` ⊃ `F`.
                # By diamond property there exists ``second_face`` with:
                # `P` ⊃ ``second_face`` ⊃ `F`.

                # Either ``second_face`` is not an element of ``faces``:
                #     Hence ``second_face`` is contained in one of ``visited_all``.
                #     In particular, `F` is contained in ``visited_all``.
                # Or ``second_face`` is an element of ``faces``:
                #     Then, intersecting ``one_face`` with ``second_face`` gives
                #     ``F``. ∎

                # If an element in ``maybe_newfaces`` is inclusion maximal
                # and not contained in any of the ``visited_all``,
                # it is a facet of ``one_face``.
                # Any facet in ``maybe_newfaces`` of ``one_face``
                # is inclusion maximal.
                maybe_newfaces2 = []
                for face1 in maybe_newfaces:
                    # ``face1`` is a facet of ``one_face``,
                    # iff it is not contained in another facet.
                    if all(not face1 < face2 for face2 in maybe_newfaces):
                        maybe_newfaces2.append(face1)

                # ``maybe_newfaces2`` contains only facets of ``one_face``
                # and some faces contained in any of ``visited_all``.
                # It also contains all the facets not contained in any of ``visited_all``.
                # Let ``newfaces`` be the list of all facets of ``one_face``
                # not contained in any of ``visited_all``.
                newfaces = []
                for face1 in maybe_newfaces2:
                    if all(not face1 < face2 for face2 in visited_all):
                        newfaces.append(face1)

                # By induction we can apply the algorithm, to visit all
                # faces of ``one_face`` not contained in ``visited_all``:
                face_iterator(newfaces, visited_all)

                # Finally visit ``one_face`` and add it to ``visited_all``:
                visit(one_face)
                visited_all.append(one_face)

                # Note: At this point, we have visited exactly those faces,
                # contained in any of the ``visited_all``.
    """
    def _repr_(self):
        r"""
        EXAMPLES::

            sage: P = polytopes.associahedron(['A',3])
            sage: C = CombinatorialPolyhedron(P)
            sage: C.face_iter()
            Iterator over the proper faces of a 3-dimensional combinatorial polyhedron

            sage: C.face_iter(1)
            Iterator over the 1-faces of a 3-dimensional combinatorial polyhedron
        """
        if self.structure.output_dimension != -2:
            if self.dual:
                # ouput_dimension is stored with respect to the dual
                intended_dimension = self.structure.dimension - 1 - self.structure.output_dimension
            else:
                intended_dimension = self.structure.output_dimension
            output = "Iterator over the {}-faces".format(intended_dimension)
        else:
            output = "Iterator over the proper faces"
        return output + " of a {}-dimensional combinatorial polyhedron".format(self.structure.dimension)

    def __next__(self):
        r"""
        Return the next face.

        EXAMPLES::

            sage: P = polytopes.cube()
            sage: C = CombinatorialPolyhedron(P)
            sage: it = C.face_iter()
            sage: [next(it) for _ in range(7)]
            [A 2-dimensional face of a 3-dimensional combinatorial polyhedron,
             A 2-dimensional face of a 3-dimensional combinatorial polyhedron,
             A 2-dimensional face of a 3-dimensional combinatorial polyhedron,
             A 2-dimensional face of a 3-dimensional combinatorial polyhedron,
             A 2-dimensional face of a 3-dimensional combinatorial polyhedron,
             A 2-dimensional face of a 3-dimensional combinatorial polyhedron,
             A 1-dimensional face of a 3-dimensional combinatorial polyhedron]
        """
        cdef CombinatorialFace face = self.next_face()
        if unlikely(self.structure.current_dimension == self.structure.dimension):
            raise StopIteration

        return face

cdef class FaceIterator_geom(FaceIterator_base):
    r"""
    A class to iterate over all geometric faces of a polyhedron.

    Construct all faces from the facets. In dual mode, construct all
    faces from the vertices. Dual will be faster for less vertices than facets.

    INPUT:

    - ``P`` -- an instance of :class:`~sage.geometry.polyhedron.base.Polyhedron_base`
    - ``dual`` -- if ``True``, then dual polyhedron is used for iteration
      (only possible for bounded Polyhedra)
    - ``output_dimension`` -- if not ``None``, then the FaceIterator will only yield
      faces of this dimension

    EXAMPLES:

    Construct a geometric face iterator::

        sage: P = polytopes.cuboctahedron()
        sage: it = P.face_generator()
        sage: next(it)
        A 3-dimensional face of a Polyhedron in ZZ^3 defined as the convex hull of 12 vertices

    Construct faces by the dual or not::

        sage: it = P.face_generator(dual=False)
        sage: _ = next(it), next(it)
        sage: next(it).dim()
        2

        sage: it = P.face_generator(dual=True)
        sage: _ = next(it), next(it)
        sage: next(it).dim()
        0

    For unbounded polyhedra only non-dual iteration is possible::

        sage: P = Polyhedron(rays=[[0,0,1], [0,1,0], [1,0,0]])
        sage: it = P.face_generator()
        sage: [face.ambient_Vrepresentation() for face in it]
        [(A vertex at (0, 0, 0),
          A ray in the direction (0, 0, 1),
          A ray in the direction (0, 1, 0),
          A ray in the direction (1, 0, 0)),
         (),
         (A vertex at (0, 0, 0),
          A ray in the direction (0, 1, 0),
          A ray in the direction (1, 0, 0)),
         (A vertex at (0, 0, 0),
          A ray in the direction (0, 0, 1),
          A ray in the direction (1, 0, 0)),
         (A vertex at (0, 0, 0),
          A ray in the direction (0, 0, 1),
          A ray in the direction (0, 1, 0)),
         (A vertex at (0, 0, 0), A ray in the direction (1, 0, 0)),
         (A vertex at (0, 0, 0), A ray in the direction (0, 1, 0)),
         (A vertex at (0, 0, 0),),
         (A vertex at (0, 0, 0), A ray in the direction (0, 0, 1))]
        sage: it = P.face_generator(dual=True)
        Traceback (most recent call last):
        ...
        ValueError: cannot iterate over dual of unbounded Polyedron

    Construct a FaceIterator only yielding dimension `2` faces::

        sage: P = polytopes.permutahedron(5)
        sage: it = P.face_generator(face_dimension=2)
        sage: counter = 0
        sage: for _ in it: counter += 1
        sage: print ('permutahedron(5) has', counter,
        ....:        'faces of dimension 2')
        permutahedron(5) has 150 faces of dimension 2
        sage: P.f_vector()
        (1, 120, 240, 150, 30, 1)

    In non-dual mode one can ignore all faces contained in the current face::

        sage: P = polytopes.cube()
        sage: it = P.face_generator(dual=False)
        sage: _ = next(it), next(it)
        sage: face = next(it)
        sage: face.ambient_H_indices()
        (5,)
        sage: it.ignore_subfaces()
        sage: [face.ambient_H_indices() for face in it]
        [(4,),
         (3,),
         (2,),
         (1,),
         (0,),
         (3, 4),
         (1, 4),
         (0, 4),
         (1, 3, 4),
         (0, 1, 4),
         (2, 3),
         (1, 3),
         (1, 2, 3),
         (1, 2),
         (0, 2),
         (0, 1, 2),
         (0, 1)]

        sage: it = P.face_generator(dual=True)
        sage: _ = next(it), next(it)
        sage: next(it)
        A 0-dimensional face of a Polyhedron in ZZ^3 defined as the convex hull of 1 vertex
        sage: it.ignore_subfaces()
        Traceback (most recent call last):
        ...
        ValueError: only possible when not in dual mode

    In dual mode one can ignore all faces that contain the current face::

        sage: P = polytopes.cube()
        sage: it = P.face_generator(dual=True)
        sage: _ = next(it), next(it)
        sage: next(it)
        A 0-dimensional face of a Polyhedron in ZZ^3 defined as the convex hull of 1 vertex
        sage: face = next(it)
        sage: face.ambient_V_indices()
        (6,)
        sage: [face.ambient_V_indices() for face in it]
        [(5,),
         (4,),
         (3,),
         (2,),
         (1,),
         (0,),
         (6, 7),
         (4, 7),
         (2, 7),
         (4, 5, 6, 7),
         (1, 2, 6, 7),
         (2, 3, 4, 7),
         (5, 6),
         (1, 6),
         (0, 1, 5, 6),
         (4, 5),
         (0, 5),
         (0, 3, 4, 5),
         (3, 4),
         (2, 3),
         (0, 3),
         (0, 1, 2, 3),
         (1, 2),
         (0, 1)]

        sage: it = P.face_generator(dual=False)
        sage: _ = next(it), next(it)
        sage: next(it)
        A 2-dimensional face of a Polyhedron in ZZ^3 defined as the convex hull of 4 vertices
        sage: it.ignore_supfaces()
        Traceback (most recent call last):
        ...
        ValueError: only possible when in dual mode

    .. SEEALSO::

        See :class:`FaceIterator`.
    """
    def __init__(self, P, dual=None, output_dimension=None):
        r"""
        Initialize :class:`FaceIterator_base`.

        See :class:`FaceIterator_base`.

        EXAMPLES::

            sage: P = polytopes.permutahedron(4)
            sage: it = P.face_generator()  # indirect doctest
            sage: it
            Iterator over the faces of a 3-dimensional polyhedron in ZZ^4
            sage: TestSuite(sage.geometry.polyhedron.combinatorial_polyhedron.face_iterator.FaceIterator_geom).run()
        """
        self._requested_dim = output_dimension

        if dual is None:
            # Determine the (likely) faster way, to iterate through all faces.
            if not P.is_compact() or P.n_facets() <= P.n_vertices():
                dual = False
            else:
                dual = True

        self.P = P

        if output_dimension is not None and (output_dimension < 0 or output_dimension >= P.dim()):
            # In those cases the output will be completely handled by :meth:`FaceIterator_geom.__next__`.
            output_dimension = None

        FaceIterator_base.__init__(self, P.combinatorial_polyhedron(), dual, output_dimension)
        self.reset()

    def reset(self):
        r"""
        Reset the iterator.

        The iterator will start with the first face again.

        EXAMPLES::

            sage: P = polytopes.cube()
            sage: it = P.face_generator()
            sage: next(it).ambient_V_indices()
            (0, 1, 2, 3, 4, 5, 6, 7)
            sage: next(it).ambient_V_indices()
            ()
            sage: next(it).ambient_V_indices()
            (0, 3, 4, 5)
            sage: it.reset()
            sage: next(it).ambient_V_indices()
            (0, 1, 2, 3, 4, 5, 6, 7)
            sage: next(it).ambient_V_indices()
            ()
            sage: next(it).ambient_V_indices()
            (0, 3, 4, 5)
        """
        output_dimension = self._requested_dim
        P = self.P

        if output_dimension is None:
            if P.dim() == -1:
                self._trivial_faces = 1  # the empty polyhedron, only yield the empty face
            else:
                self._trivial_faces = 2  # yield the universe, then the empty face, than all other faces
        elif output_dimension == P.dim():
            self._trivial_faces = 4  # only yield the full-dimensional face and no other faces
        elif output_dimension == -1:
            self._trivial_faces = 3  # only yield the empty face and no other faces
        elif output_dimension < -1 or output_dimension > P.dim():
            self._trivial_faces = -1  # don't yield any faces at all
        else:
            self._trivial_faces = 0  # yield the faces of the requested dimension
        FaceIterator_base.reset(self)

    def _repr_(self):
        r"""
        EXAMPLES::

            sage: P = polytopes.associahedron(['A',3])
            sage: P.face_generator()
            Iterator over the faces of a 3-dimensional polyhedron in QQ^3

            sage: P.face_generator(1)
            Iterator over the 1-faces of a 3-dimensional polyhedron in QQ^3
        """
        if self._requested_dim is not None:
            output = "Iterator over the {}-faces".format(self._requested_dim)
        else:
            output = "Iterator over the faces"
        return output + " of a {}-dimensional polyhedron in {}".format(self.structure.dimension, self.P.parent()._repr_ambient_module())

    def __next__(self):
        r"""
        Return the next face.

        EXAMPLES::

            sage: P = polytopes.cube()
            sage: it = P.face_generator()
            sage: [next(it) for _ in range(7)]
            [A 3-dimensional face of a Polyhedron in ZZ^3 defined as the convex hull of 8 vertices,
             A -1-dimensional face of a Polyhedron in ZZ^3,
             A 2-dimensional face of a Polyhedron in ZZ^3 defined as the convex hull of 4 vertices,
             A 2-dimensional face of a Polyhedron in ZZ^3 defined as the convex hull of 4 vertices,
             A 2-dimensional face of a Polyhedron in ZZ^3 defined as the convex hull of 4 vertices,
             A 2-dimensional face of a Polyhedron in ZZ^3 defined as the convex hull of 4 vertices,
             A 2-dimensional face of a Polyhedron in ZZ^3 defined as the convex hull of 4 vertices]
        """
        if unlikely(self._trivial_faces):
            if self._trivial_faces == -1:
                raise StopIteration
            if self._trivial_faces in (2,4):  # Return the polyhedron.
                if self._trivial_faces == 2:
                    self._trivial_faces = 1  # Return the empty face next.
                else:
                    self._trivial_faces = -1  # The iterator is exhausted.
                equations = [eq.index() for eq in self.P.equation_generator()]
                return PolyhedronFace(self.P, range(self.P.n_Vrepresentation()), equations)
            else:  # Return the empty face.
                if self._trivial_faces == 1:
                    self._trivial_faces = 0  # Return the proper faces next.
                else:
                    self._trivial_faces = -1  # The iterator is exhausted.
                return PolyhedronFace(self.P, [], range(self.P.n_Hrepresentation()))

        self.next_dimension()
        if unlikely(self.structure.current_dimension == self.structure.dimension):
            raise StopIteration
        return self.current()

    def current(self):
        r"""
        Retrieve the last value of :meth:`__next__`.

        EXAMPLES::

            sage: P = polytopes.octahedron()
            sage: it = P.face_generator()
            sage: _ = next(it), next(it)
            sage: next(it)
            A 0-dimensional face of a Polyhedron in ZZ^3 defined as the convex hull of 1 vertex
            sage: it.current()
            A 0-dimensional face of a Polyhedron in ZZ^3 defined as the convex hull of 1 vertex
            sage: next(it).ambient_V_indices() == it.current().ambient_V_indices()
            True
        """
        return combinatorial_face_to_polyhedral_face(self.P, FaceIterator_base.current(self))

# Nogil definitions of crucial functions.

cdef inline int next_dimension(iter_struct *structptr) nogil except -1:
    r"""
    See :meth:`FaceIterator.next_dimension`.
    """
    cdef int dim = structptr[0].dimension
    while (not next_face_loop(structptr)) and (structptr[0].current_dimension < dim):
        sig_check()
    structptr[0]._index += 1
    return structptr[0].current_dimension

cdef inline int next_face_loop(iter_struct *structptr) nogil except -1:
    r"""
    See :meth:`FaceIterator.next_face_loop`.
    """
    if unlikely(structptr[0].current_dimension == structptr[0].dimension):
        # The function is not supposed to be called,
        # just prevent it from crashing.
        raise StopIteration

    # Getting ``[faces, n_faces, n_visited_all]`` according to dimension.
    cdef uint64_t **faces = structptr[0].newfaces[structptr[0].current_dimension]
    cdef size_t n_faces = structptr[0].n_newfaces[structptr[0].current_dimension]
    cdef size_t n_visited_all = structptr[0].n_visited_all[structptr[0].current_dimension]

    if (structptr[0].output_dimension > -2) and (structptr[0].output_dimension != structptr[0].current_dimension):
        # If only a specific dimension was requested (i.e. ``output_dimension > -2``),
        # then we will not yield faces in other dimension.
        structptr[0].yet_to_visit = 0

    if structptr[0].yet_to_visit:
        # Set ``face`` to the next face.
        structptr[0].yet_to_visit -= 1
        structptr[0].face = faces[structptr[0].yet_to_visit]
        return 1

    if structptr[0].current_dimension <= structptr[0].lowest_dimension:
        # We will not yield the empty face.
        # We will not yield below requested dimension.
        structptr[0].current_dimension += 1
        return 0

    if n_faces <= 1:
        # There will be no more faces from intersections.
        structptr[0].current_dimension += 1
        return 0

    # We will visit the last face now.
    structptr[0].n_newfaces[structptr[0].current_dimension] -= 1
    n_faces -= 1

    if not structptr[0].first_time[structptr[0].current_dimension]:
        # In this case there exists ``faces[n_faces + 1]``, of which we
        # have visited all faces, but which was not added to
        # ``visited_all`` yet.
        structptr[0].visited_all[n_visited_all] = faces[n_faces + 1]
        structptr[0].n_visited_all[structptr[0].current_dimension] += 1
        n_visited_all = structptr[0].n_visited_all[structptr[0].current_dimension]
    else:
        # Once we have visited all faces of ``faces[n_faces]``, we want
        # to add it to ``visited_all``.
        structptr[0].first_time[structptr[0].current_dimension] = False

    # Get the faces of codimension 1 contained in ``faces[n_faces]``,
    # which we have not yet visited.
    cdef size_t newfacescounter

    sig_on()
    newfacescounter = get_next_level(
        faces, n_faces + 1, structptr[0].maybe_newfaces[structptr[0].current_dimension-1],
        structptr[0].newfaces[structptr[0].current_dimension-1],
        structptr[0].visited_all, n_visited_all, structptr[0].face_length)
    sig_off()

    if newfacescounter:
        # ``faces[n_faces]`` contains new faces.
        # We will visted them on next call, starting with codimension 1.

        # Setting the variables correclty for next call of ``next_face_loop``.
        structptr[0].current_dimension -= 1
        structptr[0].first_time[structptr[0].current_dimension] = True
        structptr[0].n_newfaces[structptr[0].current_dimension] = newfacescounter
        structptr[0].n_visited_all[structptr[0].current_dimension] = n_visited_all
        structptr[0].yet_to_visit = newfacescounter
        return 0
    else:
        # ``faces[n_faces]`` contains no new faces.
        # Hence there is no need to add it to ``visited_all``.
        # NOTE:
        #     For the methods ``ignore_subfaces`` and ``ignore_supfaces``
        #     this step needs to be done, as ``faces[n_faces]`` might
        #     have been added manually to ``visited_all``.
        #     So this step is required to respect boundaries of ``visited_all``.
        structptr[0].first_time[structptr[0].current_dimension] = True
        return 0

cdef inline size_t n_atom_rep(iter_struct *structptr) nogil except -1:
    r"""
    See meth:`FaceIterator.n_atom_rep`.
    """
    if structptr[0].face:
        return count_atoms(structptr[0].face, structptr[0].face_length)

    # The face was not initialized properly.
    raise LookupError("``FaceIterator`` does not point to a face")<|MERGE_RESOLUTION|>--- conflicted
+++ resolved
@@ -245,228 +245,7 @@
     Construct all proper faces from the facets. In dual mode, construct all proper
     faces from the vertices. Dual will be faster for less vertices than facets.
 
-<<<<<<< HEAD
-    INPUT:
-
-    - ``C`` -- a :class:`~sage.geometry.polyhedron.combinatorial_polyhedron.base.CombinatorialPolyhedron`
-    - ``dual`` -- if ``True``, then dual polyhedron is used for iteration
-      (only possible for bounded Polyhedra)
-    - ``output_dimension`` -- if not ``None``, then the FaceIterator will only yield
-      faces of this dimension
-
-    .. SEEALSO::
-
-        :class:`~sage.geometry.polyhedron.combinatorial_polyhedron.base.CombinatorialPolyhedron`.
-
-    EXAMPLES:
-
-    Construct a FaceIterator::
-
-        sage: P = polytopes.cuboctahedron()
-        sage: C = CombinatorialPolyhedron(P)
-        sage: it = C.face_iter()
-        sage: next(it)
-        A 0-dimensional face of a 3-dimensional combinatorial polyhedron
-
-    Construct faces by the dual or not::
-
-        sage: it = C.face_iter(dual=False)
-        sage: next(it).dimension()
-        2
-
-        sage: it = C.face_iter(dual=True)
-        sage: next(it).dimension()
-        0
-
-    For unbounded polyhedra only non-dual iteration is possible::
-
-        sage: P = Polyhedron(rays=[[0,0,1], [0,1,0], [1,0,0]])
-        sage: C = CombinatorialPolyhedron(P)
-        sage: it = C.face_iter()
-        sage: [face.ambient_Vrepresentation() for face in it]
-        [(A vertex at (0, 0, 0),
-          A ray in the direction (0, 1, 0),
-          A ray in the direction (1, 0, 0)),
-         (A vertex at (0, 0, 0),
-          A ray in the direction (0, 0, 1),
-          A ray in the direction (1, 0, 0)),
-         (A vertex at (0, 0, 0),
-          A ray in the direction (0, 0, 1),
-          A ray in the direction (0, 1, 0)),
-         (A vertex at (0, 0, 0), A ray in the direction (1, 0, 0)),
-         (A vertex at (0, 0, 0), A ray in the direction (0, 1, 0)),
-         (A vertex at (0, 0, 0),),
-         (A vertex at (0, 0, 0), A ray in the direction (0, 0, 1))]
-        sage: it = C.face_iter(dual=True)
-        Traceback (most recent call last):
-        ...
-        ValueError: cannot iterate over dual of unbounded Polyedron
-
-    Construct a FaceIterator only yielding dimension `2` faces::
-
-        sage: P = polytopes.permutahedron(5)
-        sage: C = CombinatorialPolyhedron(P)
-        sage: it = C.face_iter(dimension=2)
-        sage: counter = 0
-        sage: for _ in it: counter += 1
-        sage: print ('permutahedron(5) has', counter,
-        ....:        'faces of dimension 2')
-        permutahedron(5) has 150 faces of dimension 2
-        sage: C.f_vector()
-        (1, 120, 240, 150, 30, 1)
-
-    In non-dual mode one can ignore all faces contained in the current face::
-
-        sage: P = polytopes.cube()
-        sage: C = CombinatorialPolyhedron(P)
-        sage: it = C.face_iter(dual=False)
-        sage: face = next(it)
-        sage: face.ambient_H_indices()
-        (5,)
-        sage: it.ignore_subfaces()
-        sage: [face.ambient_H_indices() for face in it]
-        [(4,),
-         (3,),
-         (2,),
-         (1,),
-         (0,),
-         (3, 4),
-         (2, 4),
-         (1, 4),
-         (1, 3, 4),
-         (1, 2, 4),
-         (1, 3),
-         (0, 3),
-         (0, 1, 3),
-         (1, 2),
-         (0, 2),
-         (0, 1, 2),
-         (0, 1)]
-
-        sage: it = C.face_iter(dual=True)
-        sage: next(it)
-        A 0-dimensional face of a 3-dimensional combinatorial polyhedron
-        sage: it.ignore_subfaces()
-        Traceback (most recent call last):
-        ...
-        ValueError: only possible when not in dual mode
-
-    In dual mode one can ignore all faces that contain the current face::
-
-        sage: it = C.face_iter(dual=True)
-        sage: next(it)
-        A 0-dimensional face of a 3-dimensional combinatorial polyhedron
-        sage: face = next(it)
-        sage: face.ambient_V_indices()
-        (6,)
-        sage: [face.ambient_V_indices() for face in it]
-        [(5,),
-         (4,),
-         (3,),
-         (2,),
-         (1,),
-         (0,),
-         (6, 7),
-         (5, 7),
-         (3, 7),
-         (4, 5, 6, 7),
-         (2, 3, 6, 7),
-         (1, 3, 5, 7),
-         (4, 6),
-         (2, 6),
-         (0, 2, 4, 6),
-         (4, 5),
-         (1, 5),
-         (0, 1, 4, 5),
-         (0, 4),
-         (2, 3),
-         (1, 3),
-         (0, 1, 2, 3),
-         (0, 2),
-         (0, 1)]
-
-        sage: it = C.face_iter(dual=False)
-        sage: next(it)
-        A 2-dimensional face of a 3-dimensional combinatorial polyhedron
-        sage: it.ignore_supfaces()
-        Traceback (most recent call last):
-        ...
-        ValueError: only possible when in dual mode
-
-    ALGORITHM:
-
-    A (slightly generalized) description of the algorithm can be found in [KS2019]_.
-
-    The algorithm to visit all proper faces exactly once is roughly
-    equivalent to::
-
-        faces = [set(facet) for facet in P.facets()]
-        face_iterator(faces, [])
-
-        def face_iterator(faces, visited_all):
-            # Visit all faces of a polyhedron `P`, except those contained in
-            # any of the visited all.
-
-            # Assumes ``faces`` to be exactly those facets of `P`
-            # that are not contained in any of the ``visited_all``.
-
-            # Assumes ``visited_all`` to be some list of faces of
-            # a polyhedron `P_2`, which contains `P` as one of its faces.
-
-            while facets:
-                one_face = faces.pop()
-                maybe_newfaces = [one_face.intersection(face) for face in faces]
-
-                # ``maybe_newfaces`` contains all facets of ``one_face``,
-                # which we have not visited before.
-                # Proof: Let `F` be a facet of ``one_face``.
-                # We have a chain:
-                # `P` ⊃ ``one_face`` ⊃ `F`.
-                # By diamond property there exists ``second_face`` with:
-                # `P` ⊃ ``second_face`` ⊃ `F`.
-
-                # Either ``second_face`` is not an element of ``faces``:
-                #     Hence ``second_face`` is contained in one of ``visited_all``.
-                #     In particular, `F` is contained in ``visited_all``.
-                # Or ``second_face`` is an element of ``faces``:
-                #     Then, intersecting ``one_face`` with ``second_face`` gives
-                #     ``F``. ∎
-
-                # If an element in ``maybe_newfaces`` is inclusion maximal
-                # and not contained in any of the ``visited_all``,
-                # it is a facet of ``one_face``.
-                # Any facet in ``maybe_newfaces`` of ``one_face``
-                # is inclusion maximal.
-                maybe_newfaces2 = []
-                for face1 in maybe_newfaces:
-                    # ``face1`` is a facet of ``one_face``,
-                    # iff it is not contained in another facet.
-                    if all(not face1 < face2 for face2 in maybe_newfaces):
-                        maybe_newfaces2.append(face1)
-
-                # ``maybe_newfaces2`` contains only facets of ``one_face``
-                # and some faces contained in any of ``visited_all``.
-                # It also contains all the facets not contained in any of ``visited_all``.
-                # Let ``newfaces`` be the list of all facets of ``one_face``
-                # not contained in any of ``visited_all``.
-                newfaces = []
-                for face1 in maybe_newfaces2:
-                    if all(not face1 < face2 for face2 in visited_all):
-                        newfaces.append(face1)
-
-                # By induction we can apply the algorithm, to visit all
-                # faces of ``one_face`` not contained in ``visited_all``:
-                face_iterator(newfaces, visited_all)
-
-                # Finally visit ``one_face`` and add it to ``visited_all``:
-                visit(one_face)
-                visited_all.append(one_face)
-
-                # Note: At this point, we have visited exactly those faces,
-                # contained in any of the ``visited_all``.
-=======
     See :class:`FaceIterator`.
->>>>>>> b25802ab
     """
     def __init__(self, CombinatorialPolyhedron C, bint dual, output_dimension=None):
         r"""
