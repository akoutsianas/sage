--- conflicted
+++ resolved
@@ -253,10 +253,7 @@
 
     cdef size_t j
     for j in range(n_faces):
-<<<<<<< HEAD
-=======
         sig_check()
->>>>>>> da65d28f
         if (is_not_maximal_fused(new_faces, j, algorithm, is_not_new_face) or  # Step 2
                 is_contained_in_one_fused(new_faces.faces[j], visited_all, algorithm)):  # Step 3
             is_not_new_face[j] = True
