r"""
Base class for polyhedra
"""

# ****************************************************************************
#       Copyright (C) 2008 Marshall Hampton <hamptonio@gmail.com>
#       Copyright (C) 2011 Volker Braun <vbraun.name@gmail.com>
#       Copyright (C) 2015 Jean-Philippe Labbe <labbe at math.huji.ac.il>
#       Copyright (C) 2020 Jonathan Kliem <jonathan.kliem@fu-berlin.de>
#
# This program is free software: you can redistribute it and/or modify
# it under the terms of the GNU General Public License as published by
# the Free Software Foundation, either version 2 of the License, or
# (at your option) any later version.
#                  https://www.gnu.org/licenses/
# ****************************************************************************

from __future__ import division, print_function, absolute_import

import itertools
from sage.structure.element import Element, coerce_binop, is_Vector, is_Matrix
from sage.structure.richcmp import rich_to_bool, op_NE
from sage.cpython.string import bytes_to_str

from sage.misc.all import cached_method, prod
from sage.misc.randstate import current_randstate
from sage.misc.superseded import deprecated_function_alias

from sage.rings.all import QQ, ZZ, AA
from sage.rings.real_double import RDF
from sage.modules.free_module_element import vector
from sage.modules.vector_space_morphism import linear_transformation
from sage.matrix.constructor import matrix
from sage.functions.other import sqrt, floor, ceil
from sage.groups.matrix_gps.finitely_generated import MatrixGroup
from sage.graphs.graph import Graph

from .constructor import Polyhedron
from sage.categories.sets_cat import EmptySetError

#########################################################################
# Notes if you want to implement your own backend:
#
#  * derive from Polyhedron_base
#
#  * you must implement _init_from_Vrepresentation and
#    _init_from_Hrepresentation
#
#  * You might want to override _init_empty_polyhedron
#
#  * You may implement _init_from_Vrepresentation_and_Hrepresentation
#
#  * You can of course also override any other method for which you
#    have a faster implementation.
#########################################################################


#########################################################################
def is_Polyhedron(X):
    """
    Test whether ``X`` is a Polyhedron.

    INPUT:

    - ``X`` -- anything.

    OUTPUT:

    Boolean.

    EXAMPLES::

        sage: p = polytopes.hypercube(2)
        sage: from sage.geometry.polyhedron.base import is_Polyhedron
        sage: is_Polyhedron(p)
        True
        sage: is_Polyhedron(123456)
        False
    """
    return isinstance(X, Polyhedron_base)


#########################################################################
class Polyhedron_base(Element):
    """
    Base class for Polyhedron objects

    INPUT:

    - ``parent`` -- the parent, an instance of
      :class:`~sage.geometry.polyhedron.parent.Polyhedra`.

    - ``Vrep`` -- a list ``[vertices, rays, lines]`` or ``None``. The
      V-representation of the polyhedron. If ``None``, the polyhedron
      is determined by the H-representation.

    - ``Hrep`` -- a list ``[ieqs, eqns]`` or ``None``. The
      H-representation of the polyhedron. If ``None``, the polyhedron
      is determined by the V-representation.

    - ``Vrep_minimal`` (optional) -- see below

    - ``Hrep_minimal`` (optional) -- see below

    - ``pref_rep`` -- string (default: ``None``);
       one of``Vrep`` or ``Hrep`` to pick this in case the backend
       cannot initialize from complete double description

    If both ``Vrep`` and ``Hrep`` are provided, then
    ``Vrep_minimal`` and ``Hrep_minimal`` must be set to ``True``.

    TESTS::

        sage: p = Polyhedron()
        sage: TestSuite(p).run()

    ::

        sage: p = Polyhedron(vertices=[(1,0), (0,1)], rays=[(1,1)], base_ring=ZZ)
        sage: TestSuite(p).run()

    ::

        sage: p=polytopes.flow_polytope(digraphs.DeBruijn(3,2))
        sage: TestSuite(p).run()

    ::

        sage: TestSuite(Polyhedron([[]])).run()
        sage: TestSuite(Polyhedron([[0]])).run()

    ::

        sage: P = polytopes.permutahedron(3) * Polyhedron(rays=[[0,0,1],[0,1,1],[1,2,3]])
        sage: TestSuite(P).run()

    ::

        sage: P = polytopes.permutahedron(3)*Polyhedron(rays=[[0,0,1],[0,1,1]], lines=[[1,0,0]])
        sage: TestSuite(P).run()
    """

    def __init__(self, parent, Vrep, Hrep, Vrep_minimal=None, Hrep_minimal=None, pref_rep=None, **kwds):
        """
        Initializes the polyhedron.

        See :class:`Polyhedron_base` for a description of the input
        data.

        TESTS::

            sage: p = Polyhedron()    # indirect doctests

            sage: from sage.geometry.polyhedron.backend_field import Polyhedron_field
            sage: from sage.geometry.polyhedron.parent import Polyhedra_field
            sage: parent = Polyhedra_field(AA, 1, 'field')
            sage: Vrep = [[[0], [1/2], [1]], [], []]
            sage: Hrep = [[[0, 1], [1, -1]], []]
            sage: p = Polyhedron_field(parent, Vrep, Hrep,
            ....:                      Vrep_minimal=False, Hrep_minimal=True)
            Traceback (most recent call last):
            ...
            ValueError: if both Vrep and Hrep are provided, they must be minimal...

        Illustration of ``pref_rep``.
        Note that ``ppl`` doesn't support precomputed data::

            sage: from sage.geometry.polyhedron.backend_ppl import Polyhedron_QQ_ppl
            sage: from sage.geometry.polyhedron.parent import Polyhedra_QQ_ppl
            sage: parent = Polyhedra_QQ_ppl(QQ, 1, 'ppl')
            sage: p = Polyhedron_QQ_ppl(parent, Vrep, 'nonsense',
            ....:                       Vrep_minimal=True, Hrep_minimal=True, pref_rep='Vrep')
            sage: p = Polyhedron_QQ_ppl(parent, 'nonsense', Hrep,
            ....:                       Vrep_minimal=True, Hrep_minimal=True, pref_rep='Hrep')
            sage: p = Polyhedron_QQ_ppl(parent, 'nonsense', Hrep,
            ....:                       Vrep_minimal=True, Hrep_minimal=True, pref_rep='Vrepresentation')
            Traceback (most recent call last):
            ...
            ValueError: ``pref_rep`` must be one of ``(None, 'Vrep', 'Hrep')``

        If the backend supports precomputed data, ``pref_rep`` is ignored::

            sage: p = Polyhedron_field(parent, Vrep, 'nonsense',  # py3
            ....:                      Vrep_minimal=True, Hrep_minimal=True, pref_rep='Vrep')
            Traceback (most recent call last):
            ...
            TypeError: _init_Hrepresentation() takes 3 positional arguments but 9 were given
            sage: p = Polyhedron_field(parent, Vrep, 'nonsense',  # py2
            ....:                      Vrep_minimal=True, Hrep_minimal=True, pref_rep='Vrep')
            Traceback (most recent call last):
            ...
            TypeError: _init_Hrepresentation() takes exactly 3 arguments (9 given)
        """
        Element.__init__(self, parent=parent)
        if Vrep is not None and Hrep is not None:
            if not (Vrep_minimal is True and Hrep_minimal is True):
                raise ValueError("if both Vrep and Hrep are provided, they must be minimal"
                                 " and Vrep_minimal and Hrep_minimal must both be True")
            if hasattr(self, "_init_from_Vrepresentation_and_Hrepresentation"):
                self._init_from_Vrepresentation_and_Hrepresentation(Vrep, Hrep)
                return
            else:
                if pref_rep is None:
                    # Initialize from Hrepresentation if this seems simpler.
                    Vrep = [tuple(Vrep[0]), tuple(Vrep[1]), Vrep[2]]
                    Hrep = [tuple(Hrep[0]), Hrep[1]]
                    if len(Hrep[0]) < len(Vrep[0]) + len(Vrep[1]):
                        pref_rep = 'Hrep'
                    else:
                        pref_rep = 'Vrep'
                if pref_rep == 'Vrep':
                    Hrep = None
                elif pref_rep == 'Hrep':
                    Vrep = None
                else:
                    raise ValueError("``pref_rep`` must be one of ``(None, 'Vrep', 'Hrep')``")
        if Vrep is not None:
            vertices, rays, lines = Vrep

            # Detect the empty polyhedron.
            # The damage is limited. We mainly have a generator to dispose
            # of the Vrepresentation in case we don't need it.
            from types import GeneratorType
            if isinstance(vertices, GeneratorType):
                vertices = tuple(vertices)
            if isinstance(rays, GeneratorType):
                rays = tuple(rays)
            if isinstance(lines, GeneratorType):
                lines = tuple(lines)

            if vertices or rays or lines:
                self._init_from_Vrepresentation(vertices, rays, lines, **kwds)
            else:
                self._init_empty_polyhedron()
        elif Hrep is not None:
            ieqs, eqns = Hrep
            self._init_from_Hrepresentation(ieqs, eqns, **kwds)
        else:
            self._init_empty_polyhedron()

    def __hash__(self):
        r"""
        TESTS::

            sage: K.<a> = QuadraticField(2)
            sage: p = Polyhedron(vertices=[(0,1,a),(3,a,5)],
            ....:                rays=[(a,2,3), (0,0,1)],
            ....:                base_ring=K)
            sage: q = Polyhedron(vertices=[(3,a,5),(0,1,a)],
            ....:                rays=[(0,0,1), (a,2,3)],
            ....:                base_ring=K)
            sage: hash(p) == hash(q)
            True
        """
        # TODO: find something better *but* fast
        return hash((self.dim(),
                     self.ambient_dim(),
                     self.n_Hrepresentation(),
                     self.n_Vrepresentation(),
                     self.n_equations(),
                     self.n_facets(),
                     self.n_inequalities(),
                     self.n_lines(),
                     self.n_rays(),
                     self.n_vertices()))

    def _sage_input_(self, sib, coerced):
        """
        Return Sage command to reconstruct ``self``.

        See :mod:`sage.misc.sage_input` for details.

        .. TODO::

            Add the option ``preparse`` to the method.

        EXAMPLES::

            sage: P = Polyhedron(vertices = [[1, 0], [0, 1]], rays = [[1, 1]], backend='ppl')
            sage: sage_input(P)
            Polyhedron(backend='ppl', base_ring=QQ, rays=[(QQ(1), QQ(1))], vertices=[(QQ(0), QQ(1)), (QQ(1), QQ(0))])
            sage: P = Polyhedron(vertices = [[1, 0], [0, 1]], rays = [[1, 1]], backend='normaliz') # optional - pynormaliz
            sage: sage_input(P)                                                                    # optional - pynormaliz
            Polyhedron(backend='normaliz', base_ring=QQ, rays=[(QQ(1), QQ(1))], vertices=[(QQ(0), QQ(1)), (QQ(1), QQ(0))])
            sage: P = Polyhedron(vertices = [[1, 0], [0, 1]], rays = [[1, 1]], backend='polymake') # optional - polymake
            sage: sage_input(P)                                                                    # optional - polymake
            Polyhedron(backend='polymake', base_ring=QQ, rays=[(QQ(1), QQ(1))], vertices=[(QQ(1), QQ(0)), (QQ(0), QQ(1))])
       """
        kwds = dict()
        kwds['base_ring'] = sib(self.base_ring())
        kwds['backend'] = sib(self.backend())
        if self.n_vertices() > 0:
            kwds['vertices'] = [sib(tuple(v)) for v in self.vertices()]
        if self.n_rays() > 0:
            kwds['rays'] = [sib(tuple(r)) for r in self.rays()]
        if self.n_lines() > 0:
            kwds['lines'] = [sib(tuple(l)) for l in self.lines()]
        return sib.name('Polyhedron')(**kwds)

    def _init_from_Vrepresentation(self, vertices, rays, lines, **kwds):
        """
        Construct polyhedron from V-representation data.

        INPUT:

        - ``vertices`` -- list of point. Each point can be specified
           as any iterable container of
           :meth:`~sage.geometry.polyhedron.base.base_ring` elements.

        - ``rays`` -- list of rays. Each ray can be specified as any
          iterable container of
          :meth:`~sage.geometry.polyhedron.base.base_ring` elements.

        - ``lines`` -- list of lines. Each line can be specified as
          any iterable container of
          :meth:`~sage.geometry.polyhedron.base.base_ring` elements.

        EXAMPLES::

            sage: p = Polyhedron()
            sage: from sage.geometry.polyhedron.base import Polyhedron_base
            sage: Polyhedron_base._init_from_Vrepresentation(p, [], [], [])
            Traceback (most recent call last):
            ...
            NotImplementedError: a derived class must implement this method
        """
        raise NotImplementedError('a derived class must implement this method')

    def _init_from_Hrepresentation(self, ieqs, eqns, **kwds):
        """
        Construct polyhedron from H-representation data.

        INPUT:

        - ``ieqs`` -- list of inequalities. Each line can be specified
          as any iterable container of
          :meth:`~sage.geometry.polyhedron.base.base_ring` elements.

        - ``eqns`` -- list of equalities. Each line can be specified
          as any iterable container of
          :meth:`~sage.geometry.polyhedron.base.base_ring` elements.

        EXAMPLES::

            sage: p = Polyhedron()
            sage: from sage.geometry.polyhedron.base import Polyhedron_base
            sage: Polyhedron_base._init_from_Hrepresentation(p, [], [])
            Traceback (most recent call last):
            ...
            NotImplementedError: a derived class must implement this method
        """
        raise NotImplementedError('a derived class must implement this method')

    def _init_empty_polyhedron(self):
        """
        Initializes an empty polyhedron.

        TESTS::

            sage: empty = Polyhedron(); empty
            The empty polyhedron in ZZ^0
            sage: empty.Vrepresentation()
            ()
            sage: empty.Hrepresentation()
            (An equation -1 == 0,)
            sage: Polyhedron(vertices = [])
            The empty polyhedron in ZZ^0
            sage: Polyhedron(vertices = [])._init_empty_polyhedron()
            sage: from sage.geometry.polyhedron.parent import Polyhedra
            sage: Polyhedra(QQ,7)()
            A 0-dimensional polyhedron in QQ^7 defined as the convex hull of 1 vertex
        """
        self._Vrepresentation = []
        self._Hrepresentation = []
        self.parent()._make_Equation(self, [-1] + [0]*self.ambient_dim())
        self._Vrepresentation = tuple(self._Vrepresentation)
        self._Hrepresentation = tuple(self._Hrepresentation)

        V_matrix = matrix(ZZ, 0, 0, 0)
        V_matrix.set_immutable()
        self.vertex_adjacency_matrix.set_cache(V_matrix)

        H_matrix = matrix(ZZ, 1, 1, 0)
        H_matrix.set_immutable()
        self.facet_adjacency_matrix.set_cache(H_matrix)

    def _facet_adjacency_matrix(self):
        """
        Compute the facet adjacency matrix in case it has not been
        computed during initialization.

        EXAMPLES::

            sage: p = Polyhedron(vertices=[(0,0),(1,0),(0,1)])
            sage: p._facet_adjacency_matrix()
            [0 1 1]
            [1 0 1]
            [1 1 0]

        Checks that :trac:`22455` is fixed::

            sage: s = polytopes.simplex(2)
            sage: s._facet_adjacency_matrix()
            [0 1 1]
            [1 0 1]
            [1 1 0]

        """
        # TODO: This implementation computes the whole face lattice,
        # which is much more information than necessary.
        M = matrix(ZZ, self.n_facets(), self.n_facets(), 0)
        codim = self.ambient_dim()-self.dim()

        def set_adjacent(h1, h2):
            if h1 is h2:
                return
            i = h1.index() - codim
            j = h2.index() - codim
            M[i, j] = 1
            M[j, i] = 1

        for face in self.faces(self.dim()-2):
            Hrep = face.ambient_Hrepresentation()
            assert(len(Hrep) == codim+2)
            set_adjacent(Hrep[-2], Hrep[-1])
        M.set_immutable()
        return M

    def _vertex_adjacency_matrix(self):
        """
        Compute the vertex adjacency matrix in case it has not been
        computed during initialization.

        EXAMPLES::

            sage: p = Polyhedron(vertices=[(0,0),(1,0),(0,1)])
            sage: p._vertex_adjacency_matrix()
            [0 1 1]
            [1 0 1]
            [1 1 0]
        """
        # TODO: This implementation computes the whole face lattice,
        # which is much more information than necessary.
        M = matrix(ZZ, self.n_Vrepresentation(), self.n_Vrepresentation(), 0)

        def set_adjacent(v1, v2):
            if v1 is v2:
                return
            i = v1.index()
            j = v2.index()
            M[i, j] = 1
            M[j, i] = 1

        face_lattice = self.face_lattice()
        for face in face_lattice:
            Vrep = face.ambient_Vrepresentation()
            if len(Vrep) == 2:
                set_adjacent(Vrep[0], Vrep[1])
        M.set_immutable()
        return M

    def _delete(self):
        """
        Delete this polyhedron.

        This speeds up creation of new polyhedra by reusing
        objects. After recycling a polyhedron object, it is not in a
        consistent state any more and neither the polyhedron nor its
        H/V-representation objects may be used any more.

        .. SEEALSO::

            :meth:`~sage.geometry.polyhedron.parent.Polyhedra_base.recycle`

        EXAMPLES::

            sage: p = Polyhedron([(0,0),(1,0),(0,1)])
            sage: p._delete()

            sage: vertices = [(0,0,0,0),(1,0,0,0),(0,1,0,0),(1,1,0,0),(0,0,1,0),(0,0,0,1)]
            sage: def loop_polyhedra():
            ....:     for i in range(100):
            ....:         p = Polyhedron(vertices)

            sage: timeit('loop_polyhedra()')                   # not tested - random
            5 loops, best of 3: 79.5 ms per loop

            sage: def loop_polyhedra_with_recycling():
            ....:     for i in range(100):
            ....:         p = Polyhedron(vertices)
            ....:         p._delete()

            sage: timeit('loop_polyhedra_with_recycling()')    # not tested - random
            5 loops, best of 3: 57.3 ms per loop
        """
        self.parent().recycle(self)

    def _test_basic_properties(self, tester=None, **options):
        """
        Run some basic tests to see, that some general assertion on polyhedra hold.

        TESTS::

            sage: polytopes.cross_polytope(3)._test_basic_properties()
        """
        if tester is None:
            tester = self._tester(**options)

        tester.assertEqual(self.n_vertices() + self.n_rays() + self.n_lines(), self.n_Vrepresentation())
        tester.assertEqual(self.n_inequalities() + self.n_equations(), self.n_Hrepresentation())
        tester.assertEqual(self.dim() + self.n_equations(), self.ambient_dim())

        tester.assertTrue(all(len(v[::]) == self.ambient_dim() for v in self.Vrep_generator()))
        tester.assertTrue(all(len(h[::]) == self.ambient_dim() + 1 for h in self.Hrep_generator()))

        if self.n_vertices() + self.n_rays() < 40:
            tester.assertEqual(self, Polyhedron(vertices=self.vertices(), rays=self.rays(), lines=self.lines()))
        if self.n_inequalities() < 40:
            tester.assertEqual(self, Polyhedron(ieqs=self.inequalities(), eqns=self.equations()))

    def base_extend(self, base_ring, backend=None):
        """
        Return a new polyhedron over a larger base ring.

        This method can also be used to change the backend.

        INPUT:

        - ``base_ring`` -- the new base ring

        - ``backend`` -- the new backend, see
          :func:`~sage.geometry.polyhedron.constructor.Polyhedron`.
          If ``None`` (the default), attempt to keep the same backend.
          Otherwise, use the same defaulting behavior
          as described there.

        OUTPUT:

        The same polyhedron, but over a larger base ring and possibly with a changed backend.

        EXAMPLES::

            sage: P = Polyhedron(vertices=[(1,0), (0,1)], rays=[(1,1)], base_ring=ZZ);  P
            A 2-dimensional polyhedron in ZZ^2 defined as the convex hull of 2 vertices and 1 ray
            sage: P.base_extend(QQ)
            A 2-dimensional polyhedron in QQ^2 defined as the convex hull of 2 vertices and 1 ray
            sage: P.base_extend(QQ) == P
            True

        TESTS:

        Test that :trac:`22575` is fixed::

            sage: Q = P.base_extend(ZZ, backend='field')
            sage: Q.backend()
            'field'

        """
        new_parent = self.parent().base_extend(base_ring, backend)
        return new_parent(self)

    def change_ring(self, base_ring, backend=None):
        """
        Return the polyhedron obtained by coercing the entries of the
        vertices/lines/rays of this polyhedron into the given ring.

        This method can also be used to change the backend.

        INPUT:

        - ``base_ring`` -- the new base ring

        - ``backend`` -- the new backend or ``None`` (default), see
          :func:`~sage.geometry.polyhedron.constructor.Polyhedron`.
          If ``None`` (the default), attempt to keep the same backend.
          Otherwise, use the same defaulting behavior
          as described there.

        EXAMPLES::

            sage: P = Polyhedron(vertices=[(1,0), (0,1)], rays=[(1,1)], base_ring=QQ); P
            A 2-dimensional polyhedron in QQ^2 defined as the convex hull of 2 vertices and 1 ray
            sage: P.change_ring(ZZ)
            A 2-dimensional polyhedron in ZZ^2 defined as the convex hull of 2 vertices and 1 ray
            sage: P.change_ring(ZZ) == P
            True

            sage: P = Polyhedron(vertices=[(-1.3,0), (0,2.3)], base_ring=RDF); P.vertices()
            (A vertex at (-1.3, 0.0), A vertex at (0.0, 2.3))
            sage: P.change_ring(QQ).vertices()
            (A vertex at (-13/10, 0), A vertex at (0, 23/10))
            sage: P == P.change_ring(QQ)
            True
            sage: P.change_ring(ZZ)
            Traceback (most recent call last):
            ...
            TypeError: cannot change the base ring to the Integer Ring

            sage: P = polytopes.regular_polygon(3); P
            A 2-dimensional polyhedron in AA^2 defined as the convex hull of 3 vertices
            sage: P.vertices()
            (A vertex at (0.?e-16, 1.000000000000000?),
             A vertex at (0.866025403784439?, -0.500000000000000?),
             A vertex at (-0.866025403784439?, -0.500000000000000?))
            sage: P.change_ring(QQ)
            Traceback (most recent call last):
            ...
            TypeError: cannot change the base ring to the Rational Field

        .. WARNING::

            The base ring ``RDF`` should be used with care. As it is
            not an exact ring, certain computations may break or
            silently produce wrong results, for example changing the
            base ring from an exact ring into ``RDF`` may cause a
            loss of data::

                sage: P = Polyhedron([[2/3,0],[6666666666666667/10^16,0]], base_ring=AA); P
                A 1-dimensional polyhedron in AA^2 defined as the convex hull of 2 vertices
                sage: Q = P.change_ring(RDF); Q
                A 0-dimensional polyhedron in RDF^2 defined as the convex hull of 1 vertex
                sage: P.n_vertices() == Q.n_vertices()
                False
       """

        from sage.categories.all import Rings

        if base_ring not in Rings:
            raise ValueError("invalid base ring")

        try:
            vertices = [[base_ring(x) for x in vertex] for vertex in self.vertices_list()]
            rays = [[base_ring(x) for x in ray] for ray in self.rays_list()]
            lines = [[base_ring(x) for x in line] for line in self.lines_list()]

        except (TypeError, ValueError):
            raise TypeError("cannot change the base ring to the {0}".format(base_ring))

        new_parent = self.parent().change_ring(base_ring, backend)
        return new_parent([vertices, rays, lines], None)

    def _richcmp_(self, other, op):
        """
        Compare ``self`` and ``other``.

        INPUT:

        - ``other`` -- a polyhedron

        OUTPUT:

        If ``other`` is a polyhedron, then the comparison
        operator "less or equal than" means "is contained in", and
        "less than" means "is strictly contained in".

        EXAMPLES::

            sage: P = Polyhedron(vertices=[(1,0), (0,1)], rays=[(1,1)])
            sage: Q = Polyhedron(vertices=[(1,0), (0,1)])
            sage: P >= Q
            True
            sage: Q <= P
            True
            sage: P == P
            True

       The polytope ``Q`` is strictly contained in ``P``::

            sage: P > Q
            True
            sage: P < Q
            False
            sage: P == Q
            False
         """
        if self._Vrepresentation is None or other._Vrepresentation is None:
            raise RuntimeError('some V representation is missing')
            # make sure deleted polyhedra are not used in cache

        if self.ambient_dim() != other.ambient_dim():
            return op == op_NE

        c0 = self._is_subpolyhedron(other)
        c1 = other._is_subpolyhedron(self)
        if c0 and c1:
            return rich_to_bool(op, 0)
        if c0:
            return rich_to_bool(op, -1)
        else:
            return rich_to_bool(op, 1)

    @coerce_binop
    def _is_subpolyhedron(self, other):
        """
        Test whether ``self`` is a (not necessarily strict)
        sub-polyhedron of ``other``.

        INPUT:

        - ``other`` -- a :class:`Polyhedron`

        OUTPUT:

        Boolean

        EXAMPLES::

            sage: P = Polyhedron(vertices=[(1,0), (0,1)], rays=[(1,1)])
            sage: Q = Polyhedron(vertices=[(1,0), (0,1)])
            sage: P._is_subpolyhedron(Q)
            False
            sage: Q._is_subpolyhedron(P)
            True
        """
        return all(other_H.contains(self_V)
                   for other_H in other.Hrepresentation()
                   for self_V in self.Vrepresentation())

    @cached_method
    def vertex_facet_graph(self, labels=True):
        r"""
        Return the vertex-facet graph.

        This function constructs a directed bipartite graph.
        The nodes of the graph correspond to the vertices of the polyhedron
        and the facets of the polyhedron. There is an directed edge
        from a vertex to a face if and only if the vertex is incident to the face.

        INPUT:

        - ``labels`` -- boolean (default: ``True``); decide how the nodes
          of the graph are labelled. Either with the original vertices/facets
          of the Polyhedron or with integers.

        OUTPUT:

        - a bipartite DiGraph. If ``labels`` is ``True``, then the nodes
          of the graph will actually be the vertices and facets of ``self``,
          otherwise they will be integers.

        .. SEEALSO::

            :meth:`combinatorial_automorphism_group`,
            :meth:`is_combinatorially_isomorphic`.

        EXAMPLES::

            sage: P = polytopes.cube()
            sage: G = P.vertex_facet_graph(); G
            Digraph on 14 vertices
            sage: G.vertices(key = lambda v: str(v))
            [A vertex at (-1, -1, -1),
             A vertex at (-1, -1, 1),
             A vertex at (-1, 1, -1),
             A vertex at (-1, 1, 1),
             A vertex at (1, -1, -1),
             A vertex at (1, -1, 1),
             A vertex at (1, 1, -1),
             A vertex at (1, 1, 1),
             An inequality (-1, 0, 0) x + 1 >= 0,
             An inequality (0, -1, 0) x + 1 >= 0,
             An inequality (0, 0, -1) x + 1 >= 0,
             An inequality (0, 0, 1) x + 1 >= 0,
             An inequality (0, 1, 0) x + 1 >= 0,
             An inequality (1, 0, 0) x + 1 >= 0]
            sage: G.automorphism_group().is_isomorphic(P.face_lattice().hasse_diagram().automorphism_group())
            True
            sage: O = polytopes.octahedron(); O
            A 3-dimensional polyhedron in ZZ^3 defined as the convex hull of 6 vertices
            sage: O.vertex_facet_graph()
            Digraph on 14 vertices
            sage: H = O.vertex_facet_graph()
            sage: G.is_isomorphic(H)
            False
            sage: G2 = copy(G)
            sage: G2.reverse_edges(G2.edges())
            sage: G2.is_isomorphic(H)
            True

        TESTS:

        Check that :trac:`28828` is fixed::

            sage: G._immutable
            True

        Check that :trac:`29188` is fixed::

            sage: P = polytopes.cube()
            sage: P.vertex_facet_graph().is_isomorphic(P.vertex_facet_graph(False))
            True
        """
        return self.combinatorial_polyhedron().vertex_facet_graph(names=labels)

    def plot(self,
             point=None, line=None, polygon=None,  # None means unspecified by the user
             wireframe='blue', fill='green',
             projection_direction=None,
             **kwds):
        """
        Return a graphical representation.

        INPUT:

        - ``point``, ``line``, ``polygon`` -- Parameters to pass to
          point (0d), line (1d), and polygon (2d) plot commands.
          Allowed values are:

          * A Python dictionary to be passed as keywords to the plot
            commands.

          * A string or triple of numbers: The color. This is
            equivalent to passing the dictionary ``{'color':...}``.

          * ``False``: Switches off the drawing of the corresponding
            graphics object

        - ``wireframe``, ``fill`` -- Similar to ``point``, ``line``,
          and ``polygon``, but ``fill`` is used for the graphics
          objects in the dimension of the polytope (or of dimension 2
          for higher dimensional polytopes) and ``wireframe`` is used
          for all lower-dimensional graphics objects
          (default: 'green' for ``fill`` and 'blue' for ``wireframe``)

        - ``projection_direction`` -- coordinate list/tuple/iterable
          or ``None`` (default). The direction to use for the
          :meth:`schlegel_projection` of the polytope. If not
          specified, no projection is used in dimensions `< 4` and
          parallel projection is used in dimension `4`.

        - ``**kwds`` -- optional keyword parameters that are passed to
          all graphics objects.

        OUTPUT:

        A (multipart) graphics object.

        EXAMPLES::

            sage: square = polytopes.hypercube(2)
            sage: point = Polyhedron([[1,1]])
            sage: line = Polyhedron([[1,1],[2,1]])
            sage: cube = polytopes.hypercube(3)
            sage: hypercube = polytopes.hypercube(4)

        By default, the wireframe is rendered in blue and the fill in green::

            sage: square.plot()
            Graphics object consisting of 6 graphics primitives
            sage: point.plot()
            Graphics object consisting of 1 graphics primitive
            sage: line.plot()
            Graphics object consisting of 2 graphics primitives
            sage: cube.plot()
            Graphics3d Object
            sage: hypercube.plot()
            Graphics3d Object

        Draw the lines in red and nothing else::

            sage: square.plot(point=False, line='red', polygon=False)
            Graphics object consisting of 4 graphics primitives
            sage: point.plot(point=False, line='red', polygon=False)
            Graphics object consisting of 0 graphics primitives
            sage: line.plot(point=False, line='red', polygon=False)
            Graphics object consisting of 1 graphics primitive
            sage: cube.plot(point=False, line='red', polygon=False)
            Graphics3d Object
            sage: hypercube.plot(point=False, line='red', polygon=False)
            Graphics3d Object

        Draw points in red, no lines, and a blue polygon::

            sage: square.plot(point={'color':'red'}, line=False, polygon=(0,0,1))
            Graphics object consisting of 2 graphics primitives
            sage: point.plot(point={'color':'red'}, line=False, polygon=(0,0,1))
            Graphics object consisting of 1 graphics primitive
            sage: line.plot(point={'color':'red'}, line=False, polygon=(0,0,1))
            Graphics object consisting of 1 graphics primitive
            sage: cube.plot(point={'color':'red'}, line=False, polygon=(0,0,1))
            Graphics3d Object
            sage: hypercube.plot(point={'color':'red'}, line=False, polygon=(0,0,1))
            Graphics3d Object

        If we instead use the ``fill`` and ``wireframe`` options, the
        coloring depends on the dimension of the object::

            sage: square.plot(fill='green', wireframe='red')
            Graphics object consisting of 6 graphics primitives
            sage: point.plot(fill='green', wireframe='red')
            Graphics object consisting of 1 graphics primitive
            sage: line.plot(fill='green', wireframe='red')
            Graphics object consisting of 2 graphics primitives
            sage: cube.plot(fill='green', wireframe='red')
            Graphics3d Object
            sage: hypercube.plot(fill='green', wireframe='red')
            Graphics3d Object

        TESTS::

            sage: for p in square.plot():
            ....:     print("{} {}".format(p.options()['rgbcolor'], p))
            blue Point set defined by 4 point(s)
            blue Line defined by 2 points
            blue Line defined by 2 points
            blue Line defined by 2 points
            blue Line defined by 2 points
            green Polygon defined by 4 points

            sage: for p in line.plot():
            ....:     print("{} {}".format(p.options()['rgbcolor'], p))
            blue Point set defined by 2 point(s)
            green Line defined by 2 points

            sage: for p in point.plot():
            ....:     print("{} {}".format(p.options()['rgbcolor'], p))
            green Point set defined by 1 point(s)

        Draw the lines in red and nothing else::

            sage: for p in square.plot(point=False, line='red', polygon=False):
            ....:     print("{} {}".format(p.options()['rgbcolor'], p))
            red Line defined by 2 points
            red Line defined by 2 points
            red Line defined by 2 points
            red Line defined by 2 points

        Draw vertices in red, no lines, and a blue polygon::

            sage: for p in square.plot(point={'color':'red'}, line=False, polygon=(0,0,1)):
            ....:     print("{} {}".format(p.options()['rgbcolor'], p))
            red Point set defined by 4 point(s)
            (0, 0, 1) Polygon defined by 4 points

            sage: for p in line.plot(point={'color':'red'}, line=False, polygon=(0,0,1)):
            ....:     print("{} {}".format(p.options()['rgbcolor'], p))
            red Point set defined by 2 point(s)

            sage: for p in point.plot(point={'color':'red'}, line=False, polygon=(0,0,1)):
            ....:     print("{} {}".format(p.options()['rgbcolor'], p))
            red Point set defined by 1 point(s)

        Draw in red without wireframe::

            sage: for p in square.plot(wireframe=False, fill="red"):
            ....:     print("{} {}".format(p.options()['rgbcolor'], p))
            red Polygon defined by 4 points

            sage: for p in line.plot(wireframe=False, fill="red"):
            ....:     print("{} {}".format(p.options()['rgbcolor'], p))
            red Line defined by 2 points

            sage: for p in point.plot(wireframe=False, fill="red"):
            ....:     print("{} {}".format(p.options()['rgbcolor'], p))
            red Point set defined by 1 point(s)

        The ``projection_direction`` option::

            sage: line3d = Polyhedron([(-1,-1,-1), (1,1,1)])
            sage: print(line3d.plot(projection_direction=[2,3,4]).description())
            Line defined by 2 points:           [(-0.00..., 0.126...), (0.131..., -1.93...)]
            Point set defined by 2 point(s):    [(-0.00..., 0.126...), (0.131..., -1.93...)]

        We try to draw the polytope in 2 or 3 dimensions::

            sage: type(Polyhedron(ieqs=[(1,)]).plot())
            <class 'sage.plot.graphics.Graphics'>
            sage: type(polytopes.hypercube(1).plot())
            <class 'sage.plot.graphics.Graphics'>
            sage: type(polytopes.hypercube(2).plot())
            <class 'sage.plot.graphics.Graphics'>
            sage: type(polytopes.hypercube(3).plot())
            <class 'sage.plot.plot3d.base.Graphics3dGroup'>

        In 4d a projection to 3d is used::

            sage: type(polytopes.hypercube(4).plot())
            <class 'sage.plot.plot3d.base.Graphics3dGroup'>
            sage: type(polytopes.hypercube(5).plot())
            Traceback (most recent call last):
            ...
            NotImplementedError: plotting of 5-dimensional polyhedra not implemented

        If the polyhedron is not full-dimensional, the :meth:`affine_hull_projection` is used if necessary::

            sage: type(Polyhedron([(0,), (1,)]).plot())
            <class 'sage.plot.graphics.Graphics'>
            sage: type(Polyhedron([(0,0), (1,1)]).plot())
            <class 'sage.plot.graphics.Graphics'>
            sage: type(Polyhedron([(0,0,0), (1,1,1)]).plot())
            <class 'sage.plot.plot3d.base.Graphics3dGroup'>
            sage: type(Polyhedron([(0,0,0,0), (1,1,1,1)]).plot())
            <class 'sage.plot.plot3d.base.Graphics3dGroup'>
            sage: type(Polyhedron([(0,0,0,0,0), (1,1,1,1,1)]).plot())
            <class 'sage.plot.graphics.Graphics'>
        """
        def merge_options(*opts):
            merged = dict()
            for i in range(len(opts)):
                opt = opts[i]
                if opt is None:
                    continue
                elif opt is False:
                    return False
                elif isinstance(opt, (str, list, tuple)):
                    merged['color'] = opt
                else:
                    merged.update(opt)
            return merged

        d = min(self.dim(), 2)
        opts = [wireframe] * d + [fill] + [False] * (2-d)
        # The point/line/polygon options take precedence over wireframe/fill
        opts = [merge_options(opt1, opt2, kwds)
                for opt1, opt2 in zip(opts, [point, line, polygon])]

        def project(polyhedron):
            if projection_direction is not None:
                return polyhedron.schlegel_projection(projection_direction)
            elif polyhedron.ambient_dim() == 4:
                # There is no 4-d screen, we must project down to 3d
                return polyhedron.schlegel_projection()
            else:
                return polyhedron.projection()

        projection = project(self)
        try:
            plot_method = projection.plot
        except AttributeError:
            projection = project(self.affine_hull_projection())
            try:
                plot_method = projection.plot
            except AttributeError:
                raise NotImplementedError('plotting of {0}-dimensional polyhedra not implemented'
                                          .format(self.ambient_dim()))
        return plot_method(*opts)

    def show(self, **kwds):
        """
        Display graphics immediately

        This method attempts to display the graphics immediately,
        without waiting for the currently running code (if any) to
        return to the command line. Be careful, calling it from within
        a loop will potentially launch a large number of external
        viewer programs.

        INPUT:

        - ``kwds`` -- optional keyword arguments. See :meth:`plot` for
          the description of available options.

        OUTPUT:

        This method does not return anything. Use :meth:`plot` if you
        want to generate a graphics object that can be saved or
        further transformed.

        EXAMPLES::

            sage: square = polytopes.hypercube(2)
            sage: square.show(point='red')
        """
        self.plot(**kwds).show()

    def _repr_(self):
        """
        Return a description of the polyhedron.

        EXAMPLES::

            sage: poly_test = Polyhedron(vertices = [[1,2,3,4],[2,1,3,4],[4,3,2,1]])
            sage: poly_test._repr_()
            'A 2-dimensional polyhedron in ZZ^4 defined as the convex hull of 3 vertices'
            sage: grammar_test = Polyhedron(vertices = [[1,1,1,1,1,1]])
            sage: grammar_test._repr_()
            'A 0-dimensional polyhedron in ZZ^6 defined as the convex hull of 1 vertex'
        """
        desc = ''
        if self.n_vertices() == 0:
            desc += 'The empty polyhedron'
        else:
            desc += 'A ' + repr(self.dim()) + '-dimensional polyhedron'
        desc += ' in '
        desc += self.parent()._repr_ambient_module()

        if self.n_vertices() > 0:
            desc += ' defined as the convex hull of '
            desc += repr(self.n_vertices())
            if self.n_vertices() == 1:
                desc += ' vertex'
            else:
                desc += ' vertices'

            if self.n_rays() > 0:
                if self.n_lines() > 0:
                    desc += ", "
                else:
                    desc += " and "
                desc += repr(self.n_rays())
                if self.n_rays() == 1:
                    desc += ' ray'
                else:
                    desc += ' rays'

            if self.n_lines() > 0:
                if self.n_rays() > 0:
                    desc += ", "
                else:
                    desc += " and "
                desc += repr(self.n_lines())
                if self.n_lines() == 1:
                    desc += ' line'
                else:
                    desc += ' lines'

        return desc

    def _rich_repr_(self, display_manager, **kwds):
        r"""
        Rich Output Magic Method

        See :mod:`sage.repl.rich_output` for details.

        EXAMPLES::

            sage: from sage.repl.rich_output import get_display_manager
            sage: dm = get_display_manager()
            sage: polytopes.hypercube(2)._rich_repr_(dm)
            OutputPlainText container

        The ``supplemental_plot`` preference lets us control whether
        this object is shown as text or picture+text::

            sage: dm.preferences.supplemental_plot
            'never'
            sage: del dm.preferences.supplemental_plot
            sage: polytopes.hypercube(3)
            A 3-dimensional polyhedron in ZZ^3 defined as the convex hull of 8 vertices (use the .plot() method to plot)
            sage: dm.preferences.supplemental_plot = 'never'
        """
        prefs = display_manager.preferences
        is_small = (self.ambient_dim() <= 2)
        can_plot = (prefs.supplemental_plot != 'never')
        plot_graph = can_plot and (prefs.supplemental_plot == 'always' or is_small)
        # Under certain circumstances we display the plot as graphics
        if plot_graph:
            plot_kwds = dict(kwds)
            plot_kwds.setdefault('title', repr(self))
            output = self.plot(**plot_kwds)._rich_repr_(display_manager)
            if output is not None:
                return output
        # create text for non-graphical output
        if can_plot:
            text = '{0} (use the .plot() method to plot)'.format(repr(self))
        else:
            text = repr(self)
        # latex() produces huge tikz environment, override
        tp = display_manager.types
        if (prefs.text == 'latex' and tp.OutputLatex in display_manager.supported_output()):
            return tp.OutputLatex(r'\text{{{0}}}'.format(text))
        return tp.OutputPlainText(text)

    def cdd_Hrepresentation(self):
        r"""
        Write the inequalities/equations data of the polyhedron in
        cdd's H-representation format.

        .. SEEALSO::

            :meth:`write_cdd_Hrepresentation` -- export the polyhedron as a
            H-representation to a file.

        OUTPUT: a string

        EXAMPLES::

            sage: p = polytopes.hypercube(2)
            sage: print(p.cdd_Hrepresentation())
            H-representation
            begin
             4 3 rational
             1 -1 0
             1 0 -1
             1 1 0
             1 0 1
            end
            <BLANKLINE>

            sage: triangle = Polyhedron(vertices = [[1,0],[0,1],[1,1]],base_ring=AA)
            sage: triangle.base_ring()
            Algebraic Real Field
            sage: triangle.cdd_Hrepresentation()
            Traceback (most recent call last):
            ...
            TypeError: the base ring must be ZZ, QQ, or RDF
        """
        from .cdd_file_format import cdd_Hrepresentation
        try:
            cdd_type = self._cdd_type
        except AttributeError:
            if self.base_ring() is ZZ or self.base_ring() is QQ:
                cdd_type = 'rational'
            elif self.base_ring() is RDF:
                cdd_type = 'real'
            else:
                raise TypeError('the base ring must be ZZ, QQ, or RDF')
        return cdd_Hrepresentation(cdd_type,
                                   list(self.inequality_generator()),
                                   list(self.equation_generator()))

    def write_cdd_Hrepresentation(self, filename):
        r"""
        Export the polyhedron as a H-representation to a file.

        INPUT:

        - ``filename`` -- the output file.

        .. SEEALSO::

            :meth:`cdd_Hrepresentation` -- return the H-representation of the
            polyhedron as a string.

        EXAMPLES::

            sage: from sage.misc.temporary_file import tmp_filename
            sage: filename = tmp_filename(ext='.ext')
            sage: polytopes.cube().write_cdd_Hrepresentation(filename)
        """
        with open(filename, 'w') as f:
            f.write(self.cdd_Hrepresentation())

    def cdd_Vrepresentation(self):
        r"""
        Write the vertices/rays/lines data of the polyhedron in cdd's
        V-representation format.

        .. SEEALSO::

            :meth:`write_cdd_Vrepresentation` -- export the polyhedron as a
            V-representation to a file.

        OUTPUT: a string

        EXAMPLES::

            sage: q = Polyhedron(vertices = [[1,1],[0,0],[1,0],[0,1]])
            sage: print(q.cdd_Vrepresentation())
            V-representation
            begin
             4 3 rational
             1 0 0
             1 0 1
             1 1 0
             1 1 1
            end
        """
        from .cdd_file_format import cdd_Vrepresentation
        try:
            cdd_type = self._cdd_type
        except AttributeError:
            if self.base_ring() is ZZ or self.base_ring() is QQ:
                cdd_type = 'rational'
            elif self.base_ring() is RDF:
                cdd_type = 'real'
            else:
                raise TypeError('the base ring must be ZZ, QQ, or RDF')
        return cdd_Vrepresentation(cdd_type,
                                   list(self.vertex_generator()),
                                   list(self.ray_generator()),
                                   list(self.line_generator()))

    def write_cdd_Vrepresentation(self, filename):
        r"""
        Export the polyhedron as a V-representation to a file.

        INPUT:

        - ``filename`` -- the output file.

        .. SEEALSO::

            :meth:`cdd_Vrepresentation` -- return the V-representation of the
            polyhedron as a string.

        EXAMPLES::

            sage: from sage.misc.temporary_file import tmp_filename
            sage: filename = tmp_filename(ext='.ext')
            sage: polytopes.cube().write_cdd_Vrepresentation(filename)
        """
        with open(filename, 'w') as f:
            f.write(self.cdd_Vrepresentation())

    @cached_method
    def n_equations(self):
        """
        Return the number of equations. The representation will
        always be minimal, so the number of equations is the
        codimension of the polyhedron in the ambient space.

        EXAMPLES::

            sage: p = Polyhedron(vertices = [[1,0,0],[0,1,0],[0,0,1]])
            sage: p.n_equations()
            1
        """
        return len(self.equations())

    @cached_method
    def n_inequalities(self):
        """
        Return the number of inequalities. The representation will
        always be minimal, so the number of inequalities is the
        number of facets of the polyhedron in the ambient space.

        EXAMPLES::

            sage: p = Polyhedron(vertices = [[1,0,0],[0,1,0],[0,0,1]])
            sage: p.n_inequalities()
            3

            sage: p = Polyhedron(vertices = [[t,t^2,t^3] for t in range(6)])
            sage: p.n_facets()
            8
        """
        return len(self.inequalities())

    n_facets = n_inequalities

    @cached_method
    def n_vertices(self):
        """
        Return the number of vertices. The representation will
        always be minimal.

        .. WARNING::

            If the polyhedron has lines, return the number of vertices in
            the ``Vrepresentation``. As the represented polyhedron has
            no 0-dimensional faces (i.e. vertices), ``n_vertices`` corresponds
            to the number of `k`-faces, where `k` is the number of lines::

                sage: P = Polyhedron(rays=[[1,0,0]],lines=[[0,1,0]])
                sage: P.n_vertices()
                1
                sage: P.faces(0)
                ()
                sage: P.f_vector()
                (1, 0, 1, 1)

                sage: P = Polyhedron(rays=[[1,0,0]],lines=[[0,1,0],[0,1,1]])
                sage: P.n_vertices()
                1
                sage: P.f_vector()
                (1, 0, 0, 1, 1)

        EXAMPLES::

            sage: p = Polyhedron(vertices = [[1,0],[0,1],[1,1]], rays=[[1,1]])
            sage: p.n_vertices()
            2
        """
        return len(self.vertices())

    @cached_method
    def n_rays(self):
        """
        Return the number of rays. The representation will
        always be minimal.

        EXAMPLES::

            sage: p = Polyhedron(vertices = [[1,0],[0,1]], rays=[[1,1]])
            sage: p.n_rays()
            1
        """
        return len(self.rays())

    @cached_method
    def n_lines(self):
        """
        Return the number of lines. The representation will
        always be minimal.

        EXAMPLES::

            sage: p = Polyhedron(vertices = [[0,0]], rays=[[0,1],[0,-1]])
            sage: p.n_lines()
            1
        """
        return len(self.lines())

    def to_linear_program(self, solver=None, return_variable=False, base_ring=None):
        r"""
        Return a linear optimization problem over the polyhedron in the form of
        a :class:`MixedIntegerLinearProgram`.

        INPUT:

        - ``solver`` -- select a solver (MIP backend). See the documentation
          of for :class:`MixedIntegerLinearProgram`. Set to ``None`` by default.

        - ``return_variable`` -- (default: ``False``) If ``True``, return a tuple
          ``(p, x)``, where ``p`` is the :class:`MixedIntegerLinearProgram` object
          and ``x`` is the vector-valued MIP variable in this problem, indexed
          from 0.  If ``False``, only return ``p``.

        - ``base_ring`` -- select a field over which the linear program should be
          set up.  Use ``RDF`` to request a fast inexact (floating point) solver
          even if ``self`` is exact.

        Note that the :class:`MixedIntegerLinearProgram` object will have the
        null function as an objective to be maximized.

        .. SEEALSO::

            :meth:`~MixedIntegerLinearProgram.polyhedron` -- return the
            polyhedron associated with a :class:`MixedIntegerLinearProgram`
            object.

        EXAMPLES:

        Exact rational linear program::

            sage: p = polytopes.cube()
            sage: p.to_linear_program()
            Linear Program (no objective, 3 variables, 6 constraints)
            sage: lp, x = p.to_linear_program(return_variable=True)
            sage: lp.set_objective(2*x[0] + 1*x[1] + 39*x[2])
            sage: lp.solve()
            42
            sage: lp.get_values(x[0], x[1], x[2])
            [1, 1, 1]

        Floating-point linear program::

            sage: lp, x = p.to_linear_program(return_variable=True, base_ring=RDF)
            sage: lp.set_objective(2*x[0] + 1*x[1] + 39*x[2])
            sage: lp.solve()
            42.0

        Irrational algebraic linear program over an embedded number field::

            sage: p=polytopes.icosahedron()
            sage: lp, x = p.to_linear_program(return_variable=True)
            sage: lp.set_objective(x[0] + x[1] + x[2])
            sage: lp.solve()
            1/4*sqrt5 + 3/4

        Same example with floating point::

            sage: lp, x = p.to_linear_program(return_variable=True, base_ring=RDF)
            sage: lp.set_objective(x[0] + x[1] + x[2])
            sage: lp.solve() # tol 1e-5
            1.3090169943749475

        Same example with a specific floating point solver::

            sage: lp, x = p.to_linear_program(return_variable=True, solver='GLPK')
            sage: lp.set_objective(x[0] + x[1] + x[2])
            sage: lp.solve() # tol 1e-8
            1.3090169943749475

        Irrational algebraic linear program over `AA`::

            sage: p=polytopes.icosahedron(base_ring=AA)
            sage: lp, x = p.to_linear_program(return_variable=True)
            sage: lp.set_objective(x[0] + x[1] + x[2])
            sage: lp.solve()  # long time
            1.309016994374948?

        TESTS::

            sage: p=polytopes.flow_polytope(digraphs.DeBruijn(3,2)); p
            A 19-dimensional polyhedron in QQ^27 defined as the convex hull of 1 vertex and 148 rays
            sage: p.to_linear_program().polyhedron() == p
            True
            sage: p=polytopes.icosahedron()
            sage: p.to_linear_program(solver='PPL')
            Traceback (most recent call last):
            ...
            TypeError: The PPL backend only supports rational data.

        Test that equations are handled correctly (:trac:`24154`)::

            sage: p = Polyhedron(vertices=[[19]])
            sage: lp, x = p.to_linear_program(return_variable=True)
            sage: lp.set_objective(x[0])
            sage: lp.solve()
            19
        """
        if base_ring is None:
            base_ring = self.base_ring()
        base_ring = base_ring.fraction_field()
        from sage.numerical.mip import MixedIntegerLinearProgram
        p = MixedIntegerLinearProgram(solver=solver, base_ring=base_ring)
        x = p.new_variable(real=True, nonnegative=False)

        for ineqn in self.inequalities_list():
            b = -ineqn.pop(0)
            p.add_constraint(p.sum([x[i]*ineqn[i] for i in range(len(ineqn))]) >= b)

        for eqn in self.equations_list():
            b = -eqn.pop(0)
            p.add_constraint(p.sum([x[i]*eqn[i] for i in range(len(eqn))]) == b)

        if return_variable:
            return p, x
        else:
            return p

    def Hrepresentation(self, index=None):
        """
        Return the objects of the H-representation. Each entry is
        either an inequality or a equation.

        INPUT:

        - ``index`` -- either an integer or ``None``

        OUTPUT:

        The optional argument is an index running from ``0`` to
        ``self.n_Hrepresentation()-1``. If present, the
        H-representation object at the given index will be
        returned. Without an argument, returns the list of all
        H-representation objects.

        EXAMPLES::

            sage: p = polytopes.hypercube(3)
            sage: p.Hrepresentation(0)
            An inequality (-1, 0, 0) x + 1 >= 0
            sage: p.Hrepresentation(0) == p.Hrepresentation() [0]
            True
        """
        if index is None:
            return self._Hrepresentation
        else:
            return self._Hrepresentation[index]

    def Hrepresentation_str(self, separator='\n', latex=False, style='>=', align=None, **kwds):
        r"""
        Return a human-readable string representation of the Hrepresentation of this
        polyhedron.

        INPUT:

        - ``separator`` -- a string. Default is ``"\n"``.

        - ``latex`` -- a boolean. Default is ``False``.

        - ``style`` -- either ``"positive"`` (making all coefficients positive)
                       or ``"<="``, or ``">="``. Default is ``">="``.

        - ``align`` -- a boolean or ``None''. Default is ``None`` in which case
                       ``align`` is ``True`` if ``separator`` is the newline character.
                       If set, then the lines of the output string are aligned
                       by the comparison symbol by padding blanks.

        Keyword parameters of
        :meth:`~sage.geometry.polyhedron.representation.Hrepresentation.repr_pretty`
        are passed on:

        - ``prefix`` -- a string

        - ``indices`` -- a tuple or other iterable

        OUTPUT:

        A string.

        EXAMPLES::

            sage: P = polytopes.permutahedron(3)
            sage: print(P.Hrepresentation_str())
            x0 + x1 + x2 ==  6
                -x1 - x2 >= -5
                     -x2 >= -3
                     -x1 >= -3
                      x1 >=  1
                 x1 + x2 >=  3
                      x2 >=  1

            sage: print(P.Hrepresentation_str(style='<='))
            -x0 - x1 - x2 == -6
                  x1 + x2 <=  5
                       x2 <=  3
                       x1 <=  3
                      -x1 <= -1
                 -x1 - x2 <= -3
                      -x2 <= -1

            sage: print(P.Hrepresentation_str(style='positive'))
            x0 + x1 + x2 == 6
                       5 >= x1 + x2
                       3 >= x2
                       3 >= x1
                      x1 >= 1
                 x1 + x2 >= 3
                      x2 >= 1

            sage: print(P.Hrepresentation_str(latex=True))
            \begin{array}{rcl}
            x_{0} + x_{1} + x_{2} & =    &  6 \\
                   -x_{1} - x_{2} & \geq & -5 \\
                           -x_{2} & \geq & -3 \\
                           -x_{1} & \geq & -3 \\
                            x_{1} & \geq &  1 \\
                    x_{1} + x_{2} & \geq &  3 \\
                            x_{2} & \geq &  1
            \end{array}

            sage: print(P.Hrepresentation_str(align=False))
            x0 + x1 + x2 == 6
            -x1 - x2 >= -5
            -x2 >= -3
            -x1 >= -3
            x1 >= 1
            x1 + x2 >= 3
            x2 >= 1

            sage: c = polytopes.cube()
            sage: c.Hrepresentation_str(separator=', ', style='positive')
            '1 >= x0, 1 >= x1, 1 >= x2, x0 + 1 >= 0, x2 + 1 >= 0, x1 + 1 >= 0'
        """
        pretty_hs = [h.repr_pretty(split=True, latex=latex, style=style, **kwds) for h in self.Hrepresentation()]
        shift = any(pretty_h[2].startswith('-') for pretty_h in pretty_hs)

        if align is None:
            align = separator == "\n"
        if align:
            lengths = [(len(s[0]), len(s[1]), len(s[2])) for s in pretty_hs]
            from operator import itemgetter
            length_left = max(lengths, key=itemgetter(0))[0]
            length_middle = max(lengths, key=itemgetter(1))[1]
            length_right = max(lengths, key=itemgetter(2))[2]
            if shift:
                length_right += 1
            if latex:
                h_line = "{:>" + "{}".format(length_left) + "} & {:" + \
                         "{}".format(length_middle) + "} & {:" + \
                         "{}".format(length_right) + "}\\\\"
            else:
                h_line = "{:>" + "{}".format(length_left) \
                         + "} {:" + "{}".format(length_middle) \
                         + "} {:" + "{}".format(length_right) + "}"
        elif latex:
            h_line = "{} & {} & {}\\\\"
        else:
            h_line = "{} {} {}"

        def pad_non_minus(s):
            if align and shift and not s.startswith('-'):
                return ' ' + s
            else:
                return s
        h_list = [h_line.format(pretty_h[0], pretty_h[1], pad_non_minus(pretty_h[2]))
                  for pretty_h in pretty_hs]
        pretty_print = separator.join(h_list)

        if not latex:
            return pretty_print
        else:
            # below we remove the 2 unnecessary backslashes at the end of pretty_print
            return "\\begin{array}{rcl}\n" + pretty_print[:-2] + "\n\\end{array}"

    def Hrep_generator(self):
        """
        Return an iterator over the objects of the H-representation
        (inequalities or equations).

        EXAMPLES::

            sage: p = polytopes.hypercube(3)
            sage: next(p.Hrep_generator())
            An inequality (-1, 0, 0) x + 1 >= 0
        """
        for H in self.Hrepresentation():
            yield H

    @cached_method
    def n_Hrepresentation(self):
        """
        Return the number of objects that make up the
        H-representation of the polyhedron.

        OUTPUT:

        Integer.

        EXAMPLES::

            sage: p = polytopes.cross_polytope(4)
            sage: p.n_Hrepresentation()
            16
            sage: p.n_Hrepresentation() == p.n_inequalities() + p.n_equations()
            True
        """
        return len(self.Hrepresentation())

    def Vrepresentation(self, index=None):
        """
        Return the objects of the V-representation. Each entry is
        either a vertex, a ray, or a line.

        See :mod:`sage.geometry.polyhedron.constructor` for a
        definition of vertex/ray/line.

        INPUT:

        - ``index`` -- either an integer or ``None``

        OUTPUT:

        The optional argument is an index running from ``0`` to
        ``self.n_Vrepresentation()-1``. If present, the
        V-representation object at the given index will be
        returned. Without an argument, returns the list of all
        V-representation objects.

        EXAMPLES::

            sage: p = polytopes.simplex(4, project=True)
            sage: p.Vrepresentation(0)
            A vertex at (0.7071067812, 0.4082482905, 0.2886751346, 0.2236067977)
            sage: p.Vrepresentation(0) == p.Vrepresentation() [0]
            True
        """
        if index is None:
            return self._Vrepresentation
        else:
            return self._Vrepresentation[index]

    @cached_method
    def n_Vrepresentation(self):
        """
        Return the number of objects that make up the
        V-representation of the polyhedron.

        OUTPUT:

        Integer.

        EXAMPLES::

            sage: p = polytopes.simplex(4)
            sage: p.n_Vrepresentation()
            5
            sage: p.n_Vrepresentation() == p.n_vertices() + p.n_rays() + p.n_lines()
            True
        """
        return len(self.Vrepresentation())

    def Vrep_generator(self):
        """
        Returns an iterator over the objects of the V-representation
        (vertices, rays, and lines).

        EXAMPLES::

            sage: p = polytopes.cyclic_polytope(3,4)
            sage: vg = p.Vrep_generator()
            sage: next(vg)
            A vertex at (0, 0, 0)
            sage: next(vg)
            A vertex at (1, 1, 1)
        """
        for V in self.Vrepresentation():
            yield V

    def inequality_generator(self):
        """
        Return  a generator for the defining inequalities of the
        polyhedron.

        OUTPUT:

        A generator of the inequality Hrepresentation objects.

        EXAMPLES::

            sage: triangle = Polyhedron(vertices=[[1,0],[0,1],[1,1]])
            sage: for v in triangle.inequality_generator(): print(v)
            An inequality (1, 1) x - 1 >= 0
            An inequality (0, -1) x + 1 >= 0
            An inequality (-1, 0) x + 1 >= 0
            sage: [ v for v in triangle.inequality_generator() ]
            [An inequality (1, 1) x - 1 >= 0,
             An inequality (0, -1) x + 1 >= 0,
             An inequality (-1, 0) x + 1 >= 0]
            sage: [ [v.A(), v.b()] for v in triangle.inequality_generator() ]
            [[(1, 1), -1], [(0, -1), 1], [(-1, 0), 1]]
        """
        for H in self.Hrepresentation():
            if H.is_inequality():
                yield H

    @cached_method
    def inequalities(self):
        """
        Return all inequalities.

        OUTPUT:

        A tuple of inequalities.

        EXAMPLES::

            sage: p = Polyhedron(vertices = [[0,0,0],[0,0,1],[0,1,0],[1,0,0],[2,2,2]])
            sage: p.inequalities()[0:3]
            (An inequality (1, 0, 0) x + 0 >= 0,
             An inequality (0, 1, 0) x + 0 >= 0,
             An inequality (0, 0, 1) x + 0 >= 0)
            sage: p3 = Polyhedron(vertices = Permutations([1,2,3,4]))
            sage: ieqs = p3.inequalities()
            sage: ieqs[0]
            An inequality (0, 1, 1, 1) x - 6 >= 0
            sage: list(_)
            [-6, 0, 1, 1, 1]
        """
        return tuple(self.inequality_generator())

    def inequalities_list(self):
        """
        Return a list of inequalities as coefficient lists.

        .. NOTE::

            It is recommended to use :meth:`inequalities` or
            :meth:`inequality_generator` instead to iterate over the
            list of :class:`Inequality` objects.

        EXAMPLES::

            sage: p = Polyhedron(vertices = [[0,0,0],[0,0,1],[0,1,0],[1,0,0],[2,2,2]])
            sage: p.inequalities_list()[0:3]
            [[0, 1, 0, 0], [0, 0, 1, 0], [0, 0, 0, 1]]
            sage: p3 = Polyhedron(vertices = Permutations([1,2,3,4]))
            sage: ieqs = p3.inequalities_list()
            sage: ieqs[0]
            [-6, 0, 1, 1, 1]
            sage: ieqs[-1]
            [-3, 0, 1, 0, 1]
            sage: ieqs == [list(x) for x in p3.inequality_generator()]
            True
        """
        return [list(x) for x in self.inequality_generator()]

    def equation_generator(self):
        """
        Return a generator for the linear equations satisfied by the
        polyhedron.

        EXAMPLES::

            sage: p = polytopes.regular_polygon(8,base_ring=RDF)
            sage: p3 = Polyhedron(vertices = [x+[0] for x in p.vertices()], base_ring=RDF)
            sage: next(p3.equation_generator())
            An equation (0.0, 0.0, 1.0) x + 0.0 == 0
        """
        for H in self.Hrepresentation():
            if H.is_equation():
                yield H

    @cached_method
    def equations(self):
        """
        Return all linear constraints of the polyhedron.

        OUTPUT:

        A tuple of equations.

        EXAMPLES::

            sage: test_p = Polyhedron(vertices = [[1,2,3,4],[2,1,3,4],[4,3,2,1],[3,4,1,2]])
            sage: test_p.equations()
            (An equation (1, 1, 1, 1) x - 10 == 0,)
        """
        return tuple(self.equation_generator())

    def equations_list(self):
        """
        Return the linear constraints of the polyhedron. As with
        inequalities, each constraint is given as [b -a1 -a2 ... an]
        where for variables x1, x2,..., xn, the polyhedron satisfies
        the equation b = a1*x1 + a2*x2 + ... + an*xn.

        .. NOTE::

            It is recommended to use :meth:`equations` or
            :meth:`equation_generator()` instead to iterate over the
            list of
            :class:`~sage.geometry.polyhedron.representation.Equation`
            objects.

        EXAMPLES::

            sage: test_p = Polyhedron(vertices = [[1,2,3,4],[2,1,3,4],[4,3,2,1],[3,4,1,2]])
            sage: test_p.equations_list()
            [[-10, 1, 1, 1, 1]]
        """
        return [list(eq) for eq in self.equation_generator()]

    def vertices_list(self):
        """
        Return a list of vertices of the polyhedron.

        .. NOTE::

            It is recommended to use :meth:`vertex_generator` instead to
            iterate over the list of :class:`Vertex` objects.

        .. WARNING::

            If the polyhedron has lines, return the vertices
            of the ``Vrepresentation``. However, the represented polyhedron
            has no 0-dimensional faces (i.e. vertices)::

                sage: P = Polyhedron(rays=[[1,0,0]],lines=[[0,1,0]])
                sage: P.vertices_list()
                [[0, 0, 0]]
                sage: P.faces(0)
                ()

        EXAMPLES::

            sage: triangle = Polyhedron(vertices=[[1,0],[0,1],[1,1]])
            sage: triangle.vertices_list()
            [[0, 1], [1, 0], [1, 1]]
            sage: a_simplex = Polyhedron(ieqs = [
            ....:          [0,1,0,0,0],[0,0,1,0,0],[0,0,0,1,0],[0,0,0,0,1]
            ....:      ], eqns = [[1,-1,-1,-1,-1]])
            sage: a_simplex.vertices_list()
            [[1, 0, 0, 0], [0, 1, 0, 0], [0, 0, 1, 0], [0, 0, 0, 1]]
            sage: a_simplex.vertices_list() == [list(v) for v in a_simplex.vertex_generator()]
            True
        """
        return [list(x) for x in self.vertex_generator()]

    def vertex_generator(self):
        """
        Return a generator for the vertices of the polyhedron.

        .. WARNING::

            If the polyhedron has lines, return a generator for the vertices
            of the ``Vrepresentation``. However, the represented polyhedron
            has no 0-dimensional faces (i.e. vertices)::

                sage: P = Polyhedron(rays=[[1,0,0]],lines=[[0,1,0]])
                sage: list(P.vertex_generator())
                [A vertex at (0, 0, 0)]
                sage: P.faces(0)
                ()

        EXAMPLES::

            sage: triangle = Polyhedron(vertices=[[1,0],[0,1],[1,1]])
            sage: for v in triangle.vertex_generator(): print(v)
            A vertex at (0, 1)
            A vertex at (1, 0)
            A vertex at (1, 1)
            sage: v_gen = triangle.vertex_generator()
            sage: next(v_gen)   # the first vertex
            A vertex at (0, 1)
            sage: next(v_gen)   # the second vertex
            A vertex at (1, 0)
            sage: next(v_gen)   # the third vertex
            A vertex at (1, 1)
            sage: try: next(v_gen)   # there are only three vertices
            ....: except StopIteration: print("STOP")
            STOP
            sage: type(v_gen)
            <... 'generator'>
            sage: [ v for v in triangle.vertex_generator() ]
            [A vertex at (0, 1), A vertex at (1, 0), A vertex at (1, 1)]
        """
        for V in self.Vrepresentation():
            if V.is_vertex():
                yield V

    @cached_method
    def vertices(self):
        """
        Return all vertices of the polyhedron.

        OUTPUT:

        A tuple of vertices.

        .. WARNING::

            If the polyhedron has lines, return the vertices
            of the ``Vrepresentation``. However, the represented polyhedron
            has no 0-dimensional faces (i.e. vertices)::

                sage: P = Polyhedron(rays=[[1,0,0]],lines=[[0,1,0]])
                sage: P.vertices()
                (A vertex at (0, 0, 0),)
                sage: P.faces(0)
                ()

        EXAMPLES::

            sage: triangle = Polyhedron(vertices=[[1,0],[0,1],[1,1]])
            sage: triangle.vertices()
            (A vertex at (0, 1), A vertex at (1, 0), A vertex at (1, 1))
            sage: a_simplex = Polyhedron(ieqs = [
            ....:          [0,1,0,0,0],[0,0,1,0,0],[0,0,0,1,0],[0,0,0,0,1]
            ....:      ], eqns = [[1,-1,-1,-1,-1]])
            sage: a_simplex.vertices()
            (A vertex at (1, 0, 0, 0), A vertex at (0, 1, 0, 0),
             A vertex at (0, 0, 1, 0), A vertex at (0, 0, 0, 1))
        """
        return tuple(self.vertex_generator())

    @cached_method
    def vertices_matrix(self, base_ring=None):
        """
        Return the coordinates of the vertices as the columns of a matrix.

        INPUT:

        - ``base_ring`` -- A ring or ``None`` (default). The base ring
          of the returned matrix. If not specified, the base ring of
          the polyhedron is used.

        OUTPUT:

        A matrix over ``base_ring`` whose columns are the coordinates
        of the vertices. A ``TypeError`` is raised if the coordinates
        cannot be converted to ``base_ring``.

        .. WARNING::

            If the polyhedron has lines, return the coordinates of the vertices
            of the ``Vrepresentation``. However, the represented polyhedron
            has no 0-dimensional faces (i.e. vertices)::

                sage: P = Polyhedron(rays=[[1,0,0]],lines=[[0,1,0]])
                sage: P.vertices_matrix()
                [0]
                [0]
                [0]
                sage: P.faces(0)
                ()

        EXAMPLES::

            sage: triangle = Polyhedron(vertices=[[1,0],[0,1],[1,1]])
            sage: triangle.vertices_matrix()
            [0 1 1]
            [1 0 1]
            sage: (triangle/2).vertices_matrix()
            [  0 1/2 1/2]
            [1/2   0 1/2]
            sage: (triangle/2).vertices_matrix(ZZ)
            Traceback (most recent call last):
            ...
            TypeError: no conversion of this rational to integer

        TESTS:

        Check that :trac:`28828` is fixed::

                sage: P.vertices_matrix().is_immutable()
                True
        """
        if base_ring is None:
            base_ring = self.base_ring()
        m = matrix(base_ring, self.ambient_dim(), self.n_vertices())
        for i, v in enumerate(self.vertices()):
            for j in range(self.ambient_dim()):
                m[j, i] = v[j]
        m.set_immutable()
        return m

    def an_affine_basis(self):
        """
        Return vertices that are a basis for the affine
        span of the polytope.

        This basis is obtained by considering a maximal chain of faces
        in the face lattice and picking for each cover relation
        one vertex that is in the difference. Thus this method
        is independent of the concrete realization of the polytope.

        EXAMPLES::

            sage: P = polytopes.cube()
            sage: P.an_affine_basis()
            [A vertex at (-1, -1, -1),
             A vertex at (1, -1, -1),
             A vertex at (1, -1, 1),
             A vertex at (1, 1, -1)]

            sage: P = polytopes.permutahedron(5)
            sage: P.an_affine_basis()
            [A vertex at (4, 1, 5, 2, 3),
             A vertex at (5, 1, 4, 2, 3),
             A vertex at (4, 2, 5, 1, 3),
             A vertex at (4, 1, 5, 3, 2),
             A vertex at (1, 2, 3, 4, 5)]

        The method is not implemented for unbounded polyhedra::

            sage: p = Polyhedron(vertices=[(0,0)],rays=[(1,0),(0,1)])
            sage: p.an_affine_basis()
            Traceback (most recent call last):
            ...
            NotImplementedError: this function is not implemented for unbounded polyhedra
        """
        if not self.is_compact():
            raise NotImplementedError("this function is not implemented for unbounded polyhedra")

        chain = self.a_maximal_chain()[1:]  # we exclude the empty face
        chain_indices = [face.ambient_V_indices() for face in chain]
        basis_indices = []

        # We use in the following that elements in ``chain_indices`` are sorted lists
        # of V-indices.
        # Thus for each two faces we can easily find the first vertex that differs.
        for dim, face in enumerate(chain_indices):
            if dim == 0:
                # Append the vertex.
                basis_indices.append(face[0])
                continue

            prev_face = chain_indices[dim-1]
            for i in range(len(prev_face)):
                if prev_face[i] != face[i]:
                    # We found a vertex that ``face`` has, but its facet does not.
                    basis_indices.append(face[i])
                    break
            else:  # no break
                # ``prev_face`` contains all the same vertices as ``face`` until now.
                # But ``face`` is guaranteed to contain one more vertex (at least).
                basis_indices.append(face[len(prev_face)])

        return [self.Vrepresentation()[i] for i in basis_indices]

    def _test_an_affine_basis(self, tester=None, **options):
        """
        Run tests on the method :meth:`.an_affine_basis`

        TESTS::

            sage: polytopes.cross_polytope(3)._test_an_affine_basis()
        """
        if tester is None:
            tester = self._tester(**options)
        if self.is_compact():
            b = self.an_affine_basis()
            m = matrix([1] + list(v) for v in b)
            tester.assertEqual(m.rank(), self.dim() + 1)
            for v in b:
                tester.assertIn(v, self.vertices())

    def ray_generator(self):
        """
        Return a generator for the rays of the polyhedron.

        EXAMPLES::

            sage: pi = Polyhedron(ieqs = [[1,1,0],[1,0,1]])
            sage: pir = pi.ray_generator()
            sage: [x.vector() for x in pir]
            [(1, 0), (0, 1)]
        """
        for V in self.Vrepresentation():
            if V.is_ray():
                yield V

    @cached_method
    def rays(self):
        """
        Return a list of rays of the polyhedron.

        OUTPUT:

        A tuple of rays.

        EXAMPLES::

            sage: p = Polyhedron(ieqs = [[0,0,0,1],[0,0,1,0],[1,1,0,0]])
            sage: p.rays()
            (A ray in the direction (1, 0, 0),
             A ray in the direction (0, 1, 0),
             A ray in the direction (0, 0, 1))
        """
        return tuple(self.ray_generator())

    def rays_list(self):
        """
        Return a list of rays as coefficient lists.

        .. NOTE::

            It is recommended to use :meth:`rays` or
            :meth:`ray_generator` instead to iterate over the list of
            :class:`Ray` objects.

        OUTPUT:

        A list of rays as lists of coordinates.

        EXAMPLES::

            sage: p = Polyhedron(ieqs = [[0,0,0,1],[0,0,1,0],[1,1,0,0]])
            sage: p.rays_list()
            [[1, 0, 0], [0, 1, 0], [0, 0, 1]]
            sage: p.rays_list() == [list(r) for r in p.ray_generator()]
            True
        """
        return [list(x) for x in self.ray_generator()]

    def line_generator(self):
        """
        Return a generator for the lines of the polyhedron.

        EXAMPLES::

            sage: pr = Polyhedron(rays = [[1,0],[-1,0],[0,1]], vertices = [[-1,-1]])
            sage: next(pr.line_generator()).vector()
            (1, 0)
        """
        for V in self.Vrepresentation():
            if V.is_line():
                yield V

    @cached_method
    def lines(self):
        """
        Return all lines of the polyhedron.

        OUTPUT:

        A tuple of lines.

        EXAMPLES::

            sage: p = Polyhedron(rays = [[1,0],[-1,0],[0,1],[1,1]], vertices = [[-2,-2],[2,3]])
            sage: p.lines()
            (A line in the direction (1, 0),)
        """
        return tuple(self.line_generator())

    def lines_list(self):
        """
        Return a list of lines of the polyhedron.  The line data is given
        as a list of coordinates rather than as a Hrepresentation object.

        .. NOTE::

            It is recommended to use :meth:`line_generator` instead to
            iterate over the list of :class:`Line` objects.

        EXAMPLES::

            sage: p = Polyhedron(rays = [[1,0],[-1,0],[0,1],[1,1]], vertices = [[-2,-2],[2,3]])
            sage: p.lines_list()
            [[1, 0]]
            sage: p.lines_list() == [list(x) for x in p.line_generator()]
            True
        """
        return [list(x) for x in self.line_generator()]

    def bounded_edges(self):
        """
        Return the bounded edges (excluding rays and lines).

        OUTPUT:

        A generator for pairs of vertices, one pair per edge.

        EXAMPLES::

            sage: p = Polyhedron(vertices=[[1,0],[0,1]], rays=[[1,0],[0,1]])
            sage: [ e for e in p.bounded_edges() ]
            [(A vertex at (0, 1), A vertex at (1, 0))]
            sage: for e in p.bounded_edges(): print(e)
            (A vertex at (0, 1), A vertex at (1, 0))
        """
        obj = self.Vrepresentation()
        for i in range(len(obj)):
            if not obj[i].is_vertex():
                continue
            for j in range(i+1, len(obj)):
                if not obj[j].is_vertex():
                    continue
                if self.vertex_adjacency_matrix()[i, j] == 0:
                    continue
                yield (obj[i], obj[j])

    def Vrepresentation_space(self):
        r"""
        Return the ambient vector space.

        OUTPUT:

        A free module over the base ring of dimension :meth:`ambient_dim`.

        EXAMPLES::

            sage: poly_test = Polyhedron(vertices = [[1,0,0,0],[0,1,0,0]])
            sage: poly_test.Vrepresentation_space()
            Ambient free module of rank 4 over the principal ideal domain Integer Ring
            sage: poly_test.ambient_space() is poly_test.Vrepresentation_space()
            True
        """
        return self.parent().Vrepresentation_space()

    ambient_space = Vrepresentation_space

    def Hrepresentation_space(self):
        r"""
        Return the linear space containing the H-representation vectors.

        OUTPUT:

        A free module over the base ring of dimension :meth:`ambient_dim` + 1.

        EXAMPLES::

            sage: poly_test = Polyhedron(vertices = [[1,0,0,0],[0,1,0,0]])
            sage: poly_test.Hrepresentation_space()
            Ambient free module of rank 5 over the principal ideal domain Integer Ring
        """
        return self.parent().Hrepresentation_space()

    def ambient_dim(self):
        r"""
        Return the dimension of the ambient space.

        EXAMPLES::

            sage: poly_test = Polyhedron(vertices = [[1,0,0,0],[0,1,0,0]])
            sage: poly_test.ambient_dim()
            4
        """
        return self.parent().ambient_dim()

    def dim(self):
        """
        Return the dimension of the polyhedron.

        OUTPUT:

        -1 if the polyhedron is empty, otherwise a non-negative integer.

        EXAMPLES::

            sage: simplex = Polyhedron(vertices = [[1,0,0,0],[0,0,0,1],[0,1,0,0],[0,0,1,0]])
            sage: simplex.dim()
            3
            sage: simplex.ambient_dim()
            4

        The empty set is a special case (:trac:`12193`)::

            sage: P1=Polyhedron(vertices=[[1,0,0],[0,1,0],[0,0,1]])
            sage: P2=Polyhedron(vertices=[[2,0,0],[0,2,0],[0,0,2]])
            sage: P12 = P1.intersection(P2)
            sage: P12
            The empty polyhedron in ZZ^3
            sage: P12.dim()
            -1
        """
        if self.n_Vrepresentation() == 0:
            return -1   # the empty set
        else:
            return self.ambient_dim() - self.n_equations()

    dimension = dim

    def is_empty(self):
        """
        Test whether the polyhedron is the empty polyhedron

        OUTPUT:

        Boolean.

        EXAMPLES::

            sage: P = Polyhedron(vertices=[[1,0,0],[0,1,0],[0,0,1]]);  P
            A 2-dimensional polyhedron in ZZ^3 defined as the convex hull of 3 vertices
            sage: P.is_empty(), P.is_universe()
            (False, False)

            sage: Q = Polyhedron(vertices=());  Q
            The empty polyhedron in ZZ^0
            sage: Q.is_empty(), Q.is_universe()
            (True, False)

            sage: R = Polyhedron(lines=[(1,0),(0,1)]);  R
            A 2-dimensional polyhedron in ZZ^2 defined as the convex hull of 1 vertex and 2 lines
            sage: R.is_empty(), R.is_universe()
            (False, True)
        """
        return self.n_Vrepresentation() == 0

    def is_universe(self):
        """
        Test whether the polyhedron is the whole ambient space

        OUTPUT:

        Boolean.

        EXAMPLES::

            sage: P = Polyhedron(vertices=[[1,0,0],[0,1,0],[0,0,1]]);  P
            A 2-dimensional polyhedron in ZZ^3 defined as the convex hull of 3 vertices
            sage: P.is_empty(), P.is_universe()
            (False, False)

            sage: Q = Polyhedron(vertices=());  Q
            The empty polyhedron in ZZ^0
            sage: Q.is_empty(), Q.is_universe()
            (True, False)

            sage: R = Polyhedron(lines=[(1,0),(0,1)]);  R
            A 2-dimensional polyhedron in ZZ^2 defined as the convex hull of 1 vertex and 2 lines
            sage: R.is_empty(), R.is_universe()
            (False, True)
        """
        return self.n_Hrepresentation() == 0

    @cached_method
    def vertex_adjacency_matrix(self):
        """
        Return the binary matrix of vertex adjacencies.

        EXAMPLES::

            sage: polytopes.simplex(4).vertex_adjacency_matrix()
            [0 1 1 1 1]
            [1 0 1 1 1]
            [1 1 0 1 1]
            [1 1 1 0 1]
            [1 1 1 1 0]

        The rows and columns of the vertex adjacency matrix correspond
        to the :meth:`Vrepresentation` objects: vertices, rays, and
        lines. The `(i,j)` matrix entry equals `1` if the `i`-th and
        `j`-th V-representation object are adjacent.

        Two vertices are adjacent if they are the endpoints of an
        edge, that is, a one-dimensional face. For unbounded polyhedra
        this clearly needs to be generalized and we define two
        V-representation objects (see
        :mod:`sage.geometry.polyhedron.constructor`) to be adjacent if
        they together generate a one-face. There are three possible
        combinations:

        * Two vertices can bound a finite-length edge.

        * A vertex and a ray can generate a half-infinite edge
          starting at the vertex and with the direction given by the
          ray.

        * A vertex and a line can generate an infinite edge. The
          position of the vertex on the line is arbitrary in this
          case, only its transverse position matters. The direction of
          the edge is given by the line generator.

        For example, take the half-plane::

            sage: half_plane = Polyhedron(ieqs=[(0,1,0)])
            sage: half_plane.Hrepresentation()
            (An inequality (1, 0) x + 0 >= 0,)

        Its (non-unique) V-representation consists of a vertex, a ray,
        and a line. The only edge is spanned by the vertex and the
        line generator, so they are adjacent::

            sage: half_plane.Vrepresentation()
            (A line in the direction (0, 1), A ray in the direction (1, 0), A vertex at (0, 0))
            sage: half_plane.vertex_adjacency_matrix()
            [0 0 1]
            [0 0 0]
            [1 0 0]

        In one dimension higher, that is for a half-space in 3
        dimensions, there is no one-dimensional face. Hence nothing is
        adjacent::

            sage: Polyhedron(ieqs=[(0,1,0,0)]).vertex_adjacency_matrix()
            [0 0 0 0]
            [0 0 0 0]
            [0 0 0 0]
            [0 0 0 0]

        EXAMPLES:

        In a bounded polygon, every vertex has precisely two adjacent ones::

            sage: P = Polyhedron(vertices=[(0, 1), (1, 0), (3, 0), (4, 1)])
            sage: for v in P.Vrep_generator():
            ....:     print("{} {}".format(P.adjacency_matrix().row(v.index()), v))
            (0, 1, 0, 1) A vertex at (0, 1)
            (1, 0, 1, 0) A vertex at (1, 0)
            (0, 1, 0, 1) A vertex at (3, 0)
            (1, 0, 1, 0) A vertex at (4, 1)

        If the V-representation of the polygon contains vertices and
        one ray, then each V-representation object is adjacent to two
        V-representation objects::

            sage: P = Polyhedron(vertices=[(0, 1), (1, 0), (3, 0), (4, 1)],
            ....:                rays=[(0,1)])
            sage: for v in P.Vrep_generator():
            ....:       print("{} {}".format(P.adjacency_matrix().row(v.index()), v))
            (0, 1, 0, 0, 1) A ray in the direction (0, 1)
            (1, 0, 1, 0, 0) A vertex at (0, 1)
            (0, 1, 0, 1, 0) A vertex at (1, 0)
            (0, 0, 1, 0, 1) A vertex at (3, 0)
            (1, 0, 0, 1, 0) A vertex at (4, 1)

        If the V-representation of the polygon contains vertices and
        two distinct rays, then each vertex is adjacent to two
        V-representation objects (which can now be vertices or
        rays). The two rays are not adjacent to each other::

            sage: P = Polyhedron(vertices=[(0, 1), (1, 0), (3, 0), (4, 1)],
            ....:                rays=[(0,1), (1,1)])
            sage: for v in P.Vrep_generator():
            ....:     print("{} {}".format(P.adjacency_matrix().row(v.index()), v))
            (0, 1, 0, 0, 0) A ray in the direction (0, 1)
            (1, 0, 1, 0, 0) A vertex at (0, 1)
            (0, 1, 0, 0, 1) A vertex at (1, 0)
            (0, 0, 0, 0, 1) A ray in the direction (1, 1)
            (0, 0, 1, 1, 0) A vertex at (3, 0)

        The vertex adjacency matrix has base ring integers. This way one can express various
        counting questions::

            sage: P = polytopes.cube()
            sage: Q = P.stack(P.faces(2)[0])
            sage: M = Q.vertex_adjacency_matrix()
            sage: sum(M)
            (4, 4, 3, 3, 4, 4, 4, 3, 3)
            sage: G = Q.vertex_graph()
            sage: G.degree()
            [4, 4, 3, 3, 4, 4, 4, 3, 3]

        TESTS:

        Check that :trac:`28828` is fixed::

                sage: P.adjacency_matrix().is_immutable()
                True
        """
        return self._vertex_adjacency_matrix()

    adjacency_matrix = vertex_adjacency_matrix

    def boundary_complex(self):
        """
        Return the simplicial complex given by the boundary faces of ``self``,
        if it is simplicial.

        OUTPUT:

        A (spherical) simplicial complex

        EXAMPLES:

        The boundary complex of the octahedron::

            sage: oc = polytopes.octahedron()
            sage: sc_oc = oc.boundary_complex()
            sage: fl_oc = oc.face_lattice()
            sage: fl_sc = sc_oc.face_poset()
            sage: [len(x) for x in fl_oc.level_sets()]
            [1, 6, 12, 8, 1]
            sage: [len(x) for x in fl_sc.level_sets()]
            [6, 12, 8]
            sage: sc_oc.euler_characteristic()
            2
            sage: sc_oc.homology()
            {0: 0, 1: 0, 2: Z}

        The polyhedron should be simplicial::

            sage: c = polytopes.cube()
            sage: c.boundary_complex()
            Traceback (most recent call last):
            ...
            NotImplementedError: this function is only implemented for simplicial polytopes

        TESTS::

            sage: p = Polyhedron(rays=[[1,1]])
            sage: p.boundary_complex()
            Traceback (most recent call last):
            ...
            ValueError: self should be compact
        """
        from sage.homology.simplicial_complex import SimplicialComplex
        if not self.is_compact():
            raise ValueError("self should be compact")

        if self.is_simplicial():
            inc_mat_cols = self.incidence_matrix().columns()
            ineq_indices = [inc_mat_cols[i].nonzero_positions()
                            for i in range(self.n_Hrepresentation())
                            if self.Hrepresentation()[i].is_inequality()]
            return SimplicialComplex(ineq_indices, maximality_check=False)
        else:
            raise NotImplementedError("this function is only implemented for simplicial polytopes")

    @cached_method
    def facet_adjacency_matrix(self):
        """
        Return the adjacency matrix for the facets and hyperplanes.

        EXAMPLES::

            sage: s4 = polytopes.simplex(4, project=True)
            sage: s4.facet_adjacency_matrix()
            [0 1 1 1 1]
            [1 0 1 1 1]
            [1 1 0 1 1]
            [1 1 1 0 1]
            [1 1 1 1 0]

        The facet adjacency matrix has base ring integers. This way one can express various
        counting questions::

            sage: P = polytopes.cube()
            sage: Q = P.stack(P.faces(2)[0])
            sage: M = Q.facet_adjacency_matrix()
            sage: sum(M)
            (4, 4, 4, 4, 3, 3, 3, 3, 4)

        TESTS:

        Check that :trac:`28828` is fixed::

                sage: s4.facet_adjacency_matrix().is_immutable()
                True
        """
        return self._facet_adjacency_matrix()

    @cached_method
    def incidence_matrix(self):
        """
        Return the incidence matrix.

        .. NOTE::

            The columns correspond to inequalities/equations in the
            order :meth:`Hrepresentation`, the rows correspond to
            vertices/rays/lines in the order
            :meth:`Vrepresentation`.

        .. SEEALSO::

            :meth:`slack_matrix`.

        EXAMPLES::

            sage: p = polytopes.cuboctahedron()
            sage: p.incidence_matrix()
            [0 0 1 1 0 1 0 0 0 0 1 0 0 0]
            [0 0 0 1 0 0 1 0 1 0 1 0 0 0]
            [0 0 1 1 1 0 0 1 0 0 0 0 0 0]
            [1 0 0 1 1 0 1 0 0 0 0 0 0 0]
            [0 0 0 0 0 1 0 0 1 1 1 0 0 0]
            [0 0 1 0 0 1 0 1 0 0 0 1 0 0]
            [1 0 0 0 0 0 1 0 1 0 0 0 1 0]
            [1 0 0 0 1 0 0 1 0 0 0 0 0 1]
            [0 1 0 0 0 1 0 0 0 1 0 1 0 0]
            [0 1 0 0 0 0 0 0 1 1 0 0 1 0]
            [0 1 0 0 0 0 0 1 0 0 0 1 0 1]
            [1 1 0 0 0 0 0 0 0 0 0 0 1 1]
            sage: v = p.Vrepresentation(0)
            sage: v
            A vertex at (-1, -1, 0)
            sage: h = p.Hrepresentation(2)
            sage: h
            An inequality (1, 1, -1) x + 2 >= 0
            sage: h.eval(v)        # evaluation (1, 1, -1) * (-1/2, -1/2, 0) + 1
            0
            sage: h*v              # same as h.eval(v)
            0
            sage: p.incidence_matrix() [0,2]   # this entry is (v,h)
            1
            sage: h.contains(v)
            True
            sage: p.incidence_matrix() [2,0]   # note: not symmetric
            0

        The incidence matrix depends on the ambient dimension::

            sage: simplex = polytopes.simplex(); simplex
            A 3-dimensional polyhedron in ZZ^4 defined as the convex hull of 4 vertices
            sage: simplex.incidence_matrix()
            [1 1 1 1 0]
            [1 1 1 0 1]
            [1 1 0 1 1]
            [1 0 1 1 1]
            sage: simplex = simplex.affine_hull_projection(); simplex
            A 3-dimensional polyhedron in ZZ^3 defined as the convex hull of 4 vertices
            sage: simplex.incidence_matrix()
            [1 1 1 0]
            [1 1 0 1]
            [1 0 1 1]
            [0 1 1 1]

        An incidence matrix does not determine a unique
        polyhedron::

            sage: P = Polyhedron(vertices=[[0,1],[1,1],[1,0]])
            sage: P.incidence_matrix()
            [1 1 0]
            [1 0 1]
            [0 1 1]

            sage: Q = Polyhedron(vertices=[[0,1], [1,0]], rays=[[1,1]])
            sage: Q.incidence_matrix()
            [1 1 0]
            [1 0 1]
            [0 1 1]


        An example of two polyhedra with isomorphic face lattices
        but different incidence matrices::

            sage: Q.incidence_matrix()
            [1 1 0]
            [1 0 1]
            [0 1 1]

            sage: R = Polyhedron(vertices=[[0,1], [1,0]], rays=[[1,3/2], [3/2,1]])
            sage: R.incidence_matrix()
            [1 1 0]
            [1 0 1]
            [0 1 0]
            [0 0 1]

        The incidence matrix has base ring integers. This way one can express various
        counting questions::

            sage: P = polytopes.twenty_four_cell()
            sage: M = P.incidence_matrix()
            sage: sum(sum(x) for x in M) == P.flag_f_vector(0,3)
            True

        TESTS:

        Check that :trac:`28828` is fixed::

            sage: R.incidence_matrix().is_immutable()
            True

        Test that this method works for inexact base ring
        (``cdd`` sets the cache already)::

            sage: P = polytopes.dodecahedron(exact=False)
            sage: M = P.incidence_matrix.cache
            sage: P.incidence_matrix.clear_cache()
            sage: M == P.incidence_matrix()
            True
        """
        if self.base_ring() in (ZZ, QQ):
            # Much faster for integers or rationals.
            incidence_matrix = self.slack_matrix().zero_pattern_matrix(ZZ)
            incidence_matrix.set_immutable()
            return incidence_matrix

        incidence_matrix = matrix(ZZ, self.n_Vrepresentation(),
                                  self.n_Hrepresentation(), 0)

        Vvectors_vertices = tuple((v.vector(), v.index())
                                  for v in self.Vrep_generator()
                                  if v.is_vertex())
        Vvectors_rays_lines = tuple((v.vector(), v.index())
                                    for v in self.Vrep_generator()
                                    if not v.is_vertex())

        # Determine ``is_zero`` to save lots of time.
        if self.base_ring().is_exact():
            def is_zero(x):
                return not x
        else:
            is_zero = self._is_zero

        for H in self.Hrep_generator():
            Hconst = H.b()
            Hvec = H.A()
            Hindex = H.index()
            for Vvec, Vindex in Vvectors_vertices:
                if is_zero(Hvec*Vvec + Hconst):
                    incidence_matrix[Vindex, Hindex] = 1

            # A ray or line is considered incident with a hyperplane,
            # if it is orthogonal to the normal vector of the hyperplane.
            for Vvec, Vindex in Vvectors_rays_lines:
                if is_zero(Hvec*Vvec):
                    incidence_matrix[Vindex, Hindex] = 1

        incidence_matrix.set_immutable()
        return incidence_matrix

    @cached_method
    def slack_matrix(self):
        r"""
        Return the slack matrix.

        The entries correspond to the evaluation of the Hrepresentation
        elements on the  Vrepresentation elements.

        .. NOTE::

            The columns correspond to inequalities/equations in the
            order :meth:`Hrepresentation`, the rows correspond to
            vertices/rays/lines in the order
            :meth:`Vrepresentation`.

        .. SEEALSO::

            :meth:`incidence_matrix`.

        EXAMPLES::

            sage: P = polytopes.cube()
            sage: P.slack_matrix()
            [0 2 2 2 0 0]
            [0 0 2 2 0 2]
            [0 0 0 2 2 2]
            [0 2 0 2 2 0]
            [2 2 0 0 2 0]
            [2 2 2 0 0 0]
            [2 0 2 0 0 2]
            [2 0 0 0 2 2]

            sage: P = polytopes.cube(intervals='zero_one')
            sage: P.slack_matrix()
            [0 1 1 1 0 0]
            [0 0 1 1 0 1]
            [0 0 0 1 1 1]
            [0 1 0 1 1 0]
            [1 1 0 0 1 0]
            [1 1 1 0 0 0]
            [1 0 1 0 0 1]
            [1 0 0 0 1 1]

            sage: P = polytopes.dodecahedron().faces(2)[0].as_polyhedron()
            sage: P.slack_matrix()
            [1/2*sqrt5 - 1/2               0               0               1 1/2*sqrt5 - 1/2               0]
            [              0               0 1/2*sqrt5 - 1/2 1/2*sqrt5 - 1/2               1               0]
            [              0 1/2*sqrt5 - 1/2               1               0 1/2*sqrt5 - 1/2               0]
            [              1 1/2*sqrt5 - 1/2               0 1/2*sqrt5 - 1/2               0               0]
            [1/2*sqrt5 - 1/2               1 1/2*sqrt5 - 1/2               0               0               0]

            sage: P = Polyhedron(rays=[[1, 0], [0, 1]])
            sage: P.slack_matrix()
            [0 0]
            [0 1]
            [1 0]

        TESTS::

            sage: Polyhedron().slack_matrix()
            []
            sage: Polyhedron(base_ring=QuadraticField(2)).slack_matrix().base_ring()
            Number Field in a with defining polynomial x^2 - 2 with a = 1.41...
        """
        if not self.n_Vrepresentation() or not self.n_Hrepresentation():
            slack_matrix = matrix(self.base_ring(), self.n_Vrepresentation(),
                                  self.n_Hrepresentation(), 0)
        else:
            Vrep_matrix = matrix(self.base_ring(), self.Vrepresentation())
            Hrep_matrix = matrix(self.base_ring(), self.Hrepresentation())

            # Getting homogenous coordinates of the Vrepresentation.
            hom_helper = matrix(self.base_ring(), [1 if v.is_vertex() else 0 for v in self.Vrepresentation()])
            hom_Vrep = hom_helper.stack(Vrep_matrix.transpose())

            slack_matrix = (Hrep_matrix * hom_Vrep).transpose()

        slack_matrix.set_immutable()
        return slack_matrix

    def base_ring(self):
        """
        Return the base ring.

        OUTPUT:

        The ring over which the polyhedron is defined. Must be a
        sub-ring of the reals to define a polyhedron, in particular
        comparison must be defined. Popular choices are

        * ``ZZ`` (the ring of integers, lattice polytope),

        * ``QQ`` (exact arithmetic using gmp),

        * ``RDF`` (double precision floating-point arithmetic), or

        * ``AA`` (real algebraic field).

        EXAMPLES::

            sage: triangle = Polyhedron(vertices = [[1,0],[0,1],[1,1]])
            sage: triangle.base_ring() == ZZ
            True
        """
        return self.parent().base_ring()

    def backend(self):
        """
        Return the backend used.

        OUTPUT:

        The name of the backend used for computations. It will be one of
        the following backends:

         * ``ppl`` the Parma Polyhedra Library

         * ``cdd`` CDD

         * ``normaliz`` normaliz

         * ``polymake`` polymake

         * ``field`` a generic Sage implementation

        EXAMPLES::

            sage: triangle = Polyhedron(vertices = [[1, 0], [0, 1], [1, 1]])
            sage: triangle.backend()
            'ppl'
            sage: D = polytopes.dodecahedron()
            sage: D.backend()
            'field'
            sage: P = Polyhedron([[1.23]])
            sage: P.backend()
            'cdd'
        """
        return self.parent().backend()

    @cached_method
    def center(self):
        """
        Return the average of the vertices.

        .. SEEALSO::

            :meth:`representative_point`.

        OUTPUT:

        The center of the polyhedron. All rays and lines are
        ignored. Raises a ``ZeroDivisionError`` for the empty
        polytope.

        EXAMPLES::

            sage: p = polytopes.hypercube(3)
            sage: p = p + vector([1,0,0])
            sage: p.center()
            (1, 0, 0)
        """
        if self.dim() == 0:
            return self.vertices()[0].vector()
        else:
            vertex_sum = vector(self.base_ring(), [0]*self.ambient_dim())
            for v in self.vertex_generator():
                vertex_sum += v.vector()
            vertex_sum.set_immutable()
            return vertex_sum / self.n_vertices()

    @cached_method(do_pickle=True)
    def centroid(self, engine='auto', **kwds):
        r"""
        Return the center of the mass of the polytope.

        The mass is taken with respect to the induced Lebesgue measure,
        see :meth:`volume`.

        If the polyhedron is not compact, a ``NotImplementedError`` is
        raised.

        INPUT:

        - ``engine`` -- either 'auto' (default), 'internal',
          'TOPCOM', or 'normaliz'.  The 'internal' and 'TOPCOM' instruct
          this package to always use its own triangulation algorithms
          or TOPCOM's algorithms, respectively. By default ('auto'),
          TOPCOM is used if it is available and internal routines otherwise.

        - ``**kwds`` -- keyword arguments that are passed to the
          triangulation engine (see :meth:`triangulate`).

        OUTPUT: The centroid as vector.

        ALGORITHM:

        We triangulate the polytope and find the barycenter of the simplices.
        We add the individual barycenters weighted by the fraction of the total
        mass.

        EXAMPLES::

            sage: P = polytopes.hypercube(2).pyramid()
            sage: P.centroid()
            (1/4, 0, 0)

            sage: P = polytopes.associahedron(['A',2])
            sage: P.centroid()
            (2/21, 2/21)

            sage: P = polytopes.permutahedron(4, backend='normaliz')  # optional - pynormaliz
            sage: P.centroid()                                        # optional - pynormaliz
            (5/2, 5/2, 5/2, 5/2)

        The method is not implemented for unbounded polyhedra::

            sage: P = Polyhedron(vertices=[(0,0)],rays=[(1,0),(0,1)])
            sage: P.centroid()
            Traceback (most recent call last):
            ...
            NotImplementedError: the polyhedron is not compact

        The centroid of an empty polyhedron is not defined::

            sage: Polyhedron().centroid()
            Traceback (most recent call last):
            ...
            ZeroDivisionError: rational division by zero

        TESTS::

            sage: Polyhedron(vertices=[[0,1]]).centroid()
            (0, 1)
        """
        if not self.is_compact():
            raise NotImplementedError("the polyhedron is not compact")
        if self.n_vertices() == self.dim() + 1:
            # The centroid of a simplex is its center.
            return self.center()

        triangulation = self.triangulate(engine=engine, **kwds)

        if self.ambient_dim() == self.dim():
            pc = triangulation.point_configuration()
        else:
            from sage.geometry.triangulation.point_configuration import PointConfiguration
            A, b = self.affine_hull_projection(as_affine_map=True, orthogonal=True, orthonormal=True, extend=True)
            pc = PointConfiguration((A(v.vector()) for v in self.Vrep_generator()))

        barycenters = [sum(self.Vrepresentation(i).vector() for i in simplex)/(self.dim() + 1) for simplex in triangulation]
        volumes = [pc.volume(simplex) for simplex in triangulation]

        centroid = sum(volumes[i]*barycenters[i] for i in range(len(volumes)))/sum(volumes)
        if self.ambient_dim() != self.dim():
            # By the affine hull projection, the centroid has base ring ``AA``,
            # we try return the centroid in a reasonable ring.
            try:
                return centroid.change_ring(self.base_ring().fraction_field())
            except ValueError:
                pass
        return centroid

    @cached_method
    def representative_point(self):
        """
        Return a "generic" point.

        .. SEEALSO::

            :meth:`center`.

        OUTPUT:

        A point as a coordinate vector. The point is chosen to be
        interior as far as possible. If the polyhedron is not
        full-dimensional, the point is in the relative interior. If
        the polyhedron is zero-dimensional, its single point is
        returned.

        EXAMPLES::

            sage: p = Polyhedron(vertices=[(3,2)], rays=[(1,-1)])
            sage: p.representative_point()
            (4, 1)
            sage: p.center()
            (3, 2)

            sage: Polyhedron(vertices=[(3,2)]).representative_point()
            (3, 2)
        """
        accumulator = vector(self.base_ring(), [0]*self.ambient_dim())
        for v in self.vertex_generator():
            accumulator += v.vector()
        accumulator /= self.n_vertices()
        for r in self.ray_generator():
            accumulator += r.vector()
        accumulator.set_immutable()
        return accumulator

    def a_maximal_chain(self):
        r"""
        Return a maximal chain of the face lattice in increasing order.

        EXAMPLES::

            sage: P = polytopes.cube()
            sage: P.a_maximal_chain()
            [A -1-dimensional face of a Polyhedron in ZZ^3,
             A 0-dimensional face of a Polyhedron in ZZ^3 defined as the convex hull of 1 vertex,
             A 1-dimensional face of a Polyhedron in ZZ^3 defined as the convex hull of 2 vertices,
             A 2-dimensional face of a Polyhedron in ZZ^3 defined as the convex hull of 4 vertices,
             A 3-dimensional face of a Polyhedron in ZZ^3 defined as the convex hull of 8 vertices]
            sage: P = polytopes.cube()
            sage: chain = P.a_maximal_chain(); chain
            [A -1-dimensional face of a Polyhedron in ZZ^3,
             A 0-dimensional face of a Polyhedron in ZZ^3 defined as the convex hull of 1 vertex,
             A 1-dimensional face of a Polyhedron in ZZ^3 defined as the convex hull of 2 vertices,
             A 2-dimensional face of a Polyhedron in ZZ^3 defined as the convex hull of 4 vertices,
             A 3-dimensional face of a Polyhedron in ZZ^3 defined as the convex hull of 8 vertices]
            sage: [face.ambient_V_indices() for face in chain]
            [(), (5,), (0, 5), (0, 3, 4, 5), (0, 1, 2, 3, 4, 5, 6, 7)]

        TESTS::

        Check output for the empty polyhedron::

            sage: P = Polyhedron()
            sage: P.a_maximal_chain()
            [A -1-dimensional face of a Polyhedron in ZZ^0]
        """
        comb_chain = self.combinatorial_polyhedron().a_maximal_chain()

        from sage.geometry.polyhedron.face import combinatorial_face_to_polyhedral_face
        empty_face = self.faces(-1)[0]
        universe = self.faces(self.dim())[0]

        if self.dim() == -1:
            return [empty_face]

        return [empty_face] + \
               [combinatorial_face_to_polyhedral_face(self, face)
                for face in comb_chain] + \
               [universe]

    @cached_method
    def radius_square(self):
        """
        Return the square of the maximal distance from the
        :meth:`center` to a vertex. All rays and lines are ignored.

        OUTPUT:

        The square of the radius, which is in :meth:`base_ring`.

        EXAMPLES::

            sage: p = polytopes.permutahedron(4, project = False)
            sage: p.radius_square()
            5
        """
        vertices = [v.vector() - self.center() for v in self.vertex_generator()]
        return max(v.dot_product(v) for v in vertices)

    def radius(self):
        """
        Return the maximal distance from the center to a vertex. All
        rays and lines are ignored.

        OUTPUT:

        The radius for a rational polyhedron is, in general, not
        rational.  use :meth:`radius_square` if you need a rational
        distance measure.

        EXAMPLES::

            sage: p = polytopes.hypercube(4)
            sage: p.radius()
            2
        """
        return sqrt(self.radius_square())

    def is_inscribed(self, certificate=False):
        """
        This function tests whether the vertices of the polyhedron are
        inscribed on a sphere.

        The polyhedron is expected to be compact and full-dimensional.
        A full-dimensional compact polytope is inscribed if there exists
        a point in space which is equidistant to all its vertices.

        ALGORITHM:

        The function first computes the circumsphere of a full-dimensional
        simplex with vertices of ``self``. It is found by lifting the points on a
        paraboloid to find the hyperplane on which the circumsphere is lifted.
        Then, it checks if all other vertices are equidistant to the
        circumcenter of that simplex.

        INPUT:

        - ``certificate`` -- (default: ``False``) boolean; specifies whether to
          return the circumcenter, if found.

        OUTPUT:

        If ``certificate`` is true, returns a tuple containing:

        1. Boolean.
        2. The circumcenter of the polytope or None.

        If ``certificate`` is false:

        - a Boolean.

        EXAMPLES::

            sage: q = Polyhedron(vertices = [[1,1,1,1],[-1,-1,1,1],[1,-1,-1,1],
            ....:                            [-1,1,-1,1],[1,1,1,-1],[-1,-1,1,-1],
            ....:                            [1,-1,-1,-1],[-1,1,-1,-1],[0,0,10/13,-24/13],
            ....:                            [0,0,-10/13,-24/13]])
            sage: q.is_inscribed(certificate=True)
            (True, (0, 0, 0, 0))

            sage: cube = polytopes.cube()
            sage: cube.is_inscribed()
            True

            sage: translated_cube = Polyhedron(vertices=[v.vector() + vector([1,2,3])
            ....:                                        for v in cube.vertices()])
            sage: translated_cube.is_inscribed(certificate=True)
            (True, (1, 2, 3))

            sage: truncated_cube = cube.face_truncation(cube.faces(0)[0])
            sage: truncated_cube.is_inscribed()
            False

        The method is not implemented for non-full-dimensional polytope or
        unbounded polyhedra::

            sage: square = Polyhedron(vertices=[[1,0,0],[0,1,0],[1,1,0],[0,0,0]])
            sage: square.is_inscribed()
            Traceback (most recent call last):
            ...
            NotImplementedError: this function is implemented for full-dimensional polyhedra only

            sage: p = Polyhedron(vertices=[(0,0)],rays=[(1,0),(0,1)])
            sage: p.is_inscribed()
            Traceback (most recent call last):
            ...
            NotImplementedError: this function is not implemented for unbounded polyhedra

        TESTS:

        We check that :trac:`28464` is fixed::

            sage: P = Polyhedron(vertices=[(-130658298093891402635075/416049251842505144482473,
            ....: 177469511761879509172000/1248147755527515433447419,
            ....: 485550543257132133136169/2496295511055030866894838,
            ....: 2010744967797898733758669/2496295511055030866894838),
            ....: (-146945725603929909850/706333405676769433081,
            ....: -84939725782618445000/706333405676769433081,
            ....: 560600045283000988081/1412666811353538866162,
            ....: 969778382942371268081/1412666811353538866162),
            ....: (-46275018824497300/140422338198040641,
            ....: -5747688262110000/46807446066013547, 1939357556329/7033601552658,
            ....: 1939357556329/7033601552658), (-17300/59929, -10000/59929, 39929/119858,
            ....: 39929/119858), (-4700/32209, -10000/32209, 12209/64418, 12209/64418),
            ....: (QQ(0), QQ(0), QQ(0), QQ(1)), (QQ(0), QQ(0), 1/2, 1/2), (300/10027,
            ....: -10000/30081, 10081/60162, 10081/60162), (112393975400/1900567733649,
            ....: 117311600000/633522577883, 43678681/95197362, 43678681/95197362),
            ....: (6109749955400/133380598418321, 37106807920000/133380598418321,
            ....: 2677964249/6680888498, 2677964249/6680888498),
            ....: (29197890764005600/402876806828660641,
            ....: -2150510776960000/402876806828660641,
            ....: 398575785274740641/805753613657321282,
            ....: 398575785274740641/805753613657321282),
            ....: (5576946899441759759983005325/110078073300232813237456943251,
            ....: -29071211718677797926570478000/110078073300232813237456943251,
            ....: 59439312069347378584317232001/220156146600465626474913886502,
            ....: 181346577228466312205473034501/220156146600465626474913886502),
            ....: (150040732779124914266530235300/6774574358246204311268446913881,
            ....: -2813827375989039189507000218000/6774574358246204311268446913881,
            ....: 1260217414021285074925933133881/13549148716492408622536893827762,
            ....: 3232518047094242684574253773881/13549148716492408622536893827762),
            ....: (3816349407976279597850158016285000/88842127448735433741180809504357161,
            ....: 27965821247423216557301387453968000/88842127448735433741180809504357161,
            ....: 68546256000224819256028677086357161/177684254897470867482361619008714322,
            ....: 86062257922545755787315412690197161/177684254897470867482361619008714322)])
            sage: P.is_inscribed()
            True

            sage: P = Polyhedron(vertices=[[0, -1, 0, 0],
            ....:                          [0, 0, -1, 0],
            ....:                          [0, 0, 0, -1],
            ....:                          [0, 0, +1, 0],
            ....:                          [0, 0, 0, +1],
            ....:                          [+1, 0, 0, 0]])
            sage: P.is_inscribed()
            True

        We check that :trac:`29125` is fixed::

            sage: P = Polyhedron(vertices=[[-2,-1], [-2,1], [0,-1], [0,1]], backend='field')
            sage: P.is_inscribed()
            True
            sage: V = P.Vrepresentation()
            sage: H = P.Hrepresentation()
            sage: parent = P.parent()
            sage: for V1 in Permutations(V):
            ....:     P1 = parent._element_constructor_(
            ....:         [V1, [], []], [H, []], Vrep_minimal=True, Hrep_minimal=True)
            ....:     assert P1.is_inscribed()
        """

        if not self.is_compact():
            raise NotImplementedError("this function is not implemented for unbounded polyhedra")

        if not self.is_full_dimensional():
            raise NotImplementedError("this function is implemented for full-dimensional polyhedra only")

        dimension = self.dimension()
        vertices = self.vertices()

        # We obtain vertices that are an affine basis of the affine hull.
        affine_basis = self.an_affine_basis()
        raw_data = []
        for vertex in affine_basis:
            vertex_vector = vertex.vector()
            raw_data += [[sum(i**2 for i in vertex_vector)] +
                         [i for i in vertex_vector] + [1]]
        matrix_data = matrix(raw_data)

        # The determinant "a" should not be zero because
        # the vertices in ``affine_basis`` are an affine basis.
        a = matrix_data.matrix_from_columns(range(1, dimension+2)).determinant()

        minors = [(-1)**(i)*matrix_data.matrix_from_columns([j for j in range(dimension+2) if j != i]).determinant()
                  for i in range(1, dimension+1)]
        c = (-1)**(dimension+1)*matrix_data.matrix_from_columns(range(dimension+1)).determinant()

        circumcenter = vector([minors[i]/(2*a) for i in range(dimension)])
        squared_circumradius = (sum(m**2 for m in minors) - 4 * a * c) / (4*a**2)

        # Checking if the circumcenter has the correct sign
        if not all(sum(i**2 for i in v.vector() - circumcenter) == squared_circumradius
                   for v in vertices if v in affine_basis):
            circumcenter = - circumcenter

        is_inscribed = all(sum(i**2 for i in v.vector() - circumcenter) == squared_circumradius
                           for v in vertices if v not in affine_basis)

        if certificate:
            if is_inscribed:
                return (True, circumcenter)
            else:
                return (False, None)
        else:
            return is_inscribed

    def is_compact(self):
        """
        Test for boundedness of the polytope.

        EXAMPLES::

            sage: p = polytopes.icosahedron()
            sage: p.is_compact()
            True
            sage: p = Polyhedron(ieqs = [[0,1,0,0],[0,0,1,0],[0,0,0,1],[1,-1,0,0]])
            sage: p.is_compact()
            False
        """
        return self.n_rays() == 0 and self.n_lines() == 0

    @cached_method
    def combinatorial_polyhedron(self):
        r"""
        Return the combinatorial type of ``self``.

        See :class:`sage.geometry.polyhedron.combinatorial_polyhedron.base.CombinatorialPolyhedron`.

        EXAMPLES::

            sage: polytopes.cube().combinatorial_polyhedron()
            A 3-dimensional combinatorial polyhedron with 6 facets

            sage: polytopes.cyclic_polytope(4,10).combinatorial_polyhedron()
            A 4-dimensional combinatorial polyhedron with 35 facets

            sage: Polyhedron(rays=[[0,1], [1,0]]).combinatorial_polyhedron()
            A 2-dimensional combinatorial polyhedron with 2 facets
        """
        from sage.geometry.polyhedron.combinatorial_polyhedron.base import CombinatorialPolyhedron
        return CombinatorialPolyhedron(self)

    def simplicity(self):
        r"""
        Return the largest integer `k` such that the polytope is `k`-simple.

        A polytope `P` is `k`-simple, if every `(d-1-k)`-face
        is contained in exactly `k+1` facets of `P` for `1 \leq k \leq d-1`.
        Equivalently it is `k`-simple if the polar/dual polytope is `k`-simplicial.
        If `self` is a simplex, it returns its dimension.

        EXAMPLES::

            sage: polytopes.hypersimplex(4,2).simplicity()
            1
            sage: polytopes.hypersimplex(5,2).simplicity()
            2
            sage: polytopes.hypersimplex(6,2).simplicity()
            3
            sage: polytopes.simplex(3).simplicity()
            3
            sage: polytopes.simplex(1).simplicity()
            1

        The method is not implemented for unbounded polyhedra::

            sage: p = Polyhedron(vertices=[(0,0)],rays=[(1,0),(0,1)])
            sage: p.simplicity()
            Traceback (most recent call last):
            ...
            NotImplementedError: this function is implemented for polytopes only
        """
        if not(self.is_compact()):
            raise NotImplementedError("this function is implemented for polytopes only")
        return self.combinatorial_polyhedron().simplicity()

    def is_simple(self):
        """
        Test for simplicity of a polytope.

        See :wikipedia:`Simple_polytope`

        EXAMPLES::

            sage: p = Polyhedron([[0,0,0],[1,0,0],[0,1,0],[0,0,1]])
            sage: p.is_simple()
            True
            sage: p = Polyhedron([[0,0,0],[4,4,0],[4,0,0],[0,4,0],[2,2,2]])
            sage: p.is_simple()
            False
        """
        if not self.is_compact():
            return False
        return self.combinatorial_polyhedron().is_simple()

    def simpliciality(self):
        r"""
        Return the largest integer `k` such that the polytope is `k`-simplicial.

        A polytope is `k`-simplicial, if every `k`-face is a simplex.
        If `self` is a simplex, returns its dimension.

        EXAMPLES::

            sage: polytopes.cyclic_polytope(10,4).simpliciality()
            3
            sage: polytopes.hypersimplex(5,2).simpliciality()
            2
            sage: polytopes.cross_polytope(4).simpliciality()
            3
            sage: polytopes.simplex(3).simpliciality()
            3
            sage: polytopes.simplex(1).simpliciality()
            1

        The method is not implemented for unbounded polyhedra::

            sage: p = Polyhedron(vertices=[(0,0)],rays=[(1,0),(0,1)])
            sage: p.simpliciality()
            Traceback (most recent call last):
            ...
            NotImplementedError: this function is implemented for polytopes only
        """
        if not(self.is_compact()):
            raise NotImplementedError("this function is implemented for polytopes only")
        return self.combinatorial_polyhedron().simpliciality()

    def is_simplicial(self):
        """
        Tests if the polytope is simplicial

        A polytope is simplicial if every facet is a simplex.

        See :wikipedia:`Simplicial_polytope`

        EXAMPLES::

            sage: p = polytopes.hypercube(3)
            sage: p.is_simplicial()
            False
            sage: q = polytopes.simplex(5, project=True)
            sage: q.is_simplicial()
            True
            sage: p = Polyhedron([[0,0,0],[1,0,0],[0,1,0],[0,0,1]])
            sage: p.is_simplicial()
            True
            sage: q = Polyhedron([[1,1,1],[-1,1,1],[1,-1,1],[-1,-1,1],[1,1,-1]])
            sage: q.is_simplicial()
            False
            sage: P = polytopes.simplex(); P
            A 3-dimensional polyhedron in ZZ^4 defined as the convex hull of 4 vertices
            sage: P.is_simplicial()
            True

        The method is not implemented for unbounded polyhedra::

            sage: p = Polyhedron(vertices=[(0,0)],rays=[(1,0),(0,1)])
            sage: p.is_simplicial()
            Traceback (most recent call last):
            ...
            NotImplementedError: this function is implemented for polytopes only
        """
        if not(self.is_compact()):
            raise NotImplementedError("this function is implemented for polytopes only")
        return self.combinatorial_polyhedron().is_simplicial()

    def is_pyramid(self, certificate=False):
        """
        Test whether the polytope is a pyramid over one of its facets.

        INPUT:

        - ``certificate`` -- boolean (default: ``False``); specifies whether
          to return a vertex of the polytope which is the apex of a pyramid,
          if found

        OUTPUT:

        If ``certificate`` is ``True``, returns a tuple containing:

        1. Boolean.
        2. The apex of the pyramid or ``None``.

        If ``certificate`` is ``False`` returns a boolean.

        EXAMPLES::

            sage: P = polytopes.simplex(3)
            sage: P.is_pyramid()
            True
            sage: P.is_pyramid(certificate=True)
            (True, A vertex at (0, 0, 0, 1))
            sage: egyptian_pyramid = polytopes.regular_polygon(4).pyramid()
            sage: egyptian_pyramid.is_pyramid()
            True
            sage: Q = polytopes.octahedron()
            sage: Q.is_pyramid()
            False

        For the `0`-dimensional polyhedron, the output is ``True``,
        but it cannot be constructed as a pyramid over the empty polyhedron::

            sage: P = Polyhedron([[0]])
            sage: P.is_pyramid()
            True
            sage: Polyhedron().pyramid()
            Traceback (most recent call last):
            ...
            ZeroDivisionError: rational division by zero
        """
        if not self.is_compact():
            raise ValueError("polyhedron has to be compact")

        return self.combinatorial_polyhedron().is_pyramid(certificate)

    def is_bipyramid(self, certificate=False):
        r"""
        Test whether the polytope is combinatorially equivalent to a
        bipyramid over some polytope.

        INPUT:

        - ``certificate`` -- boolean (default: ``False``); specifies whether
          to return two vertices of the polytope which are the apices of a
          bipyramid, if found

        OUTPUT:

        If ``certificate`` is ``True``, returns a tuple containing:

        1. Boolean.
        2. ``None`` or a tuple containing:
            a. The first apex.
            b. The second apex.

        If ``certificate`` is ``False`` returns a boolean.

        EXAMPLES::

            sage: P = polytopes.octahedron()
            sage: P.is_bipyramid()
            True
            sage: P.is_bipyramid(certificate=True)
            (True, [A vertex at (-1, 0, 0), A vertex at (1, 0, 0)])
            sage: Q = polytopes.cyclic_polytope(3,7)
            sage: Q.is_bipyramid()
            False
            sage: R = Q.bipyramid()
            sage: R.is_bipyramid(certificate=True)
            (True, [A vertex at (-1, 3, 13, 63), A vertex at (1, 3, 13, 63)])

        TESTS::

            sage: P = polytopes.permutahedron(4).bipyramid()
            sage: P.is_bipyramid()
            True

            sage: P = polytopes.cube()
            sage: P.is_bipyramid()
            False

            sage: P = Polyhedron(vertices=[[0,1], [1,0]], rays=[[1,1]])
            sage: P.is_bipyramid()
            Traceback (most recent call last):
            ...
            ValueError: polyhedron has to be compact

        ALGORITHM:

        Assume all faces of a polyhedron to be given as lists of vertices.

        A polytope is a bipyramid with apexes `v`, `w` if and only if for each
        proper face `v \in F` there exists a face `G` with
        `G \setminus \{w\} = F \setminus \{v\}`
        and vice versa (for each proper face
        `w \in F` there exists ...).

        To check this property it suffices to check for all facets of the polyhedron.
        """
        if not self.is_compact():
            raise ValueError("polyhedron has to be compact")

        from sage.misc.functional import is_odd
        n_verts = self.n_vertices()
        n_facets = self.n_facets()
        if is_odd(n_facets):
            if certificate:
                return (False, None)
            return False

        IM = self.incidence_matrix()
        if self.n_equations():
            # Remove equations from the incidence matrix,
            # such that this is the vertex-facet incidences matrix.
            I1 = IM.transpose()
            I2 = I1[[i for i in range(self.n_Hrepresentation())
                     if not self.Hrepresentation()[i].is_equation()]]
            IM = I2.transpose()

        facets_incidences = [set(column.nonzero_positions()) for column in IM.columns()]
        verts_incidences = dict()
        for i in range(n_verts):
            v_i = set(IM.row(i).nonzero_positions())
            if len(v_i) == n_facets/2:
                verts_incidences[i] = v_i

        # Find two vertices ``vert1`` and ``vert2`` such that one of them
        # lies on exactly half of the facets, and the other one lies on
        # exactly the other half.
        from itertools import combinations
        for index1, index2 in combinations(verts_incidences, 2):
            vert1_incidences = verts_incidences[index1]
            vert2_incidences = verts_incidences[index2]
            vert1and2 = vert1_incidences.union(vert2_incidences)
            if len(vert1and2) == n_facets:
                # We have found two candidates for apexes.
                # Remove from each facet ``index1`` resp. ``index2``.
                test_facets = set(frozenset(facet_inc.difference({index1, index2}))
                                  for facet_inc in facets_incidences)
                if len(test_facets) == n_facets/2:
                    # For each `F` containing `index1` there is
                    # `G` containing `index2` such that
                    # `F \setminus \{index1\} =  G \setminus \{index2\}
                    # and vice versa.
                    if certificate:
                        V = self.vertices()
                        return (True, [V[index1], V[index2]])
                    return True

        if certificate:
            return (False, None)
        return False

    def is_prism(self, certificate=False):
        """
        Test whether the polytope is combinatorially equivalent to a prism of
        some polytope.

        INPUT:

        - ``certificate`` -- boolean (default: ``False``); specifies whether
          to return two facets of the polytope which are the bases of a prism,
          if found

        OUTPUT:

        If ``certificate`` is ``True``, returns a tuple containing:

        1. Boolean.
        2. ``None`` or a tuple containing:
            a. List of the vertices of the first base facet.
            b. List of the vertices of the second base facet.

        If ``certificate`` is ``False`` returns a boolean.

        EXAMPLES::

            sage: P = polytopes.cube()
            sage: P.is_prism()
            True
            sage: P.is_prism(certificate=True)
            (True,
             [[A vertex at (1, -1, -1),
               A vertex at (1, 1, -1),
               A vertex at (1, 1, 1),
               A vertex at (1, -1, 1)],
              [A vertex at (-1, -1, 1),
               A vertex at (-1, -1, -1),
               A vertex at (-1, 1, -1),
               A vertex at (-1, 1, 1)]])
            sage: Q = polytopes.cyclic_polytope(3,8)
            sage: Q.is_prism()
            False
            sage: R = Q.prism()
            sage: R.is_prism(certificate=True)
            (True,
             [[A vertex at (1, 0, 0, 0),
               A vertex at (1, 1, 1, 1),
               A vertex at (1, 2, 4, 8),
               A vertex at (1, 3, 9, 27),
               A vertex at (1, 4, 16, 64),
               A vertex at (1, 5, 25, 125),
               A vertex at (1, 6, 36, 216),
               A vertex at (1, 7, 49, 343)],
              [A vertex at (0, 0, 0, 0),
               A vertex at (0, 1, 1, 1),
               A vertex at (0, 2, 4, 8),
               A vertex at (0, 3, 9, 27),
               A vertex at (0, 4, 16, 64),
               A vertex at (0, 5, 25, 125),
               A vertex at (0, 6, 36, 216),
               A vertex at (0, 7, 49, 343)]])

        TESTS::

            sage: P = polytopes.cross_polytope(5)
            sage: P.is_prism()
            False

            sage: P = polytopes.permutahedron(4).prism()
            sage: P.is_prism()
            True

            sage: P = Polyhedron(vertices=[[0,1], [1,0]], rays=[[1,1]])
            sage: P.is_prism()
            Traceback (most recent call last):
            ...
            NotImplementedError: polyhedron has to be compact

        ALGORITHM:

        See :meth:`Polyhedron_base.is_bipyramid`.
        """
        if not self.is_compact():
            raise NotImplementedError("polyhedron has to be compact")

        from sage.misc.functional import is_odd
        n_verts = self.n_vertices()
        n_facets = self.n_facets()
        if is_odd(n_verts):
            if certificate:
                return (False, None)
            return False

        IM = self.incidence_matrix()
        if self.n_equations():
            # Remove equations from the incidence matrix,
            # such that this is the vertex-facet incidences matrix.
            I1 = IM.transpose()
            I2 = I1[[i for i in range(self.n_Hrepresentation())
                     if not self.Hrepresentation()[i].is_equation()]]
            IM = I2.transpose()

        verts_incidences = [set(row.nonzero_positions()) for row in IM.rows()]
        facets_incidences = dict()
        for j in range(n_facets):
            F_j = set(IM.column(j).nonzero_positions())
            if len(F_j) == n_verts/2:
                facets_incidences[j] = F_j

        # Find two vertices ``facet1`` and ``facet2`` such that one of them
        # contains exactly half of the vertices, and the other one contains
        # exactly the other half.
        from itertools import combinations
        for index1, index2 in combinations(facets_incidences, 2):
            facet1_incidences = facets_incidences[index1]
            facet2_incidences = facets_incidences[index2]
            facet1and2 = facet1_incidences.union(facet2_incidences)
            if len(facet1and2) == n_verts:
                # We have found two candidates for base faces.
                # Remove from each vertex ``index1`` resp. ``index2``.
                test_verts = set(frozenset(vert_inc.difference({index1, index2}))
                                 for vert_inc in verts_incidences)
                if len(test_verts) == n_verts/2:
                    # For each vertex containing `index1` there is
                    # another one contained in `index2`
                    # and vice versa.
                    # Other than `index1` and `index2` both are contained in
                    # exactly the same facets.
                    if certificate:
                        V = self.vertices()
                        facet1_vertices = [V[i] for i in facet1_incidences]
                        facet2_vertices = [V[i] for i in facet2_incidences]
                        return (True, [facet1_vertices, facet2_vertices])
                    return True

        if certificate:
            return (False, None)
        return False

    def hyperplane_arrangement(self):
        """
        Return the hyperplane arrangement defined by the equations and
        inequalities.

        OUTPUT:

        A :class:`hyperplane arrangement
        <sage.geometry.hyperplane_arrangement.arrangement.HyperplaneArrangementElement>`
        consisting of the hyperplanes defined by the
        :meth:`Hrepresentation`.
        If the polytope is full-dimensional, this is the hyperplane
        arrangement spanned by the facets of the polyhedron.

        EXAMPLES::

            sage: p = polytopes.hypercube(2)
            sage: p.hyperplane_arrangement()
            Arrangement <-t0 + 1 | -t1 + 1 | t1 + 1 | t0 + 1>
        """
        names = tuple('t' + str(i) for i in range(self.ambient_dim()))
        from sage.geometry.hyperplane_arrangement.arrangement import HyperplaneArrangements
        field = self.base_ring().fraction_field()
        H = HyperplaneArrangements(field, names)
        return H(self)

    @cached_method
    def gale_transform(self):
        """
        Return the Gale transform of a polytope as described in the
        reference below.

        OUTPUT:

        A list of vectors, the Gale transform.  The dimension is the
        dimension of the affine dependencies of the vertices of the
        polytope.

        EXAMPLES:

        This is from the reference, for a triangular prism::

            sage: p = Polyhedron(vertices = [[0,0],[0,1],[1,0]])
            sage: p2 = p.prism()
            sage: p2.gale_transform()
            ((-1, -1), (1, 0), (0, 1), (1, 1), (-1, 0), (0, -1))

        REFERENCES:

            Lectures in Geometric Combinatorics, R.R.Thomas, 2006, AMS Press.

        .. SEEALSO::

            :func`~sage.geometry.polyhedron.library.gale_transform_to_polyhedron`.

        TESTS::

            sage: P = Polyhedron(rays=[[1,0,0]])
            sage: P.gale_transform()
            Traceback (most recent call last):
            ...
            ValueError: not a polytope

        Check that :trac:`29073` is fixed::

            sage: P = polytopes.icosahedron(exact=False)
            sage: sum(P.gale_transform()).norm() < 1e-15
            True
        """
        if not self.is_compact():
            raise ValueError('not a polytope')

        A = matrix(self.n_vertices(),
                   [[1]+x for x in self.vertex_generator()])
        A = A.transpose()
        A_ker = A.right_kernel_matrix(basis='computed')
        return tuple(A_ker.columns())

    @cached_method
    def normal_fan(self, direction='inner'):
        r"""
        Return the normal fan of a compact full-dimensional rational polyhedron.

        This returns the inner normal fan of ``self``. For the outer normal fan,
        use ``direction='outer'``.

        INPUT:

        - ``direction`` -- either ``'inner'`` (default) or ``'outer'``; if
          set to ``'inner'``, use the inner normal vectors to span the cones of
          the fan, if set to ``'outer'``, use the outer normal vectors.

        OUTPUT:

        A complete fan of the ambient space as a
        :class:`~sage.geometry.fan.RationalPolyhedralFan`.

        .. SEEALSO::

            :meth:`face_fan`.

        EXAMPLES::

            sage: S = Polyhedron(vertices = [[0, 0], [1, 0], [0, 1]])
            sage: S.normal_fan()
            Rational polyhedral fan in 2-d lattice N

            sage: C = polytopes.hypercube(4)
            sage: NF = C.normal_fan(); NF
            Rational polyhedral fan in 4-d lattice N

        Currently, it is only possible to get the normal fan of a bounded rational polytope::

            sage: P = Polyhedron(rays = [[1, 0], [0, 1]])
            sage: P.normal_fan()
            Traceback (most recent call last):
            ...
            NotImplementedError: the normal fan is only supported for polytopes (compact polyhedra).

            sage: Q = Polyhedron(vertices = [[1, 0, 0], [0, 1, 0], [0, 0, 1]])
            sage: Q.normal_fan()
            Traceback (most recent call last):
            ...
            ValueError: the normal fan is only defined for full-dimensional polytopes

            sage: R = Polyhedron(vertices = [[0, 0], [AA(sqrt(2)), 0], [0, AA(sqrt(2))]])
            sage: R.normal_fan()
            Traceback (most recent call last):
            ...
            NotImplementedError: normal fan handles only polytopes over the rationals

            sage: P = Polyhedron(vertices=[[0,0],[2,0],[0,2],[2,1],[1,2]])
            sage: P.normal_fan(direction=None)
            Traceback (most recent call last):
            ...
            TypeError: the direction should be 'inner' or 'outer'

            sage: inner_nf = P.normal_fan()
            sage: inner_nf.rays()
            N( 1,  0),
            N( 0, -1),
            N( 0,  1),
            N(-1,  0),
            N(-1, -1)
            in 2-d lattice N

            sage: outer_nf = P.normal_fan(direction='outer')
            sage: outer_nf.rays()
            N( 1,  0),
            N( 1,  1),
            N( 0,  1),
            N(-1,  0),
            N( 0, -1)
            in 2-d lattice N

        REFERENCES:

        For more information, see Chapter 7 of [Zie2007]_.
        """
        from sage.geometry.fan import NormalFan

        if not QQ.has_coerce_map_from(self.base_ring()):
            raise NotImplementedError('normal fan handles only polytopes over the rationals')
        if direction == 'inner':
            return NormalFan(self)
        elif direction == 'outer':
            return NormalFan(-self)
        else:
            raise TypeError("the direction should be 'inner' or 'outer'")

    @cached_method
    def face_fan(self):
        r"""
        Return the face fan of a compact rational polyhedron.

        OUTPUT:

        A fan of the ambient space as a
        :class:`~sage.geometry.fan.RationalPolyhedralFan`.

        .. SEEALSO::

            :meth:`normal_fan`.

        EXAMPLES::

            sage: T = polytopes.cuboctahedron()
            sage: T.face_fan()
            Rational polyhedral fan in 3-d lattice M

        The polytope should contain the origin in the interior::

            sage: P = Polyhedron(vertices = [[1/2, 1], [1, 1/2]])
            sage: P.face_fan()
            Traceback (most recent call last):
            ...
            ValueError: face fans are defined only for polytopes containing the origin as an interior point!

            sage: Q = Polyhedron(vertices = [[-1, 1/2], [1, -1/2]])
            sage: Q.contains([0,0])
            True
            sage: FF = Q.face_fan(); FF
            Rational polyhedral fan in 2-d lattice M

        The polytope has to have rational coordinates::

            sage: S = polytopes.dodecahedron()
            sage: S.face_fan()
            Traceback (most recent call last):
            ...
            NotImplementedError: face fan handles only polytopes over the rationals

        REFERENCES:

        For more information, see Chapter 7 of [Zie2007]_.
        """
        from sage.geometry.fan import FaceFan

        if not QQ.has_coerce_map_from(self.base_ring()):
            raise NotImplementedError('face fan handles only polytopes over the rationals')

        return FaceFan(self)

    def _triangulate_normaliz(self):
        r"""
        Gives a triangulation of the polyhedron using normaliz

        OUTPUT:

        A tuple of pairs ``(simplex,simplex_volume)`` used in the
        triangulation.

        .. NOTE::

            This function depends on Normaliz (i.e. the ``pynormaliz`` optional
            package). See the Normaliz documentation for further details.

        TESTS::

            sage: K = Polyhedron(vertices=[[1,1]], rays=[[1,0],[1,2]])
            sage: K._triangulate_normaliz()
            Traceback (most recent call last):
            ...
            TypeError: the polyhedron's backend should be 'normaliz'
        """
        raise TypeError("the polyhedron's backend should be 'normaliz'")

    def triangulate(self, engine='auto', connected=True, fine=False, regular=None, star=None):
        r"""
        Returns a triangulation of the polytope.

        INPUT:

        - ``engine`` -- either 'auto' (default), 'internal',
          'TOPCOM', or 'normaliz'.  The 'internal' and 'TOPCOM' instruct
          this package to always use its own triangulation algorithms
          or TOPCOM's algorithms, respectively. By default ('auto'),
          TOPCOM is used if it is available and internal routines otherwise.

        The remaining keyword parameters are passed through to the
        :class:`~sage.geometry.triangulation.point_configuration.PointConfiguration`
        constructor:

        - ``connected`` -- boolean (default: ``True``). Whether the
          triangulations should be connected to the regular
          triangulations via bistellar flips. These are much easier to
          compute than all triangulations.

        - ``fine`` -- boolean (default: ``False``). Whether the
          triangulations must be fine, that is, make use of all points
          of the configuration.

        - ``regular`` -- boolean or ``None`` (default:
          ``None``). Whether the triangulations must be regular. A
          regular triangulation is one that is induced by a
          piecewise-linear convex support function. In other words,
          the shadows of the faces of a polyhedron in one higher
          dimension.

          * ``True``: Only regular triangulations.

          * ``False``: Only non-regular triangulations.

          * ``None`` (default): Both kinds of triangulation.

        - ``star`` -- either ``None`` (default) or a point. Whether
          the triangulations must be star. A triangulation is star if
          all maximal simplices contain a common point. The central
          point can be specified by its index (an integer) in the
          given points or by its coordinates (anything iterable.)

        OUTPUT:

        A triangulation of the convex hull of the vertices as a
        :class:`~sage.geometry.triangulation.point_configuration.Triangulation`. The
        indices in the triangulation correspond to the
        :meth:`Vrepresentation` objects.

        EXAMPLES::

            sage: cube = polytopes.hypercube(3)
            sage: triangulation = cube.triangulate(
            ....:    engine='internal') # to make doctest independent of TOPCOM
            sage: triangulation
            (<0,1,2,7>, <0,1,5,7>, <0,2,3,7>, <0,3,4,7>, <0,4,5,7>, <1,5,6,7>)
            sage: simplex_indices = triangulation[0]; simplex_indices
            (0, 1, 2, 7)
            sage: simplex_vertices = [ cube.Vrepresentation(i) for i in simplex_indices ]
            sage: simplex_vertices
            [A vertex at (1, -1, -1),
             A vertex at (1, 1, -1),
             A vertex at (1, 1, 1),
             A vertex at (-1, 1, 1)]
            sage: Polyhedron(simplex_vertices)
            A 3-dimensional polyhedron in ZZ^3 defined as the convex hull of 4 vertices

        It is possible to use ``'normaliz'`` as an engine. For this, the
        polyhedron should have the backend set to normaliz::

            sage: P = Polyhedron(vertices=[[0,0,1],[1,0,1],[0,1,1],[1,1,1]],backend='normaliz')  # optional - pynormaliz
            sage: P.triangulate(engine='normaliz')  # optional - pynormaliz
            (<0,1,2>, <1,2,3>)

            sage: P = Polyhedron(vertices=[[0,0,1],[1,0,1],[0,1,1],[1,1,1]])
            sage: P.triangulate(engine='normaliz')
            Traceback (most recent call last):
            ...
            TypeError: the polyhedron's backend should be 'normaliz'

        The normaliz engine can triangulate pointed cones::

            sage: C1 = Polyhedron(rays=[[0,0,1],[1,0,1],[0,1,1],[1,1,1]],backend='normaliz')  # optional - pynormaliz
            sage: C1.triangulate(engine='normaliz')  # optional - pynormaliz
            (<0,1,2>, <1,2,3>)
            sage: C2 = Polyhedron(rays=[[1,0,1],[0,0,1],[0,1,1],[1,1,10/9]],backend='normaliz')  # optional - pynormaliz
            sage: C2.triangulate(engine='normaliz')  # optional - pynormaliz
            (<0,1,2>, <1,2,3>)

        They can also be affine cones::

            sage: K = Polyhedron(vertices=[[1,1,1]],rays=[[1,0,0],[0,1,0],[1,1,-1],[1,1,1]], backend='normaliz')  # optional - pynormaliz
            sage: K.triangulate(engine='normaliz')  # optional - pynormaliz
            (<0,1,2>, <0,1,3>)
        """
        if self.lines():
            raise NotImplementedError('triangulation of polyhedra with lines is not supported')
        if len(self.vertices_list()) >= 2 and self.rays_list():
            raise NotImplementedError('triangulation of non-compact polyhedra that are not cones is not supported')
        if not self.is_compact() and engine != 'normaliz':
            raise NotImplementedError("triangulation of pointed polyhedra requires 'normaliz'")
        from sage.geometry.triangulation.point_configuration import PointConfiguration
        if self.is_compact():
            pc = PointConfiguration((v.vector() for v in self.vertex_generator()),
                                    connected=connected, fine=fine, regular=regular, star=star)
            # If the engine is not normaliz, we pass directly to the
            # PointConfiguration module.
            if engine != 'normaliz':
                pc.set_engine(engine)
                return pc.triangulate()
            else:
                return pc(self._triangulate_normaliz())
        else:  # From above, we have a pointed cone and the engine is normaliz
            try:
                pc = PointConfiguration((v.vector() for v in self.ray_generator()),
                                        connected=connected, fine=fine, regular=regular, star=star)
                return pc(self._triangulate_normaliz())
            except AssertionError:
                # PointConfiguration is not adapted to inhomogeneous cones
                # This is a hack. TODO: Implement the necessary things in
                # PointConfiguration to accept such cases.
                c = self.representative_point()
                normed_v = ((1/(r.vector()*c))*r.vector() for r in self.ray_generator())
                pc = PointConfiguration(normed_v, connected=connected, fine=fine, regular=regular, star=star)
                return pc(self._triangulate_normaliz())

    @coerce_binop
    def minkowski_sum(self, other):
        r"""
        Return the Minkowski sum.

        Minkowski addition of two subsets of a vector space is defined
        as

        .. MATH::

            X \oplus Y =
            \cup_{y\in Y} (X+y) =
            \cup_{x\in X, y\in Y} (x+y)

        See :meth:`minkowski_difference` for a partial inverse operation.

        INPUT:

        - ``other`` -- a :class:`Polyhedron_base`

        OUTPUT:

        The Minkowski sum of ``self`` and ``other``

        EXAMPLES::

            sage: X = polytopes.hypercube(3)
            sage: Y = Polyhedron(vertices=[(0,0,0), (0,0,1/2), (0,1/2,0), (1/2,0,0)])
            sage: X+Y
            A 3-dimensional polyhedron in QQ^3 defined as the convex hull of 13 vertices

            sage: four_cube = polytopes.hypercube(4)
            sage: four_simplex = Polyhedron(vertices = [[0, 0, 0, 1], [0, 0, 1, 0], [0, 1, 0, 0], [1, 0, 0, 0]])
            sage: four_cube + four_simplex
            A 4-dimensional polyhedron in ZZ^4 defined as the convex hull of 36 vertices
            sage: four_cube.minkowski_sum(four_simplex) == four_cube + four_simplex
            True

            sage: poly_spam = Polyhedron([[3,4,5,2],[1,0,0,1],[0,0,0,0],[0,4,3,2],[-3,-3,-3,-3]], base_ring=ZZ)
            sage: poly_eggs = Polyhedron([[5,4,5,4],[-4,5,-4,5],[4,-5,4,-5],[0,0,0,0]], base_ring=QQ)
            sage: poly_spam + poly_spam + poly_eggs
            A 4-dimensional polyhedron in QQ^4 defined as the convex hull of 12 vertices
        """
        new_vertices = []
        for v1 in self.vertex_generator():
            for v2 in other.vertex_generator():
                new_vertices.append(list(v1() + v2()))
        if new_vertices != []:
            new_rays = self.rays() + other.rays()
            new_lines = self.lines() + other.lines()
            return self.parent().element_class(self.parent(), [new_vertices, new_rays, new_lines], None)
        else:
            return self.parent().element_class(self.parent(), None, None)

    _add_ = minkowski_sum

    @coerce_binop
    def minkowski_difference(self, other):
        r"""
        Return the Minkowski difference.

        Minkowski subtraction can equivalently be defined via
        Minkowski addition (see :meth:`minkowski_sum`) or as
        set-theoretic intersection via

        .. MATH::

            X \ominus Y =
            (X^c \oplus Y)^c =
            \cap_{y\in Y} (X-y)

        where superscript-"c" means the complement in the ambient
        vector space. The Minkowski difference of convex sets is
        convex, and the difference of polyhedra is again a
        polyhedron. We only consider the case of polyhedra in the
        following. Note that it is not quite the inverse of
        addition. In fact:

        * `(X+Y)-Y = X` for any polyhedra `X`, `Y`.

        * `(X-Y)+Y \subseteq X`

        * `(X-Y)+Y = X` if and only if Y is a Minkowski summand of X.

        INPUT:

        - ``other`` -- a :class:`Polyhedron_base`

        OUTPUT:

        The Minkowski difference of ``self`` and ``other``. Also known
        as Minkowski subtraction of ``other`` from ``self``.

        EXAMPLES::

            sage: X = polytopes.hypercube(3)
            sage: Y = Polyhedron(vertices=[(0,0,0), (0,0,1), (0,1,0), (1,0,0)]) / 2
            sage: (X+Y)-Y == X
            True
            sage: (X-Y)+Y < X
            True

        The polyhedra need not be full-dimensional::

            sage: X2 = Polyhedron(vertices=[(-1,-1,0),(1,-1,0),(-1,1,0),(1,1,0)])
            sage: Y2 = Polyhedron(vertices=[(0,0,0), (0,1,0), (1,0,0)]) / 2
            sage: (X2+Y2)-Y2 == X2
            True
            sage: (X2-Y2)+Y2 < X2
            True

        Minus sign is really an alias for :meth:`minkowski_difference`
        ::

            sage: four_cube = polytopes.hypercube(4)
            sage: four_simplex = Polyhedron(vertices = [[0, 0, 0, 1], [0, 0, 1, 0], [0, 1, 0, 0], [1, 0, 0, 0]])
            sage: four_cube - four_simplex
            A 4-dimensional polyhedron in QQ^4 defined as the convex hull of 16 vertices
            sage: four_cube.minkowski_difference(four_simplex) == four_cube - four_simplex
            True

        Coercion of the base ring works::

            sage: poly_spam = Polyhedron([[3,4,5,2],[1,0,0,1],[0,0,0,0],[0,4,3,2],[-3,-3,-3,-3]], base_ring=ZZ)
            sage: poly_eggs = Polyhedron([[5,4,5,4],[-4,5,-4,5],[4,-5,4,-5],[0,0,0,0]], base_ring=QQ) / 100
            sage: poly_spam - poly_eggs
            A 4-dimensional polyhedron in QQ^4 defined as the convex hull of 5 vertices

        TESTS::

            sage: X = polytopes.hypercube(2)
            sage: Y = Polyhedron(vertices=[(1,1)])
            sage: (X-Y).Vrepresentation()
            (A vertex at (0, -2), A vertex at (0, 0), A vertex at (-2, 0), A vertex at (-2, -2))

            sage: Y = Polyhedron(vertices=[(1,1), (0,0)])
            sage: (X-Y).Vrepresentation()
            (A vertex at (0, -1), A vertex at (0, 0), A vertex at (-1, 0), A vertex at (-1, -1))

            sage: X = X + Y   # now Y is a Minkowski summand of X
            sage: (X+Y)-Y == X
            True
            sage: (X-Y)+Y == X
            True

        Testing that :trac:`28506` is fixed::

            sage: Q = Polyhedron([[1,0],[0,1]])
            sage: S = Polyhedron([[0,0],[1,2]])
            sage: S.minkowski_difference(Q)
            A 1-dimensional polyhedron in QQ^2 defined as the convex hull of 2 vertices
        """
        if other.is_empty():
            return self.parent().universe()   # empty intersection = everything
        if not other.is_compact():
            raise NotImplementedError('only subtracting compact polyhedra is implemented')
        new_eqns = []
        for eq in self.equations():
            values = [ eq.A() * v.vector() for v in other.vertices() ]
            eq = list(eq)
            eq[0] += min(values)   # shift constant term
            new_eqns.append(eq)
        P = self.parent()
        new_ieqs = []
        for ieq in self.inequalities():
            values = [ ieq.A() * v.vector() for v in other.vertices() ]
            ieq = list(ieq)
            ieq[0] += min(values)   # shift constant term
            new_ieqs.append(ieq)

        # Some vertices might need fractions.
        P = self.parent().change_ring(self.base_ring().fraction_field())
        return P.element_class(P, None, [new_ieqs, new_eqns])

    def __sub__(self, other):
        r"""
        Implement minus binary operation

        Polyhedra are not a ring with respect to dilatation and
        Minkowski sum, for example `X\oplus(-1)*Y \not= X\ominus Y`.

        INPUT:

        - ``other`` -- a translation vector or a polyhedron

        OUTPUT:

        Either translation by the negative of the given vector or
        Minkowski subtraction by the given polyhedron.

        EXAMPLES::

            sage: X = polytopes.hypercube(2)
            sage: v = vector([1,1])
            sage: (X - v/2).Vrepresentation()
            (A vertex at (-3/2, -3/2), A vertex at (-3/2, 1/2),
             A vertex at (1/2, -3/2), A vertex at (1/2, 1/2))
            sage: (X-v)+v == X
            True

            sage: Y = Polyhedron(vertices=[(1/2,0),(0,1/2)])
            sage: (X-Y).Vrepresentation()
            (A vertex at (1/2, -1), A vertex at (1/2, 1/2),
             A vertex at (-1, 1/2), A vertex at (-1, -1))
            sage: (X+Y)-Y == X
            True
        """
        if is_Polyhedron(other):
            return self.minkowski_difference(other)
        return self + (-other)

    def is_minkowski_summand(self, Y):
        r"""
        Test whether ``Y`` is a Minkowski summand.

        See :meth:`minkowski_sum`.

        OUTPUT:

        Boolean. Whether there exists another polyhedron `Z` such that
        ``self`` can be written as `Y\oplus Z`.

        EXAMPLES::

            sage: A = polytopes.hypercube(2)
            sage: B = Polyhedron(vertices=[(0,1), (1/2,1)])
            sage: C = Polyhedron(vertices=[(1,1)])
            sage: A.is_minkowski_summand(B)
            True
            sage: A.is_minkowski_summand(C)
            True
            sage: B.is_minkowski_summand(C)
            True
            sage: B.is_minkowski_summand(A)
            False
            sage: C.is_minkowski_summand(A)
            False
            sage: C.is_minkowski_summand(B)
            False
        """
        return self.minkowski_difference(Y).minkowski_sum(Y) == self

    def translation(self, displacement):
        """
        Return the translated polyhedron.

        INPUT:

        - ``displacement`` -- a displacement vector or a list/tuple of
          coordinates that determines a displacement vector

        OUTPUT:

        The translated polyhedron.

        EXAMPLES::

            sage: P = Polyhedron([[0,0],[1,0],[0,1]], base_ring=ZZ)
            sage: P.translation([2,1])
            A 2-dimensional polyhedron in ZZ^2 defined as the convex hull of 3 vertices
            sage: P.translation( vector(QQ,[2,1]) )
            A 2-dimensional polyhedron in QQ^2 defined as the convex hull of 3 vertices

        TESTS::

            sage: P = Polyhedron([[0,0],[1,0],[0,1]], base_ring=ZZ, backend='field')
            sage: P.translation([2,1]).backend()
            'field'

        Check that precomputed data is set up correctly::

            sage: P = polytopes.permutahedron(4)*Polyhedron(lines=[[1]])
            sage: Q = P.change_ring(P.base_ring(), backend='field')
            sage: P + vector([1,2,3,4,5]) == Q + vector([1,2,3,4,5])
            True
            sage: P + vector([1,2,3,4,5/2]) == Q + vector([1,2,3,4,5/2])
            True
        """
        Vrep, Hrep, parent = self._translation_double_description(displacement)

        pref_rep = 'Vrep' if self.n_vertices() + self.n_rays() <= self.n_inequalities() else 'Hrep'

        return parent.element_class(parent, Vrep, Hrep,
                                    Vrep_minimal=True, Hrep_minimal=True, pref_rep=pref_rep)

    def _translation_double_description(self, displacement):
        r"""
        Return the input parameters for the translation.

        INPUT:

        - ``displacement`` -- a displacement vector or a list/tuple of
          coordinates that determines a displacement vector

        OUTPUT: Tuple of consisting of new Vrepresentation, Hrepresentation and parent.

        .. SEEALSO::

            :meth:`translation`

        EXAMPLES::

            sage: P = Polyhedron([[0,0],[1,0],[0,1]], base_ring=ZZ)
            sage: Vrep, Hrep, parent = P._translation_double_description([2,1])
            sage: [tuple(x) for x in Vrep], [tuple(x) for x in Hrep], parent
            ([((2, 1), (2, 2), (3, 1)), (), ()],
             [((-2, 1, 0), (-1, 0, 1), (4, -1, -1)), ()],
             Polyhedra in ZZ^2)
        """
        displacement = vector(displacement)
        new_vertices = (x.vector()+displacement for x in self.vertex_generator())
        new_rays = self.rays()
        new_lines = self.lines()
        parent = self.parent().base_extend(displacement)

        # Replace a hyperplane of the form A*x + b >= 0 by
        # A(x-displacement) + b >= 0 <=> Ax + b - A*displacement >= 0.
        # Likewise for equations.
        def get_new(x):
            y = x.vector().change_ring(parent.base_ring())
            y[0] -= x.A()*displacement
            return y

        new_ieqs = (get_new(x) for x in self.inequality_generator())
        new_eqns = (get_new(x) for x in self.equation_generator())
        return [new_vertices, new_rays, new_lines], [new_ieqs, new_eqns], parent

    def product(self, other):
        """
        Return the Cartesian product.

        INPUT:

        - ``other`` -- a :class:`Polyhedron_base`

        OUTPUT:

        The Cartesian product of ``self`` and ``other`` with a
        suitable base ring to encompass the two.

        EXAMPLES::

            sage: P1 = Polyhedron([[0],[1]], base_ring=ZZ)
            sage: P2 = Polyhedron([[0],[1]], base_ring=QQ)
            sage: P1.product(P2)
            A 2-dimensional polyhedron in QQ^2 defined as the convex hull of 4 vertices

        The Cartesian product is the product in the semiring of polyhedra::

            sage: P1 * P1
            A 2-dimensional polyhedron in ZZ^2 defined as the convex hull of 4 vertices
            sage: P1 * P2
            A 2-dimensional polyhedron in QQ^2 defined as the convex hull of 4 vertices
            sage: P2 * P2
            A 2-dimensional polyhedron in QQ^2 defined as the convex hull of 4 vertices
            sage: 2 * P1
            A 1-dimensional polyhedron in ZZ^1 defined as the convex hull of 2 vertices
            sage: P1 * 2.0
            A 1-dimensional polyhedron in RDF^1 defined as the convex hull of 2 vertices

        TESTS:

        Check that :trac:`15253` is fixed::

            sage: polytopes.hypercube(1) * polytopes.hypercube(2)
            A 3-dimensional polyhedron in ZZ^3 defined as the convex hull of 8 vertices

        Check that the product preserves the backend, where possible::

            sage: P = polytopes.simplex(backend='cdd')
            sage: Q = polytopes.simplex(backend='ppl')
            sage: (P*Q).backend()
            'cdd'
            sage: (Q*P).backend()
            'ppl'
            sage: (P * polytopes.dodecahedron(backend='field')).backend()
            'field'

        Check that double description is set up correctly::

           sage: P = polytopes.permutahedron(4).base_extend(QQ)
           sage: P1 = Polyhedron(rays=[[1,0,0,0],[0,1,1,0]], lines=[[0,1,0,1]])
           sage: Q = P.base_extend(QQ, 'field')
           sage: Q1 = P1.base_extend(QQ, 'field')
           sage: P * P1 == Q * Q1
           True
           sage: P.polar(in_affine_span=True) * P1 == Q.polar(in_affine_span=True) * Q1
           True
        """
        try:
            new_ring = self.parent()._coerce_base_ring(other)
        except TypeError:
            raise TypeError("no common canonical parent for objects with parents: " + str(self.parent())
                             + " and " + str(other.parent()))

        from itertools import chain

        new_vertices = (tuple(x) + tuple(y)
                        for x in self.vertex_generator() for y in other.vertex_generator())

        self_zero  = tuple(0 for _ in range( self.ambient_dim()))
        other_zero = tuple(0 for _ in range(other.ambient_dim()))

        rays = chain((tuple(r) + other_zero for r in  self.ray_generator()),
                     (self_zero + tuple(r)  for r in other.ray_generator()))

        lines = chain((tuple(l) + other_zero for l in  self.line_generator()),
                      (self_zero + tuple(l)  for l in other.line_generator()))

        ieqs = chain((tuple(i) + other_zero               for i in  self.inequality_generator()),
                     ((i.b(),) + self_zero + tuple(i.A()) for i in other.inequality_generator()))

        eqns = chain((tuple(e) + other_zero               for e in  self.equation_generator()),
                     ((e.b(),) + self_zero + tuple(e.A()) for e in other.equation_generator()))

        pref_rep = 'Vrep' if self.n_vertices() + self.n_rays() + other.n_vertices() + other.n_rays() \
                             <= self.n_inequalities() + other.n_inequalities() else 'Hrep'

        parent = self.parent().change_ring(new_ring, ambient_dim=self.ambient_dim() + other.ambient_dim())
        return parent.element_class(parent, [new_vertices, rays, lines],
                                    [ieqs, eqns],
                                    Vrep_minimal=True, Hrep_minimal=True, pref_rep=pref_rep)

    _mul_ = product

    def join(self, other):
        """
        Return the join of ``self`` and ``other``.

        The join of two polyhedra is obtained by first placing the two objects in
        two non-intersecting affine subspaces `V`, and `W` whose affine hull is
        the whole ambient space, and finally by taking the convex hull of their
        union. The dimension of the join is the sum of the dimensions of the
        two polyhedron plus 1.

        INPUT:

        - ``other`` -- a polyhedron

        EXAMPLES::

            sage: P1 = Polyhedron([[0],[1]], base_ring=ZZ)
            sage: P2 = Polyhedron([[0],[1]], base_ring=QQ)
            sage: P1.join(P2)
            A 3-dimensional polyhedron in QQ^3 defined as the convex hull of 4 vertices
            sage: P1.join(P1)
            A 3-dimensional polyhedron in ZZ^3 defined as the convex hull of 4 vertices
            sage: P2.join(P2)
            A 3-dimensional polyhedron in QQ^3 defined as the convex hull of 4 vertices

        An unbounded example::

            sage: R1 = Polyhedron(rays=[[1]])
            sage: R1.join(R1)
            A 3-dimensional polyhedron in ZZ^3 defined as the convex hull of 2 vertices and 2 rays

        TESTS::

            sage: C = polytopes.hypercube(5)
            sage: S = Polyhedron([[1]])
            sage: C.join(S).is_combinatorially_isomorphic(C.pyramid())
            True

            sage: P = polytopes.simplex(backend='cdd')
            sage: Q = polytopes.simplex(backend='ppl')
            sage: P.join(Q).backend()
            'cdd'
            sage: Q.join(P).backend()
            'ppl'
        """
        try:
            new_ring = self.parent()._coerce_base_ring(other)
        except TypeError:
            raise TypeError("no common canonical parent for objects with parents: " + str(self.parent())
                     + " and " + str(other.parent()))

        dim_self = self.ambient_dim()
        dim_other = other.ambient_dim()

        new_vertices = [list(x)+[0]*dim_other+[0] for x in self.vertex_generator()] + \
                       [[0]*dim_self+list(x)+[1] for x in other.vertex_generator()]
        new_rays = []
        new_rays.extend( [ r+[0]*dim_other+[0]
                           for r in self.ray_generator() ] )
        new_rays.extend( [ [0]*dim_self+r+[1]
                           for r in other.ray_generator() ] )
        new_lines = []
        new_lines.extend( [ l+[0]*dim_other+[0]
                            for l in self.line_generator() ] )
        new_lines.extend( [ [0]*dim_self+l+[1]
                            for l in other.line_generator() ] )

        parent = self.parent().change_ring(new_ring, ambient_dim=self.ambient_dim() + other.ambient_dim() + 1)
        return parent.element_class(parent, [new_vertices, new_rays, new_lines], None)

    def subdirect_sum(self, other):
        """
        Return the subdirect sum of ``self`` and ``other``.

        The subdirect sum of two polyhedron is a projection of the join of the
        two polytopes. It is obtained by placing the two objects in orthogonal subspaces
        intersecting at the origin.

        INPUT:

        - ``other`` -- a :class:`Polyhedron_base`

        EXAMPLES::

            sage: P1 = Polyhedron([[1],[2]], base_ring=ZZ)
            sage: P2 = Polyhedron([[3],[4]], base_ring=QQ)
            sage: sds = P1.subdirect_sum(P2);sds
            A 2-dimensional polyhedron in QQ^2 defined as the convex hull of 4
            vertices
            sage: sds.vertices()
            (A vertex at (0, 3),
             A vertex at (0, 4),
             A vertex at (1, 0),
             A vertex at (2, 0))

        .. SEEALSO::

            :meth:`join`
            :meth:`direct_sum`

        TESTS::

            sage: P = polytopes.simplex(backend='cdd')
            sage: Q = polytopes.simplex(backend='ppl')
            sage: P.subdirect_sum(Q).backend()
            'cdd'
            sage: Q.subdirect_sum(P).backend()
            'ppl'
        """
        try:
            new_ring = self.parent()._coerce_base_ring(other)
        except TypeError:
            raise TypeError("no common canonical parent for objects with parents: " + str(self.parent())
                     + " and " + str(other.parent()))

        dim_self = self.ambient_dim()
        dim_other = other.ambient_dim()

        new_vertices = [list(x)+[0]*dim_other for x in self.vertex_generator()] + \
                       [[0]*dim_self+list(x) for x in other.vertex_generator()]
        new_rays = []
        new_rays.extend( [ r+[0]*dim_other
                           for r in self.ray_generator() ] )
        new_rays.extend( [ [0]*dim_self+r
                           for r in other.ray_generator() ] )
        new_lines = []
        new_lines.extend( [ l+[0]*dim_other
                            for l in self.line_generator() ] )
        new_lines.extend( [ [0]*dim_self+l
                            for l in other.line_generator() ] )

        parent = self.parent().change_ring(new_ring, ambient_dim=self.ambient_dim() + other.ambient_dim())
        return parent.element_class(parent, [new_vertices, new_rays, new_lines], None)

    def direct_sum(self, other):
        """
        Return the direct sum of ``self`` and ``other``.

        The direct sum of two polyhedron is the subdirect sum of the two, when
        they have the origin in their interior. To avoid checking if the origin
        is contained in both, we place the affine subspace containing ``other``
        at the center of ``self``.

        INPUT:

        - ``other`` -- a :class:`Polyhedron_base`

        EXAMPLES::

            sage: P1 = Polyhedron([[1],[2]], base_ring=ZZ)
            sage: P2 = Polyhedron([[3],[4]], base_ring=QQ)
            sage: ds = P1.direct_sum(P2);ds
            A 2-dimensional polyhedron in QQ^2 defined as the convex hull of 4 vertices
            sage: ds.vertices()
            (A vertex at (1, 0),
             A vertex at (2, 0),
             A vertex at (3/2, -1/2),
             A vertex at (3/2, 1/2))

        .. SEEALSO::

            :meth:`join`
            :meth:`subdirect_sum`

        TESTS:

        Check that the backend is preserved::

            sage: P = polytopes.simplex(backend='cdd')
            sage: Q = polytopes.simplex(backend='ppl')
            sage: P.direct_sum(Q).backend()
            'cdd'
            sage: Q.direct_sum(P).backend()
            'ppl'

        Check that :trac:`28506` is fixed::

            sage: s2 = polytopes.simplex(2)
            sage: s3 = polytopes.simplex(3)
            sage: s2.direct_sum(s3)
            A 5-dimensional polyhedron in QQ^7 defined as the convex hull of 7 vertices
        """
        try:
            # Some vertices might need fractions.
            new_ring = self.parent()._coerce_base_ring(other).fraction_field()
        except TypeError:
            raise TypeError("no common canonical parent for objects with parents: " + str(self.parent())
                     + " and " + str(other.parent()))

        dim_self = self.ambient_dim()
        dim_other = other.ambient_dim()

        new_vertices = [list(x) + [0]*dim_other for x in self.vertex_generator()] + \
                       [list(self.center()) + list(x.vector() - other.center()) for x in other.vertex_generator()]
        new_rays = []
        new_rays.extend( [ r + [0]*dim_other
                           for r in self.ray_generator() ] )
        new_rays.extend( [ [0]*dim_self + r
                           for r in other.ray_generator() ] )
        new_lines = []
        new_lines.extend( [ l + [0]*dim_other
                            for l in self.line_generator() ] )
        new_lines.extend( [ [0]*dim_self + l
                            for l in other.line_generator() ] )

        parent = self.parent().change_ring(new_ring, ambient_dim=self.ambient_dim() + other.ambient_dim())
        return parent.element_class(parent, [new_vertices, new_rays, new_lines], None)

    def dilation(self, scalar):
        """
        Return the dilated (uniformly stretched) polyhedron.

        INPUT:

        - ``scalar`` -- A scalar, not necessarily in :meth:`base_ring`

        OUTPUT:

        The polyhedron dilated by that scalar, possibly coerced to a
        bigger base ring.

        EXAMPLES::

            sage: p = Polyhedron(vertices = [[t,t^2,t^3] for t in srange(2,6)])
            sage: next(p.vertex_generator())
            A vertex at (2, 4, 8)
            sage: p2 = p.dilation(2)
            sage: next(p2.vertex_generator())
            A vertex at (4, 8, 16)
            sage: p.dilation(2) == p * 2
            True

        TESTS:

        Dilation of empty polyhedra works, see :trac:`14987`::

            sage: p = Polyhedron(ambient_dim=2); p
            The empty polyhedron in ZZ^2
            sage: p.dilation(3)
            The empty polyhedron in ZZ^2

            sage: p = Polyhedron(vertices=[(1,1)], rays=[(1,0)], lines=[(0,1)])
            sage: (-p).rays()
            (A ray in the direction (-1, 0),)
            sage: (-p).lines()
            (A line in the direction (0, 1),)

            sage: (0*p).rays()
            ()
            sage: (0*p).lines()
            ()
        """
        parent = self.parent().base_extend(scalar)

        if scalar == 0:
            new_vertices = tuple(self.ambient_space().zero() for v in self.vertex_generator())
            new_rays = []
            new_lines = []
            return parent.element_class(parent, [new_vertices, new_rays, new_lines], None)

        one = parent.base_ring().one()
        sign = one if scalar > 0 else -one

        make_new_Hrep = lambda h: tuple(scalar*sign*x if i == 0 else sign*x
                                        for i, x in enumerate(h._vector))

        new_vertices = (tuple(scalar*x for x in v._vector) for v in self.vertex_generator())
        new_rays = (tuple(sign*x for x in r._vector) for r in self.ray_generator())
        new_lines = self.line_generator()
        new_inequalities = map(make_new_Hrep, self.inequality_generator())
        new_equations = map(make_new_Hrep, self.equation_generator())

        pref_rep = 'Vrep' if self.n_vertices() + self.n_rays() <= self.n_inequalities() else 'Hrep'

        return parent.element_class(parent, [new_vertices, new_rays, new_lines],
                                    [new_inequalities, new_equations],
                                    Vrep_minimal=True, Hrep_minimal=True, pref_rep=pref_rep)

<<<<<<< HEAD
    def linear_transformation(self, linear_transf, new_base_ring=None):
=======
    def _test_dilation(self, tester=None, **options):
        """
        Run tests on the method :meth:`.dilation`.

        TESTS::

            sage: polytopes.cross_polytope(3)._test_dilation()
        """
        if tester is None:
            tester = self._tester(**options)

        # Testing that the backend is preserved.
        tester.assertEqual(self.dilation(2*self.base_ring().gen()).backend(), self.backend())
        tester.assertEqual(self.dilation(ZZ(3)).backend(), self.backend())

        if self.n_vertices() > 40:
            # Avoid long time computations.
            return

        # Testing that the double description is set up correctly.
        if self.base_ring().is_exact():
            p = self.base_extend(self.base_ring(), backend='field')
            (ZZ(2)*p)._test_basic_properties(tester)
            (ZZ(2)/2*p)._test_basic_properties(tester)
            (ZZ(-3)*p)._test_basic_properties(tester)
            (ZZ(-1)/2*p)._test_basic_properties(tester)
        else:
            tester.assertIsInstance(ZZ(1)/3*self, Polyhedron_base)

        if self.n_vertices() > 20:
            # Avoid long time computations.
            return

        # Some sanity check on the volume (only run for relativly small instances).
        if self.dim() > -1 and self.is_compact() and self.base_ring().is_exact():
            tester.assertEqual(self.dilation(3).volume(measure='induced'), self.volume(measure='induced')*3**self.dim())

        # Testing coercion with algebraic numbers.
        from sage.rings.number_field.number_field import QuadraticField
        K1 = QuadraticField(2, embedding=AA(2).sqrt())
        sqrt2 = K1.gen()
        K2 = QuadraticField(3, embedding=AA(3).sqrt())
        sqrt3 = K2.gen()

        if self.base_ring() in (QQ,ZZ,AA,RDF):
            tester.assertIsInstance(sqrt2*self, Polyhedron_base)
            tester.assertIsInstance(sqrt3*self, Polyhedron_base)
        elif hasattr(self.base_ring(), "composite_fields"):
            for scalar, K in ((sqrt2, K1), (sqrt3, K2)):
                new_ring = None
                try:
                    new_ring = self.base_ring().composite_fields()[0]
                except:
                    # This isn't about testing composite fields.
                    pass
                if new_ring:
                    p = self.change_ring(new_ring)
                    tester.assertIsInstance(scalar*p, Polyhedron_base)

    def linear_transformation(self, linear_transf):
>>>>>>> 75b97b49
        """
        Return the linear transformation of ``self``.

        INPUT:

        - ``linear_transf`` -- a matrix, not necessarily in :meth:`base_ring`
        - ``new_base_ring`` -- ring (optional); specify the new base ring;
          may avoid coercion failure

        OUTPUT:

        The polyhedron transformed by that matrix, possibly coerced to a
        bigger base ring.

        EXAMPLES::

            sage: b3 = polytopes.Birkhoff_polytope(3)
            sage: proj_mat=matrix([[0,1,0,0,0,0,0,0,0],[0,0,0,1,0,0,0,0,0],[0,0,0,0,0,1,0,0,0],[0,0,0,0,0,0,0,1,0]])
            sage: b3_proj = proj_mat * b3; b3_proj
            A 3-dimensional polyhedron in ZZ^4 defined as the convex hull of 5 vertices

            sage: square = polytopes.regular_polygon(4)
            sage: square.vertices_list()
            [[0, -1], [1, 0], [-1, 0], [0, 1]]
            sage: transf = matrix([[1,1],[0,1]])
            sage: sheared = transf * square
            sage: sheared.vertices_list()
            [[-1, -1], [1, 0], [-1, 0], [1, 1]]
            sage: sheared == square.linear_transformation(transf)
            True

        Specifying the new base ring may avoid coercion failure::

            sage: K.<sqrt2> = QuadraticField(2)
            sage: L.<sqrt3> = QuadraticField(3)
            sage: P = polytopes.cube()*sqrt2
            sage: M = matrix([[sqrt3, 0, 0], [0, sqrt3, 0], [0, 0, 1]])
            sage: P.linear_transformation(M, new_base_ring=K.composite_fields(L)[0])
            A 3-dimensional polyhedron in (Number Field in sqrt2sqrt3 with defining polynomial x^4 - 10*x^2 + 1 with sqrt2sqrt3 = 0.3178372451957823?)^3 defined as the convex hull of 8 vertices

        Linear transformation without specified new base ring fails in this case::

            sage: M*P
            Traceback (most recent call last):
            ...
            TypeError: unsupported operand parent(s) for *: 'Full MatrixSpace of 3 by 3 dense matrices over Number Field in sqrt3 with defining polynomial x^2 - 3 with sqrt3 = 1.732050807568878?' and 'Full MatrixSpace of 3 by 8 dense matrices over Number Field in sqrt2 with defining polynomial x^2 - 2 with sqrt2 = 1.414213562373095?'

        TESTS:

        Linear transformation respects backend::

            sage: P = polytopes.simplex(backend='field')
            sage: t = matrix([[1,1,1,1],[0,1,1,1],[0,0,1,1],[0,0,0,1]])
            sage: P.linear_transformation(t).backend()
            'field'

        Check that coercion works::

            sage: (1.0 * proj_mat) * b3
            A 3-dimensional polyhedron in RDF^4 defined as the convex hull of 5 vertices
            sage: (1/1 * proj_mat) * b3
            A 3-dimensional polyhedron in QQ^4 defined as the convex hull of 5 vertices
            sage: (AA(2).sqrt() * proj_mat) * b3
            A 3-dimensional polyhedron in AA^4 defined as the convex hull of 5 vertices

        Check that zero-matrices act correctly::

            sage: Matrix([]) * b3
            A 0-dimensional polyhedron in ZZ^0 defined as the convex hull of 1 vertex
            sage: Matrix([[0 for _ in range(9)]]) * b3
            A 0-dimensional polyhedron in ZZ^1 defined as the convex hull of 1 vertex
            sage: Matrix([[0 for _ in range(9)] for _ in range(4)]) * b3
            A 0-dimensional polyhedron in ZZ^4 defined as the convex hull of 1 vertex
            sage: Matrix([[0 for _ in range(8)]]) * b3
            Traceback (most recent call last):
            ...
            TypeError: unsupported operand parent(s) for *: 'Full MatrixSpace of 1 by 8 dense matrices over Integer Ring' and 'Full MatrixSpace of 9 by 6 dense matrices over Integer Ring'
            sage: Matrix(ZZ, []) * b3
            A 0-dimensional polyhedron in ZZ^0 defined as the convex hull of 1 vertex
            sage: Matrix(ZZ, [[],[]]) * b3
            Traceback (most recent call last):
            ...
            TypeError: unsupported operand parent(s) for *: 'Full MatrixSpace of 2 by 0 dense matrices over Integer Ring' and 'Full MatrixSpace of 9 by 6 dense matrices over Integer Ring'

        Check that the precomputed double description is correct::

            sage: P = polytopes.permutahedron(4)
            sage: Q = P.change_ring(QQ, backend='field')
            sage: P.affine_hull_projection() == Q.affine_hull_projection()
            True

            sage: M = matrix([[1, 2, 3, 4], [2, 3, 4, 5], [0, 0, 5, 1], [0, 2, 0, 3]])
            sage: M*P == M*Q
            True

            sage: M = matrix([[1, 2, 3, 4], [2, 3, 4, 5], [0, 0, 5, 1], [0, 2, 0, 3], [0, 1, 0, -3]])
            sage: M*P == M*Q
            True
        """
        is_injective = False
        if linear_transf.nrows() != 0:
            if new_base_ring:
                R = new_base_ring
            else:
                R = self.base_ring()

            # Multiplying a matrix with a vector is slow.
            # So we multiply the entire vertex matrix etc.
            # Still we create generators, as possibly the Vrepresentation will be discarded later on.
            if self.n_vertices():
                new_vertices = ( v for v in ((linear_transf*self.vertices_matrix(R)).transpose()) )
            else:
                new_vertices = ()
            if self.n_rays():
                new_rays = ( r for r in (linear_transf*matrix(R, self.rays()).transpose()) )
            else:
                new_rays = ()
            if self.n_lines():
                new_lines = ( l for l in (linear_transf*matrix(R, self.lines()).transpose()) )
            else:
                new_lines = ()

            if self.is_compact() and self.n_vertices() and self.n_inequalities():
                homogenous_basis = matrix(R, ( [1] + list(v) for v in self.an_affine_basis() )).transpose()

                # To convert first to a list and then to a matrix seems to be necesarry to obtain a meaningful error,
                # in case the number of columns doesn't match the dimension.
                new_homogenous_basis = matrix(list( [1] + list(linear_transf*vector(R, v)) for v in self.an_affine_basis()) ).transpose()

                if self.dim() + 1 == new_homogenous_basis.rank():
                    # The transformation is injective on the polytope.
                    is_injective = True

                    # Let V be the homogenous vertex matrix (each vertex a column)
                    # and M the linear transformation.
                    # Then M*V is the new homogenous vertex matrix.

                    # Let H be the inequalities matrix (each inequality a row).
                    # If we find N such that N*M*V = V than the new inequalities are
                    # given by H*N.

                    # Note that such N must exist, as our map is injective on the polytope.
                    # It is uniquely defined by considering a basis of the homogenous vertices.
                    N = new_homogenous_basis.solve_left(homogenous_basis)
                    new_inequalities = ( h for h in matrix(R, self.inequalities())*N )

                    # The equations are the left kernel matrix of the homogenous vertices
                    # or equivalently a basis thereof.
                    new_equations = (new_homogenous_basis.transpose()).right_kernel_matrix()

        else:
            new_vertices = [[] for v in self.vertex_generator() ]
            new_rays = []
            new_lines = []

        new_dim = linear_transf.nrows()
        par = self.parent()

        if new_base_ring:
            new_parent = par.change_ring(new_base_ring, ambient_dim=new_dim)
        else:
            new_parent = par.base_extend(linear_transf.base_ring(), ambient_dim=new_dim)

        if is_injective:
            # Set up with both Vrepresentation and Hrepresentation.
            pref_rep = 'Vrep' if self.n_vertices() <= self.n_inequalities() else 'Hrep'

            return new_parent.element_class(new_parent, [new_vertices, new_rays, new_lines],
                                            [new_inequalities, new_equations],
                                            Vrep_minimal=True, Hrep_minimal=True, pref_rep=pref_rep)

        return new_parent.element_class(new_parent, [tuple(new_vertices), tuple(new_rays), tuple(new_lines)], None)

    def _acted_upon_(self, actor, self_on_left):
        """
        Implement the action by scalars, vectors, matrices or other polyhedra.

        INPUT:

        - ``actor`` -- one of the following:
          - a scalar, not necessarily in :meth:`base_ring`,
          - a :class:`Polyhedron`,
          - a :class:`sage.modules.free_module_element.vector`,
          - a :class:`sage.matrix.constructor.matrix`,
        - ``self_on_right`` -- must be ``False`` for actor a matrix;
          ignored otherwise

        OUTPUT:

        - Dilation for a scalar
        - Product for a polyhedron
        - Translation for a vector
        - Linear transformation for a matrix

        EXAMPLES:

        ``actor`` is a scalar::

             sage: p = Polyhedron(vertices = [[t,t^2,t^3] for t in srange(2,6)])
             sage: p._acted_upon_(2, True) == p.dilation(2)
             True
             sage: p*2 == p.dilation(2)
             True

        ``actor`` is a polyhedron::

             sage: p*p == p.product(p)
             True

        ``actor`` is a vector::

             sage: p + vector(ZZ,[1,2,3]) == p.translation([1,2,3])
             True

        ``actor`` is a matrix::

             sage: matrix(ZZ,[[1,2,3]]) * p
             A 1-dimensional polyhedron in ZZ^1 defined as the convex hull of 2 vertices

        A matrix must act from the left::

             sage: p * matrix(ZZ, [[1,2,3]]*3)
             Traceback (most recent call last):
             ...
             ValueError: matrices should act on the left
        """
        if is_Polyhedron(actor):
            return self.product(actor)
        elif is_Vector(actor):
            return self.translation(actor)
        elif is_Matrix(actor):
            if self_on_left:
                raise ValueError("matrices should act on the left")
            else:
                return self.linear_transformation(actor)
        else:
            return self.dilation(actor)

    def __neg__(self):
        """
        Negation of a polytope is defined as inverting the coordinates.

        EXAMPLES::

            sage: t = polytopes.simplex(3,project=False);  t.vertices()
            (A vertex at (0, 0, 0, 1), A vertex at (0, 0, 1, 0),
             A vertex at (0, 1, 0, 0), A vertex at (1, 0, 0, 0))
            sage: neg_ = -t
            sage: neg_.vertices()
            (A vertex at (-1, 0, 0, 0), A vertex at (0, -1, 0, 0),
             A vertex at (0, 0, -1, 0), A vertex at (0, 0, 0, -1))

        TESTS::

            sage: p = Polyhedron(ieqs=[[1,1,0]])
            sage: p.rays()
            (A ray in the direction (1, 0),)
            sage: pneg = p.__neg__()
            sage: pneg.rays()
            (A ray in the direction (-1, 0),)
        """
        return self.dilation(-1)

    def __truediv__(self, scalar):
        """
        Divide by a scalar factor.

        See :meth:`dilation` for details.

        EXAMPLES::

            sage: p = Polyhedron(vertices = [[t,t^2,t^3] for t in srange(2,4)])
            sage: (p/5).Vrepresentation()
            (A vertex at (2/5, 4/5, 8/5), A vertex at (3/5, 9/5, 27/5))
            sage: (p/int(5)).Vrepresentation()
            (A vertex at (0.4, 0.8, 1.6), A vertex at (0.6, 1.8, 5.4))
        """
        return self.dilation(1/scalar)

    @coerce_binop
    def convex_hull(self, other):
        """
        Return the convex hull of the set-theoretic union of the two
        polyhedra.

        INPUT:

        - ``other`` -- a :class:`Polyhedron`

        OUTPUT:

        The convex hull.

        EXAMPLES::

            sage: a_simplex = polytopes.simplex(3, project=True)
            sage: verts = a_simplex.vertices()
            sage: verts = [[x[0]*3/5+x[1]*4/5, -x[0]*4/5+x[1]*3/5, x[2]] for x in verts]
            sage: another_simplex = Polyhedron(vertices = verts)
            sage: simplex_union = a_simplex.convex_hull(another_simplex)
            sage: simplex_union.n_vertices()
            7
        """
        hull_vertices = self.vertices() + other.vertices()
        hull_rays = self.rays() + other.rays()
        hull_lines = self.lines() + other.lines()
        return self.parent().element_class(self.parent(), [hull_vertices, hull_rays, hull_lines], None)

    @coerce_binop
    def intersection(self, other):
        r"""
        Return the intersection of one polyhedron with another.

        INPUT:

        - ``other`` -- a :class:`Polyhedron`

        OUTPUT:

        The intersection.

        Note that the intersection of two `\ZZ`-polyhedra might not be
        a `\ZZ`-polyhedron. In this case, a `\QQ`-polyhedron is
        returned.

        EXAMPLES::

            sage: cube = polytopes.hypercube(3)
            sage: oct = polytopes.cross_polytope(3)
            sage: cube.intersection(oct*2)
            A 3-dimensional polyhedron in ZZ^3 defined as the convex hull of 12 vertices

        As a shorthand, one may use::

            sage: cube & oct*2
            A 3-dimensional polyhedron in ZZ^3 defined as the convex hull of 12 vertices

        The intersection of two `\ZZ`-polyhedra is not necessarily a `\ZZ`-polyhedron::

            sage: P = Polyhedron([(0,0),(1,1)], base_ring=ZZ)
            sage: P.intersection(P)
            A 1-dimensional polyhedron in ZZ^2 defined as the convex hull of 2 vertices
            sage: Q = Polyhedron([(0,1),(1,0)], base_ring=ZZ)
            sage: P.intersection(Q)
            A 0-dimensional polyhedron in QQ^2 defined as the convex hull of 1 vertex
            sage: _.Vrepresentation()
            (A vertex at (1/2, 1/2),)

        TESTS:

        Check that :trac:`19012` is fixed::

            sage: K.<a> = QuadraticField(5)
            sage: P = Polyhedron([[0,0],[0,a],[1,1]])
            sage: Q = Polyhedron(ieqs=[[-1,a,1]])
            sage: P.intersection(Q)
            A 2-dimensional polyhedron in (Number Field in a with defining polynomial x^2 - 5 with a = 2.236067977499790?)^2 defined as the convex hull of 4 vertices
        """
        new_ieqs = self.inequalities() + other.inequalities()
        new_eqns = self.equations() + other.equations()
        parent = self.parent()
        try:
            return parent.element_class(parent, None, [new_ieqs, new_eqns])
        except TypeError as msg:
            if self.base_ring() is ZZ:
                parent = parent.base_extend(QQ)
                return parent.element_class(parent, None, [new_ieqs, new_eqns])
            else:
                raise TypeError(msg)

    __and__ = intersection

    def truncation(self, cut_frac=None):
        r"""
        Return a new polyhedron formed from two points on each edge
        between two vertices.

        INPUT:

        - ``cut_frac`` -- integer, how deeply to cut into the edge.
          Default is `\frac{1}{3}`.

        OUTPUT:

        A Polyhedron object, truncated as described above.

        EXAMPLES::

            sage: cube = polytopes.hypercube(3)
            sage: trunc_cube = cube.truncation()
            sage: trunc_cube.n_vertices()
            24
            sage: trunc_cube.n_inequalities()
            14

        TESTS::

            sage: polytopes.simplex(backend='field').truncation().backend()
            'field'
        """
        if cut_frac is None:
            cut_frac = ZZ.one() / 3

        new_vertices = []
        for e in self.bounded_edges():
            new_vertices.append((1 - cut_frac) * e[0]() + cut_frac * e[1]())
            new_vertices.append(cut_frac * e[0]() + (1 - cut_frac) * e[1]())

        new_vertices = [list(v) for v in new_vertices]
        new_rays = self.rays()
        new_lines = self.lines()

        parent = self.parent().base_extend(cut_frac)
        return parent.element_class(parent, [new_vertices, new_rays, new_lines], None)

    def face_truncation(self, face, linear_coefficients=None, cut_frac=None):
        r"""
        Return a new polyhedron formed by truncating a face by an hyperplane.

        By default, the normal vector of the hyperplane used to truncate the
        polyhedron is obtained by taking the barycenter vector of the cone
        corresponding to the truncated face in the normal fan of the
        polyhedron. It is possible to change the direction using the option
        ``linear_coefficients``.

        To determine how deep the truncation is done, the method uses the
        parameter ``cut_frac``. By default it is equal to `\frac{1}{3}`. Once
        the normal vector of the cutting hyperplane is chosen, the vertices of
        polyhedron are evaluated according to the corresponding linear
        function. The parameter `\frac{1}{3}` means that the cutting
        hyperplane is placed `\frac{1}{3}` of the way from the vertices of the
        truncated face to the next evaluated vertex.

        INPUT:

        - ``face`` -- a PolyhedronFace
        - ``linear_coefficients`` -- tuple of integer. Specifies the coefficient
          of the normal vector of the cutting hyperplane used to truncate the
          face.
          The default direction is determined using the normal fan of the
          polyhedron.
        - ``cut_frac`` -- number between 0 and 1. Determines where the
           hyperplane cuts the polyhedron. A value close to 0 cuts very close
           to the face, whereas a value close to 1 cuts very close to the next
           vertex (according to the normal vector of the cutting hyperplane).
           Default is `\frac{1}{3}`.

        OUTPUT:

        A Polyhedron object, truncated as described above.

        EXAMPLES::

            sage: Cube = polytopes.hypercube(3)
            sage: vertex_trunc1 = Cube.face_truncation(Cube.faces(0)[0])
            sage: vertex_trunc1.f_vector()
            (1, 10, 15, 7, 1)
            sage: tuple(f.ambient_V_indices() for f in vertex_trunc1.faces(2))
            ((4, 5, 6, 7, 9),
             (0, 3, 4, 8, 9),
             (0, 1, 6, 7, 8),
             (7, 8, 9),
             (2, 3, 4, 5),
             (1, 2, 5, 6),
             (0, 1, 2, 3))
            sage: vertex_trunc1.vertices()
            (A vertex at (1, -1, -1),
             A vertex at (1, 1, -1),
             A vertex at (1, 1, 1),
             A vertex at (1, -1, 1),
             A vertex at (-1, -1, 1),
             A vertex at (-1, 1, 1),
             A vertex at (-1, 1, -1),
             A vertex at (-1, -1/3, -1),
             A vertex at (-1/3, -1, -1),
             A vertex at (-1, -1, -1/3))
            sage: vertex_trunc2 = Cube.face_truncation(Cube.faces(0)[0],cut_frac=1/2)
            sage: vertex_trunc2.f_vector()
            (1, 10, 15, 7, 1)
            sage: tuple(f.ambient_V_indices() for f in vertex_trunc2.faces(2))
            ((4, 5, 6, 7, 9),
             (0, 3, 4, 8, 9),
             (0, 1, 6, 7, 8),
             (7, 8, 9),
             (2, 3, 4, 5),
             (1, 2, 5, 6),
             (0, 1, 2, 3))
            sage: vertex_trunc2.vertices()
            (A vertex at (1, -1, -1),
             A vertex at (1, 1, -1),
             A vertex at (1, 1, 1),
             A vertex at (1, -1, 1),
             A vertex at (-1, -1, 1),
             A vertex at (-1, 1, 1),
             A vertex at (-1, 1, -1),
             A vertex at (-1, 0, -1),
             A vertex at (0, -1, -1),
             A vertex at (-1, -1, 0))
            sage: vertex_trunc3 = Cube.face_truncation(Cube.faces(0)[0],cut_frac=0.3)
            sage: vertex_trunc3.vertices()
            (A vertex at (-1.0, -1.0, 1.0),
             A vertex at (-1.0, 1.0, -1.0),
             A vertex at (-1.0, 1.0, 1.0),
             A vertex at (1.0, 1.0, -1.0),
             A vertex at (1.0, 1.0, 1.0),
             A vertex at (1.0, -1.0, 1.0),
             A vertex at (1.0, -1.0, -1.0),
             A vertex at (-0.4, -1.0, -1.0),
             A vertex at (-1.0, -0.4, -1.0),
             A vertex at (-1.0, -1.0, -0.4))
            sage: edge_trunc = Cube.face_truncation(Cube.faces(1)[11])
            sage: edge_trunc.f_vector()
            (1, 10, 15, 7, 1)
            sage: tuple(f.ambient_V_indices() for f in edge_trunc.faces(2))
            ((0, 5, 6, 7),
             (1, 4, 5, 6, 8),
             (6, 7, 8, 9),
             (0, 2, 3, 7, 9),
             (1, 2, 8, 9),
             (0, 3, 4, 5),
             (1, 2, 3, 4))
             sage: face_trunc = Cube.face_truncation(Cube.faces(2)[2])
             sage: face_trunc.vertices()
             (A vertex at (1, -1, -1),
              A vertex at (1, 1, -1),
              A vertex at (1, 1, 1),
              A vertex at (1, -1, 1),
              A vertex at (-1/3, -1, 1),
              A vertex at (-1/3, 1, 1),
              A vertex at (-1/3, 1, -1),
              A vertex at (-1/3, -1, -1))
             sage: face_trunc.face_lattice().is_isomorphic(Cube.face_lattice())
             True

        TESTS:

        Testing that the backend is preserved::

            sage: Cube = polytopes.cube(backend='field')
            sage: face_trunc = Cube.face_truncation(Cube.faces(2)[0])
            sage: face_trunc.backend()
            'field'

        Testing that :trac:`28506` is fixed::

            sage: P = polytopes.twenty_four_cell()
            sage: P = P.dilation(6)
            sage: P = P.change_ring(ZZ)
            sage: P.face_truncation(P.faces(2)[0], cut_frac=1)
            A 4-dimensional polyhedron in QQ^4 defined as the convex hull of 27 vertices
        """
        if cut_frac is None:
            cut_frac = ZZ.one() / 3

        face_vertices = face.vertices()

        normal_vectors = []

        for facet in self.Hrepresentation():
            if all(facet.contains(x) and not facet.interior_contains(x)
                   for x in face_vertices):
                # The facet contains the face
                normal_vectors.append(facet.A())

        if linear_coefficients is not None:
            normal_vector = sum(linear_coefficients[i]*normal_vectors[i]
                                for i in range(len(normal_vectors)))
        else:
            normal_vector = sum(normal_vectors)

        B = - normal_vector * (face_vertices[0].vector())

        linear_evaluation = set(-normal_vector * (v.vector()) for v in self.vertices())

        if B == max(linear_evaluation):
            C = max(linear_evaluation.difference(set([B])))
        else:
            C = min(linear_evaluation.difference(set([B])))

        cut_height = (1 - cut_frac) * B + cut_frac * C
        ineq_vector = tuple([cut_height]) + tuple(normal_vector)

        new_ieqs = self.inequalities_list() + [ineq_vector]
        new_eqns = self.equations_list()

        # Some vertices might need fractions.
        parent = self.parent().base_extend(cut_frac/1)
        return parent.element_class(parent, None, [new_ieqs, new_eqns])

    def stack(self, face, position=None):
        r"""
        Return a new polyhedron formed by stacking onto a ``face``. Stacking a
        face adds a new vertex located slightly outside of the designated face.

        INPUT:

        - ``face`` -- a PolyhedronFace

        - ``position`` -- a positive number. Determines a relative distance
          from the barycenter of ``face``. A value close to 0 will place the
          new vertex close to the face and a large value further away. Default
          is `1`. If the given value is too large, an error is returned.

        OUTPUT:

        A Polyhedron object

        EXAMPLES::

            sage: cube = polytopes.cube()
            sage: square_face = cube.facets()[2]
            sage: stacked_square = cube.stack(square_face)
            sage: stacked_square.f_vector()
            (1, 9, 16, 9, 1)

            sage: edge_face = cube.faces(1)[3]
            sage: stacked_edge = cube.stack(edge_face)
            sage: stacked_edge.f_vector()
            (1, 9, 17, 10, 1)

            sage: cube.stack(cube.faces(0)[0])
            Traceback (most recent call last):
            ...
            ValueError: can not stack onto a vertex

            sage: stacked_square_half = cube.stack(square_face,position=1/2)
            sage: stacked_square_half.f_vector()
            (1, 9, 16, 9, 1)
            sage: stacked_square_large = cube.stack(square_face,position=10)

            sage: hexaprism = polytopes.regular_polygon(6).prism()
            sage: hexaprism.f_vector()
            (1, 12, 18, 8, 1)
            sage: square_face = hexaprism.faces(2)[0]
            sage: stacked_hexaprism = hexaprism.stack(square_face)
            sage: stacked_hexaprism.f_vector()
            (1, 13, 22, 11, 1)

            sage: hexaprism.stack(square_face,position=4)
            Traceback (most recent call last):
            ...
            ValueError: the chosen position is too large

            sage: s = polytopes.simplex(7)
            sage: f = s.faces(3)[69]
            sage: sf = s.stack(f); sf
            A 7-dimensional polyhedron in QQ^8 defined as the convex hull of 9 vertices
            sage: sf.vertices()
            (A vertex at (-4, -4, -4, -4, 17/4, 17/4, 17/4, 17/4),
             A vertex at (0, 0, 0, 0, 0, 0, 0, 1),
             A vertex at (0, 0, 0, 0, 0, 0, 1, 0),
             A vertex at (0, 0, 0, 0, 0, 1, 0, 0),
             A vertex at (0, 0, 0, 0, 1, 0, 0, 0),
             A vertex at (0, 0, 0, 1, 0, 0, 0, 0),
             A vertex at (0, 0, 1, 0, 0, 0, 0, 0),
             A vertex at (0, 1, 0, 0, 0, 0, 0, 0),
             A vertex at (1, 0, 0, 0, 0, 0, 0, 0))

        It is possible to stack on unbounded faces::

            sage: Q = Polyhedron(vertices=[[0,1],[1,0]],rays=[[1,1]])
            sage: E = Q.faces(1)
            sage: Q.stack(E[0],1/2).Vrepresentation()
            (A vertex at (0, 1),
             A vertex at (1, 0),
             A ray in the direction (1, 1),
             A vertex at (2, 0))
            sage: Q.stack(E[1],1/2).Vrepresentation()
            (A vertex at (0, 1),
             A vertex at (0, 2),
             A vertex at (1, 0),
             A ray in the direction (1, 1))
            sage: Q.stack(E[2],1/2).Vrepresentation()
            (A vertex at (0, 0),
             A vertex at (0, 1),
             A vertex at (1, 0),
             A ray in the direction (1, 1))

        Stacking requires a proper face::

            sage: Q.stack(Q.faces(2)[0])
            Traceback (most recent call last):
            ...
            ValueError: can only stack on proper face

        TESTS:

        Checking that the backend is preserved::

            sage: Cube = polytopes.cube(backend='field')
            sage: stack = Cube.stack(Cube.faces(2)[0])
            sage: stack.backend()
            'field'

        Taking the stacking vertex too far with the parameter ``position``
        may result in a failure to produce the desired
        (combinatorial type of) polytope.
        The interval of permitted values is always open.
        This is the smallest unpermitted value::

            sage: P = polytopes.octahedron()
            sage: P.stack(P.faces(2)[0], position=4)
            Traceback (most recent call last):
            ...
            ValueError: the chosen position is too large

        Testing that :trac:`29057` is fixed::

            sage: P = polytopes.cross_polytope(4)
            sage: P.stack(P.faces(3)[0])
            A 4-dimensional polyhedron in QQ^4 defined as the convex hull of 9 vertices
        """
        from sage.geometry.polyhedron.face import PolyhedronFace
        if not isinstance(face, PolyhedronFace):
            raise TypeError("{} should be a PolyhedronFace of {}".format(face, self))
        elif face.dim() == 0:
            raise ValueError("can not stack onto a vertex")
        elif face.dim() == -1 or face.dim() == self.dim():
            raise ValueError("can only stack on proper face")

        if position is None:
            position = 1

        face_vertices = face.vertices()
        n_vertices = len(face_vertices)
        barycenter = ZZ.one()*sum([v.vector() for v in face_vertices]) / n_vertices

        # Taking all facets that contain the face
        if face.dim() == self.dim() - 1:
            face_star = set([face.ambient_Hrepresentation()[-1]])
        else:
            face_star = set(facet for facet in self.Hrepresentation() if facet.is_inequality()
                            if all(not facet.interior_contains(x) for x in face_vertices))

        neighboring_facets = set()
        for facet in face_star:
            for neighbor_facet in facet.neighbors():
                if neighbor_facet not in face_star:
                    neighboring_facets.add(neighbor_facet)

        # Create the polyhedron where we can put the new vertex
        locus_ieqs = [facet.vector() for facet in neighboring_facets]
        locus_ieqs += [-facet.vector() for facet in face_star]
        locus_eqns = self.equations_list()

        locus_polyhedron = Polyhedron(ieqs=locus_ieqs, eqns=locus_eqns,
                                      base_ring=self.base_ring().fraction_field(),
                                      backend=self.backend())

        repr_point = locus_polyhedron.representative_point()
        new_vertex = (1-position)*barycenter + position*repr_point

        if not locus_polyhedron.relative_interior_contains(new_vertex):
            raise ValueError("the chosen position is too large")

        parent = self.parent().base_extend(new_vertex)
        return parent.element_class(parent, [self.vertices() + (new_vertex,), self.rays(), self.lines()], None)

    def wedge(self, face, width=1):
        r"""
        Return the wedge over a ``face`` of the polytope ``self``.

        The wedge over a face `F` of a polytope `P` with width `w \not= 0`
        is defined as:

        .. MATH::

            (P \times \mathbb{R}) \cap \{a^\top x + |w x_{d+1}| \leq b\}

        where `\{x | a^\top x = b\}` is a supporting hyperplane defining `F`.

        INPUT:

        - ``face`` -- a PolyhedronFace of ``self``, the face which we take
          the wedge over
        - ``width`` -- a nonzero number (default: ``1``);
          specifies how wide the wedge will be

        OUTPUT:

        A (bounded) polyhedron

        EXAMPLES::

            sage: P_4 = polytopes.regular_polygon(4)
            sage: W1 = P_4.wedge(P_4.faces(1)[0]); W1
            A 3-dimensional polyhedron in AA^3 defined as the convex hull of 6 vertices
            sage: triangular_prism = polytopes.regular_polygon(3).prism()
            sage: W1.is_combinatorially_isomorphic(triangular_prism)
            True

            sage: Q = polytopes.hypersimplex(4,2)
            sage: W2 = Q.wedge(Q.faces(2)[7]); W2
            A 4-dimensional polyhedron in QQ^5 defined as the convex hull of 9 vertices
            sage: W2.vertices()
            (A vertex at (0, 1, 0, 1, 0),
             A vertex at (0, 0, 1, 1, 0),
             A vertex at (1, 0, 0, 1, -1),
             A vertex at (1, 0, 0, 1, 1),
             A vertex at (1, 0, 1, 0, 1),
             A vertex at (1, 1, 0, 0, -1),
             A vertex at (0, 1, 1, 0, 0),
             A vertex at (1, 0, 1, 0, -1),
             A vertex at (1, 1, 0, 0, 1))

            sage: W3 = Q.wedge(Q.faces(1)[11]); W3
            A 4-dimensional polyhedron in QQ^5 defined as the convex hull of 10 vertices
            sage: W3.vertices()
            (A vertex at (0, 1, 0, 1, 0),
             A vertex at (0, 0, 1, 1, 0),
             A vertex at (1, 0, 0, 1, -1),
             A vertex at (1, 0, 0, 1, 1),
             A vertex at (1, 0, 1, 0, 2),
             A vertex at (0, 1, 1, 0, 1),
             A vertex at (1, 0, 1, 0, -2),
             A vertex at (1, 1, 0, 0, 2),
             A vertex at (0, 1, 1, 0, -1),
             A vertex at (1, 1, 0, 0, -2))

            sage: C_3_7 = polytopes.cyclic_polytope(3,7)
            sage: P_6 = polytopes.regular_polygon(6)
            sage: W4 = P_6.wedge(P_6.faces(1)[0])
            sage: W4.is_combinatorially_isomorphic(C_3_7.polar())
            True

        REFERENCES:

        For more information, see Chapter 15 of [HoDaCG17]_.

        TESTS:

        The backend should be preserved as long as the value of width permits.
        The base_ring will change to the field of fractions of the current
        base_ring, unless width forces a different ring. ::

            sage: P = polytopes.cyclic_polytope(3,7, base_ring=ZZ, backend='field')
            sage: W1 = P.wedge(P.faces(2)[0]); W1.base_ring(); W1.backend()
            Rational Field
            'field'
            sage: W2 = P.wedge(P.faces(2)[0], width=5/2); W2.base_ring(); W2.backend()
            Rational Field
            'field'
            sage: W2 = P.wedge(P.faces(2)[9], width=4/2); W2.base_ring(); W2.backend()
            Rational Field
            'field'
            sage: W2.vertices()
            (A vertex at (3, 9, 27, -1/2),
             A vertex at (4, 16, 64, -2),
             A vertex at (6, 36, 216, -10),
             A vertex at (5, 25, 125, -5),
             A vertex at (2, 4, 8, 0),
             A vertex at (1, 1, 1, 0),
             A vertex at (0, 0, 0, 0),
             A vertex at (3, 9, 27, 1/2),
             A vertex at (4, 16, 64, 2),
             A vertex at (6, 36, 216, 10),
             A vertex at (5, 25, 125, 5))
            sage: W2 = P.wedge(P.faces(2)[2], width=1.0); W2.base_ring(); W2.backend()
            Real Double Field
            'cdd'
        """
        width = width*ZZ.one()

        if not self.is_compact():
            raise ValueError("polyhedron 'self' must be a polytope")

        if width == 0:
            raise ValueError("the width should be nonzero")

        from sage.geometry.polyhedron.face import PolyhedronFace
        if not isinstance(face, PolyhedronFace):
            raise TypeError("{} should be a PolyhedronFace of {}".format(face, self))

        F_Hrep = vector([0]*(self.ambient_dim()+1))
        for facet in face.ambient_Hrepresentation():
            if facet.is_inequality():
                F_Hrep = F_Hrep + facet.vector()
        F_Hrep = list(F_Hrep)

        # Preserve the backend, if value of ``width`` permits.
        backend = None
        from .parent import does_backend_handle_base_ring
        if does_backend_handle_base_ring(width.base_ring().fraction_field(), self.backend()):
            backend = self.backend()

        L = Polyhedron(lines=[[1]])
        Q = self.product(L)
        ieqs = [F_Hrep + [width], F_Hrep + [-width]]
        H = Polyhedron(ieqs=ieqs, backend=backend)
        return Q.intersection(H)

    def lawrence_extension(self, v):
        """
        Return the Lawrence extension of ``self`` on the point ``v``.

        Let `P` be a polytope and `v` be a vertex of `P` or a point outside
        `P`. The Lawrence extension of `P` on `v` is the convex hull of
        `(v,1),(v,2)` and `(u,0)` for all vertices `u` in `P` other than `v`
        if `v` is a vertex.

        INPUT:
            - ``v`` -- a vertex of ``self`` or a point outside it

        EXAMPLES::

            sage: P = polytopes.cube()
            sage: P.lawrence_extension(P.vertices()[0])
            A 4-dimensional polyhedron in ZZ^4 defined as the convex hull of 9 vertices
            sage: P.lawrence_extension([-1,-1,-1])
            A 4-dimensional polyhedron in ZZ^4 defined as the convex hull of 9 vertices

        REFERENCES:

            For more information, see Section 6.6 of [Zie2007]_.

        TESTS::

            sage: P = polytopes.simplex(2, backend='cdd')
            sage: P.lawrence_extension(P.vertices()[0]).backend()
            'cdd'

            sage: P = polytopes.simplex(2, backend='ppl')
            sage: P.lawrence_extension(P.vertices()[0]).backend()
            'ppl'

        Check that :trac:`28725` is fixed::

            sage: P = polytopes.regular_polygon(3)
            sage: Q = P.lawrence_extension(P.vertices()[0])
        """
        if not self.is_compact():
            raise NotImplementedError("self must be a polytope")

        V = self.vertices_list()
        v = list(v)

        if self.contains(v) and (v not in V):
            raise ValueError("{} must not be a vertex or outside self".format(v))

        lambda_V = [u + [0] for u in V if u != v] + [v+[1]] + [v+[2]]
        parent = self.parent().change_ring(self.base_ring(), ambient_dim=self.ambient_dim() + 1)
        return parent.element_class(parent, [lambda_V, [], []], None)

    def lawrence_polytope(self):
        r"""
        Return the Lawrence polytope of ``self``.

        Let `P` be a `d`-polytope in `\RR^r` with `n` vertices. The Lawrence
        polytope of `P` is the polytope whose vertices are the columns of the
        following `(r+n)`-by-`2n` matrix.

        .. MATH::

            \begin{pmatrix}
             V      &   V    \\
             I_n    &   2I_n
            \end{pmatrix},

        where `V` is the `r`-by-`n` vertices matrix of `P`.

        EXAMPLES::

            sage: P = polytopes.octahedron()
            sage: L = P.lawrence_polytope(); L
            A 9-dimensional polyhedron in ZZ^9 defined as the convex hull of 12 vertices
            sage: V = P.vertices_list()
            sage: i = 0
            sage: for v in V:
            ....:     v = v + i*[0]
            ....:     P = P.lawrence_extension(v)
            ....:     i = i + 1
            sage: P == L
            True

        REFERENCES:

            For more information, see Section 6.6 of [Zie2007]_.

        TESTS::

            sage: P = polytopes.simplex(2, backend='cdd')
            sage: P.lawrence_polytope().backend()
            'cdd'

            sage: P = polytopes.simplex(2, backend='ppl')
            sage: P.lawrence_polytope().backend()
            'ppl'

        Check that :trac:`28725` is fixed::

            sage: P = polytopes.regular_polygon(3)
            sage: Q = P.lawrence_polytope()
        """
        from sage.matrix.constructor import block_matrix

        if not self.is_compact():
            raise NotImplementedError("self must be a polytope")

        V = self.vertices_matrix().transpose()
        n = self.n_vertices()
        I_n = matrix.identity(n)
        lambda_V = block_matrix([[V, I_n], [V, 2*I_n]])
        parent = self.parent().change_ring(self.base_ring(), ambient_dim=self.ambient_dim() + n)
        return parent.element_class(parent, [lambda_V, [], []], None)

    def is_lawrence_polytope(self):
        """
        Return ``True`` if ``self`` is a Lawrence polytope.

        A polytope is called a Lawrence polytope if it has a centrally
        symmetric (normalized) Gale diagram.

        EXAMPLES::

            sage: P = polytopes.hypersimplex(5,2)
            sage: L = P.lawrence_polytope()
            sage: L.is_lattice_polytope()
            True
            sage: egyptian_pyramid = polytopes.regular_polygon(4).pyramid()
            sage: egyptian_pyramid.is_lawrence_polytope()
            True
            sage: polytopes.octahedron().is_lawrence_polytope()
            False

        REFERENCES:

            For more information, see [BaSt1990]_.
        """
        if not self.is_compact():
            raise NotImplementedError("self must be a polytope")

        return self.combinatorial_polyhedron().is_lawrence_polytope()

    def barycentric_subdivision(self, subdivision_frac=None):
        r"""
        Return the barycentric subdivision of a compact polyhedron.

        DEFINITION:

        The barycentric subdivision of a compact polyhedron is a standard way
        to triangulate its faces in such a way that maximal faces correspond to
        flags of faces of the starting polyhedron (i.e. a maximal chain in the
        face lattice of the polyhedron). As a simplicial complex, this is known
        as the order complex of the face lattice of the polyhedron.

        REFERENCE:

        See :wikipedia:`Barycentric_subdivision`
        Section 6.6, Handbook of Convex Geometry, Volume A, edited by P.M. Gruber and J.M.
        Wills. 1993, North-Holland Publishing Co..

        INPUT:

        - ``subdivision_frac`` -- number. Gives the proportion how far the new
          vertices are pulled out of the polytope. Default is `\frac{1}{3}` and
          the value should be smaller than `\frac{1}{2}`. The subdivision is
          computed on the polar polyhedron.

        OUTPUT:

        A Polyhedron object, subdivided as described above.

        EXAMPLES::

            sage: P = polytopes.hypercube(3)
            sage: P.barycentric_subdivision()
            A 3-dimensional polyhedron in QQ^3 defined as the convex hull
            of 26 vertices
            sage: P = Polyhedron(vertices=[[0,0,0],[0,1,0],[1,0,0],[0,0,1]])
            sage: P.barycentric_subdivision()
            A 3-dimensional polyhedron in QQ^3 defined as the convex hull
            of 14 vertices
            sage: P = Polyhedron(vertices=[[0,1,0],[0,0,1],[1,0,0]])
            sage: P.barycentric_subdivision()
            A 2-dimensional polyhedron in QQ^3 defined as the convex hull
            of 6 vertices
            sage: P = polytopes.regular_polygon(4, base_ring=QQ)
            sage: P.barycentric_subdivision()
            A 2-dimensional polyhedron in QQ^2 defined as the convex hull of 8
            vertices

        TESTS::

            sage: P.barycentric_subdivision(1/2)
            Traceback (most recent call last):
            ...
            ValueError: the subdivision fraction should be between 0 and 1/2
            sage: P = Polyhedron(ieqs=[[1,0,1],[0,1,0],[1,0,0],[0,0,1]])
            sage: P.barycentric_subdivision()
            Traceback (most recent call last):
            ...
            ValueError: the polytope has to be compact
            sage: P = Polyhedron(vertices=[[0,0,0],[0,1,0],[1,0,0],[0,0,1]], backend='field')
            sage: P.barycentric_subdivision()
            A 3-dimensional polyhedron in QQ^3 defined as the convex hull of 14 vertices

            sage: polytopes.simplex(backend='field').barycentric_subdivision().backend()
            'field'
            sage: polytopes.cube(backend='cdd').barycentric_subdivision().backend()
            'cdd'
        """
        if subdivision_frac is None:
            subdivision_frac = ZZ.one() / 3

        if not self.is_compact():
            raise ValueError("the polytope has to be compact")
        if not (0 < subdivision_frac < ZZ.one() / 2):
            raise ValueError("the subdivision fraction should be "
                             "between 0 and 1/2")

        barycenter = self.center()
        parent = self.parent().base_extend(subdivision_frac)

        start_polar = (self - barycenter).polar(in_affine_span=True)
        polar = (self - barycenter).polar(in_affine_span=True)

        for i in range(self.dimension() - 1):

            new_ineq = []
            subdivided_faces = list(start_polar.faces(i))
            Hrep = polar.Hrepresentation()

            for face in subdivided_faces:

                face_vertices = face.vertices()
                normal_vectors = []

                for facet in Hrep:
                    if all(facet.contains(v) and not facet.interior_contains(v)
                           for v in face_vertices):
                        # The facet contains the face
                        normal_vectors.append(facet.A())

                normal_vector = sum(normal_vectors)
                B = - normal_vector * (face_vertices[0].vector())
                linear_evaluation = set([-normal_vector * (v.vector())
                                         for v in polar.vertices()])

                if B == max(linear_evaluation):
                    C = max(linear_evaluation.difference(set([B])))
                else:
                    C = min(linear_evaluation.difference(set([B])))

                ineq_vector = [(1 - subdivision_frac) * B + subdivision_frac * C] + list(normal_vector)
                new_ineq += [ineq_vector]

            new_ieqs = polar.inequalities_list() + new_ineq
            new_eqns = polar.equations_list()

            polar = parent.element_class(parent, None, [new_ieqs, new_eqns])

        return (polar.polar(in_affine_span=True)) + barycenter

    @cached_method
    def face_lattice(self):
        """
        Return the face-lattice poset.

        OUTPUT:

        A :class:`~sage.combinat.posets.posets.FinitePoset`. Elements
        are given as
        :class:`~sage.geometry.polyhedron.face.PolyhedronFace`.

        In the case of a full-dimensional polytope, the faces are
        pairs (vertices, inequalities) of the spanning vertices and
        corresponding saturated inequalities. In general, a face is
        defined by a pair (V-rep. objects, H-rep. objects). The
        V-representation objects span the face, and the corresponding
        H-representation objects are those inequalities and equations
        that are saturated on the face.

        The bottom-most element of the face lattice is the "empty
        face". It contains no V-representation object. All
        H-representation objects are incident.

        The top-most element is the "full face". It is spanned by all
        V-representation objects. The incident H-representation
        objects are all equations and no inequalities.

        In the case of a full-dimensional polytope, the "empty face"
        and the "full face" are the empty set (no vertices, all
        inequalities) and the full polytope (all vertices, no
        inequalities), respectively.

        ALGORITHM:

        For a full-dimensional polytope, the basic algorithm is
        described in
        :func:`~sage.geometry.hasse_diagram.lattice_from_incidences`.
        There are three generalizations of [KP2002]_ necessary to deal
        with more general polytopes, corresponding to the extra
        H/V-representation objects:

        * Lines are removed before calling
          :func:`lattice_from_incidences`, and then added back
          to each face V-representation except for the "empty face".

        * Equations are removed before calling
          :func:`lattice_from_incidences`, and then added back
          to each face H-representation.

        * Rays: Consider the half line as an example. The
          V-representation objects are a point and a ray, which we can
          think of as a point at infinity. However, the point at
          infinity has no inequality associated to it, so there is
          only one H-representation object alltogether. The face
          lattice does not contain the "face at infinity". This means
          that in :func:`lattice_from_incidences`, one needs to
          drop faces with V-representations that have no matching
          H-representation. In addition, one needs to ensure that
          every non-empty face contains at least one vertex.

        EXAMPLES::

            sage: square = polytopes.hypercube(2)
            sage: fl = square.face_lattice();fl
            Finite lattice containing 10 elements with distinguished linear extension
            sage: list(f.ambient_V_indices() for f in fl)
            [(), (0,), (1,), (2,), (3,), (0, 1), (1, 2), (2, 3), (0, 3), (0, 1, 2, 3)]
            sage: poset_element = fl[6]
            sage: a_face = poset_element
            sage: a_face
            A 1-dimensional face of a Polyhedron in ZZ^2 defined as the convex hull of 2 vertices
            sage: a_face.ambient_V_indices()
            (1, 2)
            sage: set(a_face.ambient_Vrepresentation()) == \
            ....: set([square.Vrepresentation(1), square.Vrepresentation(2)])
            True
            sage: a_face.ambient_Vrepresentation()
            (A vertex at (1, 1), A vertex at (-1, 1))
            sage: a_face.ambient_Hrepresentation()
            (An inequality (0, -1) x + 1 >= 0,)

        A more complicated example::

            sage: c5_10 = Polyhedron(vertices = [[i,i^2,i^3,i^4,i^5] for i in range(1,11)])
            sage: c5_10_fl = c5_10.face_lattice()
            sage: [len(x) for x in c5_10_fl.level_sets()]
            [1, 10, 45, 100, 105, 42, 1]

        Note that if the polyhedron contains lines then there is a
        dimension gap between the empty face and the first non-empty
        face in the face lattice::

            sage: line = Polyhedron(vertices=[(0,)], lines=[(1,)])
            sage: [ fl.dim() for fl in line.face_lattice() ]
            [-1, 1]

        TESTS::

            sage: c5_20 = Polyhedron(vertices = [[i,i^2,i^3,i^4,i^5]
            ....:     for i in range(1,21)])
            sage: c5_20_fl = c5_20.face_lattice() # long time
            sage: [len(x) for x in c5_20_fl.level_sets()] # long time
            [1, 20, 190, 580, 680, 272, 1]
            sage: polytopes.hypercube(2).face_lattice().plot()
            Graphics object consisting of 27 graphics primitives
            sage: level_sets = polytopes.cross_polytope(2).face_lattice().level_sets()
            sage: level_sets[0][0].ambient_V_indices(), level_sets[-1][0].ambient_V_indices()
            ((), (0, 1, 2, 3))

        Various degenerate polyhedra::

            sage: [[ls.ambient_V_indices() for ls in lss] for lss in Polyhedron(vertices=[[0,0,0],[1,0,0],[0,1,0]]).face_lattice().level_sets()]
            [[()], [(0,), (1,), (2,)], [(0, 1), (0, 2), (1, 2)], [(0, 1, 2)]]
            sage: [[ls.ambient_V_indices() for ls in lss] for lss in Polyhedron(vertices=[(1,0,0),(0,1,0)], rays=[(0,0,1)]).face_lattice().level_sets()]
            [[()], [(1,), (2,)], [(0, 1), (0, 2), (1, 2)], [(0, 1, 2)]]
            sage: [[ls.ambient_V_indices() for ls in lss] for lss in Polyhedron(rays=[(1,0,0),(0,1,0)], vertices=[(0,0,1)]).face_lattice().level_sets()]
            [[()], [(0,)], [(0, 1), (0, 2)], [(0, 1, 2)]]
            sage: [[ls.ambient_V_indices() for ls in lss] for lss in Polyhedron(rays=[(1,0),(0,1)], vertices=[(0,0)]).face_lattice().level_sets()]
            [[()], [(0,)], [(0, 1), (0, 2)], [(0, 1, 2)]]
            sage: [[ls.ambient_V_indices() for ls in lss] for lss in Polyhedron(vertices=[(1,),(0,)]).face_lattice().level_sets()]
            [[()], [(0,), (1,)], [(0, 1)]]
            sage: [[ls.ambient_V_indices() for ls in lss] for lss in Polyhedron(vertices=[(1,0,0),(0,1,0)], lines=[(0,0,1)]).face_lattice().level_sets()]
            [[()], [(0, 1), (0, 2)], [(0, 1, 2)]]
            sage: [[ls.ambient_V_indices() for ls in lss] for lss in Polyhedron(lines=[(1,0,0)], vertices=[(0,0,1)]).face_lattice().level_sets()]
            [[()], [(0, 1)]]
            sage: [[ls.ambient_V_indices() for ls in lss] for lss in Polyhedron(lines=[(1,0),(0,1)], vertices=[(0,0)]).face_lattice().level_sets()]
            [[()], [(0, 1, 2)]]
            sage: [[ls.ambient_V_indices() for ls in lss] for lss in Polyhedron(lines=[(1,0)], rays=[(0,1)], vertices=[(0,0)]).face_lattice().level_sets()]
            [[()], [(0, 1)], [(0, 1, 2)]]
            sage: [[ls.ambient_V_indices() for ls in lss] for lss in Polyhedron(vertices=[(0,)], lines=[(1,)]).face_lattice().level_sets()]
            [[()], [(0, 1)]]
            sage: [[ls.ambient_V_indices() for ls in lss] for lss in Polyhedron(lines=[(1,0)], vertices=[(0,0)]).face_lattice().level_sets()]
            [[()], [(0, 1)]]
        """
        coatom_to_Hindex = [ h.index() for h in self.inequality_generator() ]
        Hindex_to_coatom = [None] * self.n_Hrepresentation()
        for i in range(len(coatom_to_Hindex)):
            Hindex_to_coatom[ coatom_to_Hindex[i] ] = i

        atom_to_Vindex = [ v.index() for v in self.Vrep_generator() if not v.is_line() ]
        Vindex_to_atom = [None] * self.n_Vrepresentation()
        for i in range(len(atom_to_Vindex)):
                        Vindex_to_atom[ atom_to_Vindex[i] ] = i

        atoms_incidences   = [ tuple([ Hindex_to_coatom[h.index()]
                                       for h in v.incident() if h.is_inequality() ])
                               for v in self.Vrepresentation() if not v.is_line() ]

        coatoms_incidences = [ tuple([ Vindex_to_atom[v.index()]
                                       for v in h.incident() if not v.is_line() ])
                               for h in self.Hrepresentation() if h.is_inequality() ]

        atoms_vertices = [ Vindex_to_atom[v.index()] for v in self.vertex_generator() ]
        equations = [ e.index() for e in self.equation_generator() ]
        lines     = [ l.index() for l in self.line_generator() ]

        def face_constructor(atoms, coatoms):
            from sage.geometry.polyhedron.face import PolyhedronFace
            if not atoms:
                Vindices = ()
            else:
                Vindices = tuple(sorted([atom_to_Vindex[i] for i in atoms] + lines))
            Hindices = tuple(sorted([coatom_to_Hindex[i] for i in coatoms] + equations))
            return PolyhedronFace(self, Vindices, Hindices)

        from sage.geometry.hasse_diagram import lattice_from_incidences
        return lattice_from_incidences(atoms_incidences, coatoms_incidences,
             face_constructor=face_constructor, required_atoms=atoms_vertices)

    def face_generator(self, face_dimension=None):
        r"""
        Return an iterator over the faces of given dimension.

        If dimension is not specified return an iterator over all faces.

        INPUT:

        - ``face_dimension`` -- integer (default ``None``),
          yield only faces of this dimension if specified

        OUTPUT:

        Each face is given as
        :class:`~sage.geometry.polyhedron.face.PolyhedronFace`. See
        :mod:`~sage.geometry.polyhedron.face` for details. The order
        is random but fixed.

        EXAMPLES::

            sage: P = polytopes.cube()
            sage: list(P.face_generator())
            [A 3-dimensional face of a Polyhedron in ZZ^3 defined as the convex hull of 8 vertices,
             A -1-dimensional face of a Polyhedron in ZZ^3,
             A 2-dimensional face of a Polyhedron in ZZ^3 defined as the convex hull of 4 vertices,
             A 2-dimensional face of a Polyhedron in ZZ^3 defined as the convex hull of 4 vertices,
             A 2-dimensional face of a Polyhedron in ZZ^3 defined as the convex hull of 4 vertices,
             A 2-dimensional face of a Polyhedron in ZZ^3 defined as the convex hull of 4 vertices,
             A 2-dimensional face of a Polyhedron in ZZ^3 defined as the convex hull of 4 vertices,
             A 2-dimensional face of a Polyhedron in ZZ^3 defined as the convex hull of 4 vertices,
             A 1-dimensional face of a Polyhedron in ZZ^3 defined as the convex hull of 2 vertices,
             A 1-dimensional face of a Polyhedron in ZZ^3 defined as the convex hull of 2 vertices,
             A 1-dimensional face of a Polyhedron in ZZ^3 defined as the convex hull of 2 vertices,
             A 1-dimensional face of a Polyhedron in ZZ^3 defined as the convex hull of 2 vertices,
             A 0-dimensional face of a Polyhedron in ZZ^3 defined as the convex hull of 1 vertex,
             A 0-dimensional face of a Polyhedron in ZZ^3 defined as the convex hull of 1 vertex,
             A 0-dimensional face of a Polyhedron in ZZ^3 defined as the convex hull of 1 vertex,
             A 0-dimensional face of a Polyhedron in ZZ^3 defined as the convex hull of 1 vertex,
             A 1-dimensional face of a Polyhedron in ZZ^3 defined as the convex hull of 2 vertices,
             A 1-dimensional face of a Polyhedron in ZZ^3 defined as the convex hull of 2 vertices,
             A 1-dimensional face of a Polyhedron in ZZ^3 defined as the convex hull of 2 vertices,
             A 0-dimensional face of a Polyhedron in ZZ^3 defined as the convex hull of 1 vertex,
             A 0-dimensional face of a Polyhedron in ZZ^3 defined as the convex hull of 1 vertex,
             A 1-dimensional face of a Polyhedron in ZZ^3 defined as the convex hull of 2 vertices,
             A 1-dimensional face of a Polyhedron in ZZ^3 defined as the convex hull of 2 vertices,
             A 0-dimensional face of a Polyhedron in ZZ^3 defined as the convex hull of 1 vertex,
             A 1-dimensional face of a Polyhedron in ZZ^3 defined as the convex hull of 2 vertices,
             A 1-dimensional face of a Polyhedron in ZZ^3 defined as the convex hull of 2 vertices,
             A 0-dimensional face of a Polyhedron in ZZ^3 defined as the convex hull of 1 vertex,
             A 1-dimensional face of a Polyhedron in ZZ^3 defined as the convex hull of 2 vertices]

             sage: P = polytopes.hypercube(4)
             sage: list(P.face_generator(2))[:4]
             [A 2-dimensional face of a Polyhedron in ZZ^4 defined as the convex hull of 4 vertices,
              A 2-dimensional face of a Polyhedron in ZZ^4 defined as the convex hull of 4 vertices,
              A 2-dimensional face of a Polyhedron in ZZ^4 defined as the convex hull of 4 vertices,
              A 2-dimensional face of a Polyhedron in ZZ^4 defined as the convex hull of 4 vertices]

        If a polytope has more facets than vertices, the output will be somewhat reversed::

            sage: P = polytopes.cross_polytope(3)
            sage: list(P.face_generator())
            [A 3-dimensional face of a Polyhedron in ZZ^3 defined as the convex hull of 6 vertices,
             A -1-dimensional face of a Polyhedron in ZZ^3,
             A 0-dimensional face of a Polyhedron in ZZ^3 defined as the convex hull of 1 vertex,
             A 0-dimensional face of a Polyhedron in ZZ^3 defined as the convex hull of 1 vertex,
             A 0-dimensional face of a Polyhedron in ZZ^3 defined as the convex hull of 1 vertex,
             A 0-dimensional face of a Polyhedron in ZZ^3 defined as the convex hull of 1 vertex,
             A 0-dimensional face of a Polyhedron in ZZ^3 defined as the convex hull of 1 vertex,
             A 0-dimensional face of a Polyhedron in ZZ^3 defined as the convex hull of 1 vertex,
             A 1-dimensional face of a Polyhedron in ZZ^3 defined as the convex hull of 2 vertices,
             A 1-dimensional face of a Polyhedron in ZZ^3 defined as the convex hull of 2 vertices,
             A 1-dimensional face of a Polyhedron in ZZ^3 defined as the convex hull of 2 vertices,
             A 1-dimensional face of a Polyhedron in ZZ^3 defined as the convex hull of 2 vertices,
             A 2-dimensional face of a Polyhedron in ZZ^3 defined as the convex hull of 3 vertices,
             A 2-dimensional face of a Polyhedron in ZZ^3 defined as the convex hull of 3 vertices,
             A 2-dimensional face of a Polyhedron in ZZ^3 defined as the convex hull of 3 vertices,
             A 2-dimensional face of a Polyhedron in ZZ^3 defined as the convex hull of 3 vertices,
             A 1-dimensional face of a Polyhedron in ZZ^3 defined as the convex hull of 2 vertices,
             A 1-dimensional face of a Polyhedron in ZZ^3 defined as the convex hull of 2 vertices,
             A 1-dimensional face of a Polyhedron in ZZ^3 defined as the convex hull of 2 vertices,
             A 2-dimensional face of a Polyhedron in ZZ^3 defined as the convex hull of 3 vertices,
             A 2-dimensional face of a Polyhedron in ZZ^3 defined as the convex hull of 3 vertices,
             A 1-dimensional face of a Polyhedron in ZZ^3 defined as the convex hull of 2 vertices,
             A 1-dimensional face of a Polyhedron in ZZ^3 defined as the convex hull of 2 vertices,
             A 2-dimensional face of a Polyhedron in ZZ^3 defined as the convex hull of 3 vertices,
             A 1-dimensional face of a Polyhedron in ZZ^3 defined as the convex hull of 2 vertices,
             A 1-dimensional face of a Polyhedron in ZZ^3 defined as the convex hull of 2 vertices,
             A 2-dimensional face of a Polyhedron in ZZ^3 defined as the convex hull of 3 vertices,
             A 1-dimensional face of a Polyhedron in ZZ^3 defined as the convex hull of 2 vertices]

        ALGORITHM:

        See :class:`~sage.geometry.polyhedron.combinatorial_polyhedron.face_iterator.FaceIterator`.

        TESTS::

            sage: P = polytopes.simplex()
            sage: list(P.face_generator(-2))
            []
            sage: list(P.face_generator(-1))
            [A -1-dimensional face of a Polyhedron in ZZ^4]
            sage: list(P.face_generator(3))
            [A 3-dimensional face of a Polyhedron in ZZ^4 defined as the convex hull of 4 vertices]

            sage: list(Polyhedron().face_generator())
            [A -1-dimensional face of a Polyhedron in ZZ^0]

        Check that :trac:`29155` is fixed::

            sage: P = polytopes.permutahedron(3)
            sage: [f] = P.face_generator(2)
            sage: f.ambient_Hrepresentation()
            (An equation (1, 1, 1) x - 6 == 0,)
        """
        from sage.geometry.polyhedron.face import combinatorial_face_to_polyhedral_face, PolyhedronFace

        if face_dimension is None or face_dimension == self.dimension():
            # Yield the polyhedron.
            equations = [eq.index() for eq in self.equation_generator()]
            yield PolyhedronFace(self, range(self.n_Vrepresentation()), equations)

        if face_dimension is None or face_dimension == -1:
            if not self.dimension() == -1:
                # Yield the empty face.
                yield PolyhedronFace(self, [], range(self.n_Hrepresentation()))

        if face_dimension is None or -1 < face_dimension < self.dimension():
            # Yield proper faces.
            it = self.combinatorial_polyhedron().face_iter(dimension=face_dimension)
            for comb_face in it:
                yield combinatorial_face_to_polyhedral_face(self, comb_face)

    def faces(self, face_dimension):
        """
        Return the faces of given dimension

        INPUT:

        - ``face_dimension`` -- integer. The dimension of the faces
          whose representation will be returned.

        OUTPUT:

        A tuple of
        :class:`~sage.geometry.polyhedron.face.PolyhedronFace`. See
        :mod:`~sage.geometry.polyhedron.face` for details. The order
        is random but fixed.

        .. SEEALSO::

            :meth:`face_generator`,
            :meth:`facet`.

        EXAMPLES:

        Here we find the vertex and face indices of the eight three-dimensional
        facets of the four-dimensional hypercube::

            sage: p = polytopes.hypercube(4)
            sage: list(f.ambient_V_indices() for f in p.faces(3))
            [(0, 5, 6, 7, 8, 9, 14, 15),
             (1, 4, 5, 6, 10, 13, 14, 15),
             (1, 2, 6, 7, 8, 10, 11, 15),
             (8, 9, 10, 11, 12, 13, 14, 15),
             (0, 3, 4, 5, 9, 12, 13, 14),
             (0, 2, 3, 7, 8, 9, 11, 12),
             (1, 2, 3, 4, 10, 11, 12, 13),
             (0, 1, 2, 3, 4, 5, 6, 7)]

            sage: face = p.faces(3)[3]
            sage: face.ambient_Hrepresentation()
            (An inequality (1, 0, 0, 0) x + 1 >= 0,)
            sage: face.vertices()
            (A vertex at (-1, -1, 1, -1),
             A vertex at (-1, -1, 1, 1),
             A vertex at (-1, 1, -1, -1),
             A vertex at (-1, 1, 1, -1),
             A vertex at (-1, 1, 1, 1),
             A vertex at (-1, 1, -1, 1),
             A vertex at (-1, -1, -1, 1),
             A vertex at (-1, -1, -1, -1))

        You can use the
        :meth:`~sage.geometry.polyhedron.representation.PolyhedronRepresentation.index`
        method to enumerate vertices and inequalities::

            sage: def get_idx(rep): return rep.index()
            sage: [get_idx(_) for _ in face.ambient_Hrepresentation()]
            [4]
            sage: [get_idx(_) for _ in face.ambient_Vrepresentation()]
            [8, 9, 10, 11, 12, 13, 14, 15]

            sage: [ ([get_idx(_) for _ in face.ambient_Vrepresentation()],
            ....:    [get_idx(_) for _ in face.ambient_Hrepresentation()])
            ....:   for face in p.faces(3) ]
            [([0, 5, 6, 7, 8, 9, 14, 15], [7]),
             ([1, 4, 5, 6, 10, 13, 14, 15], [6]),
             ([1, 2, 6, 7, 8, 10, 11, 15], [5]),
             ([8, 9, 10, 11, 12, 13, 14, 15], [4]),
             ([0, 3, 4, 5, 9, 12, 13, 14], [3]),
             ([0, 2, 3, 7, 8, 9, 11, 12], [2]),
             ([1, 2, 3, 4, 10, 11, 12, 13], [1]),
             ([0, 1, 2, 3, 4, 5, 6, 7], [0])]

        TESTS::

            sage: pr = Polyhedron(rays = [[1,0,0],[-1,0,0],[0,1,0]], vertices = [[-1,-1,-1]], lines=[(0,0,1)])
            sage: pr.faces(4)
            ()
            sage: pr.faces(3)[0].ambient_V_indices()
            (0, 1, 2, 3)
            sage: pr.facets()[0].ambient_V_indices()
            (0, 1, 2)
            sage: pr.faces(1)
            ()
            sage: pr.faces(0)
            ()
            sage: pr.faces(-1)
            (A -1-dimensional face of a Polyhedron in QQ^3,)
        """
        return tuple(self.face_generator(face_dimension))

    def facets(self):
        r"""
        Return the facets of the polyhedron.

        Facets are the maximal nontrivial faces of polyhedra.
        The empty face and the polyhedron itself are trivial.

        A facet of a `d`-dimensional polyhedron is a face of dimension
        `d-1`. For `d \neq 0` the converse is true as well.

        OUTPUT:

        A tuple of
        :class:`~sage.geometry.polyhedron.face.PolyhedronFace`. See
        :mod:`~sage.geometry.polyhedron.face` for details. The order
        is random but fixed.

        .. SEEALSO:: :meth:`facets`

        EXAMPLES:

        Here we find the eight three-dimensional facets of the
        four-dimensional hypercube::

            sage: p = polytopes.hypercube(4)
            sage: p.facets()
            (A 3-dimensional face of a Polyhedron in ZZ^4 defined as the convex hull of 8 vertices,
             A 3-dimensional face of a Polyhedron in ZZ^4 defined as the convex hull of 8 vertices,
             A 3-dimensional face of a Polyhedron in ZZ^4 defined as the convex hull of 8 vertices,
             A 3-dimensional face of a Polyhedron in ZZ^4 defined as the convex hull of 8 vertices,
             A 3-dimensional face of a Polyhedron in ZZ^4 defined as the convex hull of 8 vertices,
             A 3-dimensional face of a Polyhedron in ZZ^4 defined as the convex hull of 8 vertices,
             A 3-dimensional face of a Polyhedron in ZZ^4 defined as the convex hull of 8 vertices,
             A 3-dimensional face of a Polyhedron in ZZ^4 defined as the convex hull of 8 vertices)

        This is the same result as explicitly finding the
        three-dimensional faces::

            sage: dim = p.dimension()
            sage: p.faces(dim-1)
            (A 3-dimensional face of a Polyhedron in ZZ^4 defined as the convex hull of 8 vertices,
             A 3-dimensional face of a Polyhedron in ZZ^4 defined as the convex hull of 8 vertices,
             A 3-dimensional face of a Polyhedron in ZZ^4 defined as the convex hull of 8 vertices,
             A 3-dimensional face of a Polyhedron in ZZ^4 defined as the convex hull of 8 vertices,
             A 3-dimensional face of a Polyhedron in ZZ^4 defined as the convex hull of 8 vertices,
             A 3-dimensional face of a Polyhedron in ZZ^4 defined as the convex hull of 8 vertices,
             A 3-dimensional face of a Polyhedron in ZZ^4 defined as the convex hull of 8 vertices,
             A 3-dimensional face of a Polyhedron in ZZ^4 defined as the convex hull of 8 vertices)

        The ``0``-dimensional polyhedron does not have facets::

            sage: P = Polyhedron([[0]])
            sage: P.facets()
            ()
        """
        if self.dimension() == 0:
            return ()
        return self.faces(self.dimension()-1)

    @cached_method(do_pickle=True)
    def f_vector(self):
        r"""
        Return the f-vector.

        OUTPUT:

        Returns a vector whose `i`-th entry is the number of
        `i-2`-dimensional faces of the polytope.

        .. NOTE::

            The ``vertices`` as given by :meth:`Polyhedron_base.vertices`
            do not need to correspond to `0`-dimensional faces. If a polyhedron
            contains `k` lines they correspond to `k`-dimensional faces.
            See example below

        EXAMPLES::

            sage: p = Polyhedron(vertices=[[1, 2, 3], [1, 3, 2],
            ....:     [2, 1, 3], [2, 3, 1], [3, 1, 2], [3, 2, 1], [0, 0, 0]])
            sage: p.f_vector()
            (1, 7, 12, 7, 1)

            sage: polytopes.cyclic_polytope(4,10).f_vector()
            (1, 10, 45, 70, 35, 1)

            sage: polytopes.hypercube(5).f_vector()
            (1, 32, 80, 80, 40, 10, 1)

        Polyhedra with lines do not have `0`-faces::

            sage: Polyhedron(ieqs=[[1,-1,0,0],[1,1,0,0]]).f_vector()
            (1, 0, 0, 2, 1)

        However, the method :meth:`Polyhedron_base.vertices` returns
        two points that belong to the ``Vrepresentation``::

            sage: P = Polyhedron(ieqs=[[1,-1,0],[1,1,0]])
            sage: P.vertices()
            (A vertex at (1, 0), A vertex at (-1, 0))
            sage: P.f_vector()
            (1, 0, 2, 1)

        TESTS:

        Check that :trac:`28828` is fixed::

            sage: P.f_vector().is_immutable()
            True

        The cache of the f-vector is being pickled::

            sage: P = polytopes.cube()
            sage: P.f_vector()
            (1, 8, 12, 6, 1)
            sage: Q = loads(dumps(P))
            sage: Q.f_vector.is_in_cache()
            True
        """
        return self.combinatorial_polyhedron().f_vector()

    def flag_f_vector(self, *args):
        r"""
        Return the flag f-vector.

        For each `-1 < i_0 < \dots < i_n < d` the flag f-vector
        counts the number of flags `F_0 \subset \dots \subset F_n`
        with `F_j` of dimension `i_j` for each `0 \leq j \leq n`,
        where `d` is the dimension of the polyhedron.

        INPUT:

        - ``args`` -- integers (optional); specify an entry of the
          flag-f-vector; must be an increasing sequence of integers

        OUTPUT:

        - a dictionary, if no arguments were given

        - an Integer, if arguments were given

        EXAMPLES:

        Obtain the entire flag-f-vector::

            sage: P = polytopes.twenty_four_cell()
            sage: P.flag_f_vector()
                {(-1,): 1,
                 (0,): 24,
                 (0, 1): 192,
                 (0, 1, 2): 576,
                 (0, 1, 2, 3): 1152,
                 (0, 1, 3): 576,
                 (0, 2): 288,
                 (0, 2, 3): 576,
                 (0, 3): 144,
                 (1,): 96,
                 (1, 2): 288,
                 (1, 2, 3): 576,
                 (1, 3): 288,
                 (2,): 96,
                 (2, 3): 192,
                 (3,): 24,
                 (4,): 1}

        Specify an entry::

            sage: P.flag_f_vector(0,3)
            144
            sage: P.flag_f_vector(2)
            96

        Leading ``-1`` and trailing entry of dimension are allowed::

            sage: P.flag_f_vector(-1,0,3)
            144
            sage: P.flag_f_vector(-1,0,3,4)
            144

        One can get the number of trivial faces::

            sage: P.flag_f_vector(-1)
            1
            sage: P.flag_f_vector(4)
            1

        Polyhedra with lines, have ``0`` entries accordingly::

            sage: P = (Polyhedron(lines=[[1]]) * polytopes.cross_polytope(3))
            sage: P.flag_f_vector()
            {(-1,): 1,
             (0, 1): 0,
             (0, 1, 2): 0,
             (0, 1, 3): 0,
             (0, 2): 0,
             (0, 2, 3): 0,
             (0, 3): 0,
             (0,): 0,
             (1, 2): 24,
             (1, 2, 3): 48,
             (1, 3): 24,
             (1,): 6,
             (2, 3): 24,
             (2,): 12,
             (3,): 8,
             4: 1}

        If the arguments are not stricly increasing or out of range, a key error is raised::

            sage: P.flag_f_vector(-1,0,3,6)
            Traceback (most recent call last):
            ...
            KeyError: (0, 3, 6)
            sage: P.flag_f_vector(-1,3,0)
            Traceback (most recent call last):
            ...
            KeyError: (3, 0)
        """
        flag = self._flag_f_vector()
        if len(args) == 0:
            return flag
        elif len(args) == 1:
            return flag[(args[0],)]
        else:
            dim = self.dimension()
            if args[0] == -1:
                args = args[1:]
            if args[-1] == dim:
                args = args[:-1]
            return flag[tuple(args)]

    @cached_method(do_pickle=True)
    def _flag_f_vector(self):
        r"""
        Return the flag-f-vector.

        See :meth:`flag_f_vector`.

        TESTS::

            sage: polytopes.hypercube(4)._flag_f_vector()
            {(-1,): 1,
            (0,): 16,
            (0, 1): 64,
            (0, 1, 2): 192,
            (0, 1, 2, 3): 384,
            (0, 1, 3): 192,
            (0, 2): 96,
            (0, 2, 3): 192,
            (0, 3): 64,
            (1,): 32,
            (1, 2): 96,
            (1, 2, 3): 192,
            (1, 3): 96,
            (2,): 24,
            (2, 3): 48,
            (3,): 8,
            (4,): 1}
        """
        return self.combinatorial_polyhedron()._flag_f_vector()

    def vertex_graph(self):
        """
        Return a graph in which the vertices correspond to vertices
        of the polyhedron, and edges to edges.

        ..NOTE::

            The graph of a polyhedron with lines has no vertices,
            as the polyhedron has no vertices (`0`-faces).

            The method :meth:`Polyhedron_base:vertices` returns
            the defining points in this case.

        EXAMPLES::

            sage: g3 = polytopes.hypercube(3).vertex_graph(); g3
            Graph on 8 vertices
            sage: g3.automorphism_group().cardinality()
            48
            sage: s4 = polytopes.simplex(4).vertex_graph(); s4
            Graph on 5 vertices
            sage: s4.is_eulerian()
            True

        The graph of an unbounded polyhedron
        is the graph of the bounded complex::

            sage: open_triangle = Polyhedron(vertices=[[1,0], [0,1]],
            ....:                            rays    =[[1,1]])
            sage: open_triangle.vertex_graph()
            Graph on 2 vertices

        The graph of a polyhedron with lines has no vertices::

            sage: line = Polyhedron(lines=[[0,1]])
            sage: line.vertex_graph()
            Graph on 0 vertices
        """
        return self.combinatorial_polyhedron().vertex_graph()

    graph = vertex_graph

    def vertex_digraph(self, f, increasing=True):
        r"""
        Return the directed graph of the polyhedron according to a linear form.

        The underlying undirected graph is the graph of vertices and edges.

        INPUT:

        - ``f`` -- a linear form. The linear form can be provided as:

            - a vector space morphism with one-dimensional codomain, (see
              :meth:`sage.modules.vector_space_morphism.linear_transformation`
              and
              :class:`sage.modules.vector_space_morphism.VectorSpaceMorphism`)
            - a vector ; in this case the linear form is obtained by duality
              using the dot product: ``f(v) = v.dot_product(f)``.

        - ``increasing`` -- boolean (default ``True``) whether to orient
          edges in the increasing or decreasing direction.

        By default, an edge is oriented from `v` to `w` if
        `f(v) \leq f(w)`.

        If `f(v)=f(w)`, then two opposite edges are created.

        EXAMPLES::

            sage: penta = Polyhedron([[0,0],[1,0],[0,1],[1,2],[3,2]])
            sage: G = penta.vertex_digraph(vector([1,1])); G
            Digraph on 5 vertices
            sage: G.sinks()
            [A vertex at (3, 2)]

            sage: A = matrix(ZZ, [[1], [-1]])
            sage: f = linear_transformation(A)
            sage: G = penta.vertex_digraph(f) ; G
            Digraph on 5 vertices
            sage: G.is_directed_acyclic()
            False

        .. SEEALSO::

            :meth:`vertex_graph`
        """
        from sage.modules.vector_space_morphism import VectorSpaceMorphism
        if isinstance(f, VectorSpaceMorphism):
            if f.codomain().dimension() == 1:
                orientation_check = lambda v: f(v) >= 0
            else:
                raise TypeError('the linear map f must have '
                                'one-dimensional codomain')
        else:
            try:
                if f.is_vector():
                    orientation_check = lambda v: v.dot_product(f) >= 0
                else:
                    raise TypeError('f must be a linear map or a vector')
            except AttributeError:
                raise TypeError('f must be a linear map or a vector')
        if not increasing:
            f = -f
        from sage.graphs.digraph import DiGraph
        dg = DiGraph()
        for j in range(self.n_vertices()):
            vj = self.Vrepresentation(j)
            for vi in vj.neighbors():
                if orientation_check(vj.vector() - vi.vector()):
                    dg.add_edge(vi, vj)
        return dg

    def polar(self, in_affine_span=False):
        """
        Return the polar (dual) polytope.

        The original vertices are translated so that their barycenter
        is at the origin, and then the vertices are used as the
        coefficients in the polar inequalities.

        The polytope must be full-dimensional, unless ``in_affine_span`` is ``True``.
        If ``in_affine_span`` is ``True``, then the operation will be performed in the
        linear/affine span of the polyhedron (after translation).

        EXAMPLES::

            sage: p = Polyhedron(vertices = [[0,0,1],[0,1,0],[1,0,0],[0,0,0],[1,1,1]], base_ring=QQ)
            sage: p
            A 3-dimensional polyhedron in QQ^3 defined as the convex hull of 5 vertices
            sage: p.polar()
            A 3-dimensional polyhedron in QQ^3 defined as the convex hull of 6 vertices

            sage: cube = polytopes.hypercube(3)
            sage: octahedron = polytopes.cross_polytope(3)
            sage: cube_dual = cube.polar()
            sage: octahedron == cube_dual
            True

        ``in_affine_span`` somewhat ignores equations, performing the polar in the
        spanned subspace (after translating barycenter to origin)::

            sage: P = polytopes.simplex(3, base_ring=QQ)
            sage: P.polar(in_affine_span=True)
            A 3-dimensional polyhedron in QQ^4 defined as the convex hull of 4 vertices

        Embedding the polytope in a higher dimension, commutes with polar in this case::

            sage: point = Polyhedron([[0]])
            sage: P = polytopes.cube().change_ring(QQ)
            sage: (P*point).polar(in_affine_span=True) == P.polar()*point
            True

        TESTS::

            Check that :trac:`25081` is fixed::

            sage: C = polytopes.hypercube(4,backend='cdd')
            sage: C.polar().backend()
            'cdd'

        Check that :trac:`28850` is fixed::

            sage: P = polytopes.simplex(3, base_ring=QQ)
            sage: P.polar()
            Traceback (most recent call last):
            ...
            ValueError: not full-dimensional; try with 'in_affine_span=True'

        Check that the double description is set up correctly::

            sage: P = Polyhedron([[1,0],[0,1],[-1,-1]], backend='field')
            sage: Q = P.change_ring(QQ, backend='ppl')
            sage: P.polar() == Q.polar()
            True

            sage: P = polytopes.simplex(4, backend='field')
            sage: Q = P.change_ring(QQ, backend='ppl')
            sage: P.polar(in_affine_span=True) == Q.polar(in_affine_span=True)
            True

        Check that it works, even when the equations are not orthogonal to each other::

            sage: P = polytopes.cube()*Polyhedron([[0,0,0]])
            sage: P = P.change_ring(QQ)

            sage: from sage.geometry.polyhedron.backend_field import Polyhedron_field
            sage: from sage.geometry.polyhedron.parent import Polyhedra_field
            sage: parent = Polyhedra_field(QQ, 6, 'field')
            sage: equations = [[0, 0, 0, 0, 1, 1, 1], [0, 0, 0, 0, -1, 1, -1], [0, 0, 0, 0, 1, -1, -1]]
            sage: Q = Polyhedron_field(parent, [P.vertices(), [], []], [P.inequalities(), equations],
            ....:                      Vrep_minimal=True, Hrep_minimal=True)
            sage: Q == P
            True
            sage: Q.polar(in_affine_span=True) == P.polar(in_affine_span=True)
            True
        """
        if not self.is_compact():
            raise ValueError("not a polytope")
        if not in_affine_span and not self.dim() == self.ambient_dim():
            raise ValueError("not full-dimensional; try with 'in_affine_span=True'")

        t_Vrep, t_Hrep, parent = self._translation_double_description(-self.center())
        t_verts = t_Vrep[0]
        t_ieqs = t_Hrep[0]
        t_eqns = t_Hrep[1]

        new_ieqs = ((1,) + tuple(-v) for v in t_verts)
        if self.n_vertices() == 1:
            new_verts = self.vertices()
        elif not self.n_equations():
            new_verts = ((-h/h[0])[1:] for h in t_ieqs)
        else:
            # Transform the equations such that the normals are pairwise orthogonal.
            t_eqns = list(t_eqns)
            for i,h in enumerate(t_eqns):
                for h1 in t_eqns[:i]:
                    a = h[1:]*h1[1:]
                    if a:
                        b = h1[1:]*h1[1:]
                        t_eqns[i] = b*h - a*h1

            def move_vertex_to_subspace(vertex):
                for h in t_eqns:
                    offset = vertex*h[1:]+h[0]
                    vertex = vertex-h[1:]*offset/(h[1:]*h[1:])
                return vertex

            new_verts = (move_vertex_to_subspace((-h/h[0])[1:]) for h in t_ieqs)

        pref_rep = 'Hrep' if self.n_vertices() <= self.n_inequalities() else 'Vrep'

        return parent.element_class(parent, [new_verts, [], []],
                                    [new_ieqs, t_eqns],
                                    Vrep_minimal=True, Hrep_minimal=True, pref_rep=pref_rep)

    def is_self_dual(self):
        r"""
        Return whether the polytope is self-dual.

        A polytope is self-dual if its face lattice is isomorphic to the face
        lattice of its dual polytope.

        EXAMPLES::

            sage: polytopes.simplex().is_self_dual()
            True
            sage: polytopes.twenty_four_cell().is_self_dual()
            True
            sage: polytopes.cube().is_self_dual()
            False
            sage: polytopes.hypersimplex(5,2).is_self_dual()
            False
            sage: P = Polyhedron(vertices=[[1/2, 1/3]], rays=[[1, 1]]).is_self_dual()
            Traceback (most recent call last):
            ...
            ValueError: polyhedron has to be compact

        """
        if not self.is_compact():
            raise ValueError("polyhedron has to be compact")

        n = self.n_vertices()
        m = self.n_facets()
        if n != m:
            return False

        G1 = self.vertex_facet_graph()
        G2 = G1.reverse()
        return G1.is_isomorphic(G2)

    def pyramid(self):
        """
        Returns a polyhedron that is a pyramid over the original.

        EXAMPLES::

            sage: square = polytopes.hypercube(2);  square
            A 2-dimensional polyhedron in ZZ^2 defined as the convex hull of 4 vertices
            sage: egyptian_pyramid = square.pyramid();  egyptian_pyramid
            A 3-dimensional polyhedron in QQ^3 defined as the convex hull of 5 vertices
            sage: egyptian_pyramid.n_vertices()
            5
            sage: for v in egyptian_pyramid.vertex_generator(): print(v)
            A vertex at (0, -1, -1)
            A vertex at (0, -1, 1)
            A vertex at (0, 1, -1)
            A vertex at (0, 1, 1)
            A vertex at (1, 0, 0)

        TESTS::

            sage: polytopes.simplex(backend='cdd').pyramid().backend()
            'cdd'
        """
        assert self.is_compact(), "Not a polytope."

        new_verts = \
            [[0] + x for x in self.Vrep_generator()] + \
            [[1] + list(self.center())]

        parent = self.parent().base_extend(self.center().parent(), ambient_dim=self.ambient_dim()+1)
        return parent.element_class(parent, [new_verts, [], []], None)

    def bipyramid(self):
        """
        Return a polyhedron that is a bipyramid over the original.

        EXAMPLES::

            sage: octahedron = polytopes.cross_polytope(3)
            sage: cross_poly_4d = octahedron.bipyramid()
            sage: cross_poly_4d.n_vertices()
            8
            sage: q = [list(v) for v in cross_poly_4d.vertex_generator()]
            sage: q
            [[-1, 0, 0, 0],
             [0, -1, 0, 0],
             [0, 0, -1, 0],
             [0, 0, 0, -1],
             [0, 0, 0, 1],
             [0, 0, 1, 0],
             [0, 1, 0, 0],
             [1, 0, 0, 0]]

        Now check that bipyramids of cross-polytopes are cross-polytopes::

            sage: q2 = [list(v) for v in polytopes.cross_polytope(4).vertex_generator()]
            sage: [v in q2 for v in q]
            [True, True, True, True, True, True, True, True]

        TESTS::

            sage: polytopes.simplex(backend='cdd').bipyramid().backend()
            'cdd'
        """
        new_verts = \
            [[ 0] + list(x) for x in self.vertex_generator()] + \
            [[ 1] + list(self.center())] + \
            [[-1] + list(self.center())]
        new_rays = [[0] + r for r in self.rays()]
        new_lines = [[0] + list(l) for l in self.lines()]

        parent = self.parent().base_extend(self.center().parent(), ambient_dim=self.ambient_dim()+1)
        return parent.element_class(parent, [new_verts, new_rays, new_lines], None)

    def prism(self):
        """
        Return a prism of the original polyhedron.

        EXAMPLES::

            sage: square = polytopes.hypercube(2)
            sage: cube = square.prism()
            sage: cube
            A 3-dimensional polyhedron in ZZ^3 defined as the convex hull of 8 vertices
            sage: hypercube = cube.prism()
            sage: hypercube.n_vertices()
            16

        TESTS::

            sage: polytopes.simplex(backend='cdd').prism().backend()
            'cdd'
        """
        new_verts = []
        new_verts.extend( [ [0] + v for v in self.vertices()] )
        new_verts.extend( [ [1] + v for v in self.vertices()] )
        new_rays =        [ [0] + r for r in self.rays()]
        new_lines =       [ [0] + l for l in self.lines()]

        parent = self.parent().change_ring(self.base_ring(), ambient_dim=self.ambient_dim()+1)
        return parent.element_class(parent, [new_verts, new_rays, new_lines], None)

    def one_point_suspension(self, vertex):
        """
        Return the one-point suspension of ``self`` by splitting the vertex
        ``vertex``.

        The resulting polyhedron has one more vertex and its dimension
        increases by one.

        INPUT:

        - ``vertex`` -- a Vertex of ``self``

        EXAMPLES::

            sage: cube = polytopes.cube()
            sage: v = cube.vertices()[0]
            sage: ops_cube = cube.one_point_suspension(v)
            sage: ops_cube.f_vector()
            (1, 9, 24, 24, 9, 1)

            sage: pentagon  = polytopes.regular_polygon(5)
            sage: v = pentagon.vertices()[0]
            sage: ops_pentagon = pentagon.one_point_suspension(v)
            sage: ops_pentagon.f_vector()
            (1, 6, 12, 8, 1)

        It works with a polyhedral face as well::

            sage: vv = cube.faces(0)[1]
            sage: ops_cube2 = cube.one_point_suspension(vv)
            sage: ops_cube == ops_cube2
            True

        .. SEEALSO::

            :meth:`face_split`

        TESTS::

            sage: e = cube.faces(1)[0]
            sage: cube.one_point_suspension(e)
            Traceback (most recent call last):
            ...
            TypeError: the vertex A 1-dimensional face of a Polyhedron in ZZ^3 defined as the convex hull of 2 vertices should be a Vertex or PolyhedronFace of dimension 0
        """
        from sage.geometry.polyhedron.representation import Vertex
        from sage.geometry.polyhedron.face import PolyhedronFace
        if isinstance(vertex, Vertex):
            return self.face_split(vertex)
        elif isinstance(vertex, PolyhedronFace) and vertex.dim() == 0:
            return self.face_split(vertex)
        else:
            raise TypeError("the vertex {} should be a Vertex or PolyhedronFace of dimension 0".format(vertex))

    def face_split(self, face):
        """
        Return the face splitting of the face ``face``.

        Splitting a face correspond to the bipyramid (see :meth:`bipyramid`)
        of ``self`` where the two new vertices are placed above and below
        the center of ``face`` instead of the center of the whole polyhedron.
        The two new vertices are placed in the new dimension at height `-1` and
        `1`.

        INPUT:

        - ``face`` -- a PolyhedronFace or a Vertex

        EXAMPLES::

            sage: pentagon  = polytopes.regular_polygon(5)
            sage: f = pentagon.faces(1)[0]
            sage: fsplit_pentagon = pentagon.face_split(f)
            sage: fsplit_pentagon.f_vector()
            (1, 7, 14, 9, 1)

        TESTS:

        Check that :trac:`28668` is fixed::

            sage: P = polytopes.octahedron()
            sage: P.face_split(P.faces(2)[0])
            A 4-dimensional polyhedron in QQ^4 defined as the convex hull of 8 vertices

        .. SEEALSO::

            :meth:`one_point_suspension`
        """
        from sage.geometry.polyhedron.representation import Vertex
        from sage.geometry.polyhedron.face import PolyhedronFace
        if isinstance(face, Vertex):
            new_vertices = [list(x) + [0] for x in self.vertex_generator()] + \
                           [list(face) + [x] for x in [-1, 1]]  # Splitting the vertex
        elif isinstance(face, PolyhedronFace):
            new_vertices = [list(x) + [0] for x in self.vertex_generator()] + \
                           [list(face.as_polyhedron().center()) + [x] for x in [-1, 1]]  # Splitting the face
        else:
            raise TypeError("the face {} should be a Vertex or PolyhedronFace".format(face))

        new_rays = []
        new_rays.extend( [ r + [0] for r in self.ray_generator() ] )

        new_lines = []
        new_lines.extend( [ l + [0] for l in self.line_generator() ] )

        parent = self.parent().change_ring(self.base_ring().fraction_field(), ambient_dim=self.ambient_dim()+1)
        return parent.element_class(parent, [new_vertices, new_rays, new_lines], None)

    def projection(self):
        """
        Return a projection object.

        .. SEEALSO::

            :meth:`~sage.geometry.polyhedron.base.Polyhedron_base.schlegel_projection` for a more interesting projection.

        OUTPUT:

        The identity projection. This is useful for plotting
        polyhedra.

        EXAMPLES::

            sage: p = polytopes.hypercube(3)
            sage: proj = p.projection()
            sage: proj
            The projection of a polyhedron into 3 dimensions
        """
        from .plot import Projection
        self.projection = Projection(self)
        return self.projection

    def render_solid(self, **kwds):
        """
        Return a solid rendering of a 2- or 3-d polytope.

        EXAMPLES::

            sage: p = polytopes.hypercube(3)
            sage: p_solid = p.render_solid(opacity = .7)
            sage: type(p_solid)
            <type 'sage.plot.plot3d.index_face_set.IndexFaceSet'>
        """
        proj = self.projection()
        if self.ambient_dim() == 3:
            return proj.render_solid_3d(**kwds)
        if self.ambient_dim() == 2:
            return proj.render_fill_2d(**kwds)
        raise ValueError("render_solid is only defined for 2 and 3 dimensional polyhedra")

    def render_wireframe(self, **kwds):
        """
        For polytopes in 2 or 3 dimensions, return the edges
        as a list of lines.

        EXAMPLES::

            sage: p = Polyhedron([[1,2,],[1,1],[0,0]])
            sage: p_wireframe = p.render_wireframe()
            sage: p_wireframe._objects
            [Line defined by 2 points, Line defined by 2 points, Line defined by 2 points]
        """
        proj = self.projection()
        if self.ambient_dim() == 3:
            return proj.render_wireframe_3d(**kwds)
        if self.ambient_dim() == 2:
            return proj.render_outline_2d(**kwds)
        raise ValueError("render_wireframe is only defined for 2 and 3 dimensional polyhedra")

    def schlegel_projection(self, projection_dir=None, height=1.1):
        """
        Return the Schlegel projection.

        * The polyhedron is translated such that its
          :meth:`~sage.geometry.polyhedron.base.Polyhedron_base.center`
          is at the origin.

        * The vertices are then normalized to the unit sphere

        * The normalized points are stereographically projected from a
          point slightly outside of the sphere.

        INPUT:

        - ``projection_direction`` -- coordinate list/tuple/iterable
          or ``None`` (default). The direction of the Schlegel
          projection. For a full-dimensional polyhedron, the default
          is the first facet normal; Otherwise, the vector consisting
          of the first n primes is chosen.

        - ``height`` -- float (default: `1.1`). How far outside of the
          unit sphere the focal point is.

        OUTPUT:

        A :class:`~sage.geometry.polyhedron.plot.Projection` object.

        EXAMPLES::

            sage: p = polytopes.hypercube(3)
            sage: sch_proj = p.schlegel_projection()
            sage: schlegel_edge_indices = sch_proj.lines
            sage: schlegel_edges = [sch_proj.coordinates_of(x) for x in schlegel_edge_indices]
            sage: len([x for x in schlegel_edges if x[0][0] > 0])
            5
        """
        proj = self.projection()
        if projection_dir is None:
            vertices = self.vertices()
            facet = self.Hrepresentation(0)
            f0 = [v.index() for v in facet.incident()]
            projection_dir = [sum([vertices[f0[i]][j]/len(f0) for i in range(len(f0))])
                              for j in range(self.ambient_dim())]
        return proj.schlegel(projection_direction=projection_dir, height=height)

    def _volume_lrs(self, verbose=False):
        """
        Computes the volume of a polytope using lrs.

        OUTPUT:

        The volume, cast to RDF (although lrs seems to output a
        rational value this must be an approximation in some cases).

        EXAMPLES::

            sage: polytopes.hypercube(3)._volume_lrs() # optional - lrslib
            8.0
            sage: (polytopes.hypercube(3)*2)._volume_lrs() # optional - lrslib
            64.0
            sage: polytopes.twenty_four_cell()._volume_lrs() # optional - lrslib
            2.0

        REFERENCES:

        - David Avis's lrs program.
        """
        from sage.features.lrs import Lrs
        Lrs().require()

        from sage.misc.temporary_file import tmp_filename
        from subprocess import Popen, PIPE

        in_str = self.cdd_Vrepresentation()
        in_str += 'volume'
        in_filename = tmp_filename()
        in_file = open(in_filename, 'w')
        in_file.write(in_str)
        in_file.close()
        if verbose:
            print(in_str)

        lrs_procs = Popen(['lrs', in_filename],
                          stdin=PIPE, stdout=PIPE, stderr=PIPE)
        ans, err = lrs_procs.communicate()
        ans = bytes_to_str(ans)
        err = bytes_to_str(err)
        if verbose:
            print(ans)
        # FIXME: check err

        for a_line in ans.splitlines():
            if 'Volume=' in a_line:
                volume = a_line.split('Volume=')[1]
                volume = RDF(QQ(volume))
                return volume

        raise ValueError("lrs did not return a volume")

    def _volume_latte(self, verbose=False, algorithm='triangulate', **kwargs):
        """
        Computes the volume of a polytope using LattE integrale.

        INPUT:

        - ``arg`` -- a cdd or LattE description string

        - ``algorithm`` -- (default: 'triangulate') the integration method. Use 'triangulate' for
          polytope triangulation or 'cone-decompose' for tangent cone decomposition method.

        - ``raw_output`` -- if ``True`` then return directly the output string from LattE.

        - ``verbose`` -- if ``True`` then return directly verbose output from LattE.

        - For all other options, consult the LattE manual.

        OUTPUT:

        A rational value, or a string if ``raw_output`` if set to ``True``.

        .. NOTE::

            This function depends on LattE (i.e., the ``latte_int`` optional
            package). See the LattE documentation for further details.

        EXAMPLES::

            sage: polytopes.hypercube(3)._volume_latte() # optional - latte_int
            8
            sage: (polytopes.hypercube(3)*2)._volume_latte() # optional - latte_int
            64
            sage: polytopes.twenty_four_cell()._volume_latte() # optional - latte_int
            2
            sage: polytopes.cuboctahedron()._volume_latte() # optional - latte_int
            20/3

        TESTS:

        Testing triangulate algorithm::

            sage: polytopes.cuboctahedron()._volume_latte(algorithm='triangulate') # optional - latte_int
            20/3

        Testing cone decomposition algorithm::

            sage: polytopes.cuboctahedron()._volume_latte(algorithm='cone-decompose') # optional - latte_int
            20/3

        Testing raw output::

            sage: polytopes.cuboctahedron()._volume_latte(raw_output=True) # optional - latte_int
            '20/3'

        Testing inexact rings::

            sage: P = Polyhedron(vertices=[[0,0],[1,0],[0,1]],base_ring=RDF)
            sage: P.volume(engine='latte')
            Traceback (most recent call last):
            ...
            ValueError: LattE integrale cannot be applied over inexact rings
        """
        from sage.interfaces.latte import integrate
        if self.base_ring() == RDF:
            raise ValueError("LattE integrale cannot be applied over inexact rings")
        else:
            return integrate(self.cdd_Hrepresentation(), algorithm=algorithm, cdd=True, verbose=verbose, **kwargs)

    def _volume_normaliz(self, measure='induced'):
        r"""
        Computes the volume of a polytope using normaliz.

        INPUT:

        - ``measure`` -- (default: 'induced') the measure to take. 'induced'
          correspond to ``EuclideanVolume`` in normaliz and 'induced_lattice'
          correspond to ``Volume`` in normaliz

        OUTPUT:

        A float value (when ``measure`` is 'induced') or a rational number
        (when ``measure`` is 'induced_lattice')

        .. NOTE::

            This function depends on Normaliz (i.e., the ``pynormaliz`` optional
            package). See the Normaliz documentation for further details.

        TESTS::

            sage: P = Polyhedron(vertices=[[0,0],[1,0],[0,1],[1,1]])
            sage: P._volume_normaliz()
            Traceback (most recent call last):
            ...
            TypeError: the backend should be normaliz
        """
        raise TypeError("the backend should be normaliz")

    @cached_method(do_pickle=True)
    def volume(self, measure='ambient', engine='auto', **kwds):
        """
        Return the volume of the polytope.

        INPUT:

        - ``measure`` -- string. The measure to use. Allowed values are:

          * ``ambient`` (default): Lebesgue measure of ambient space (volume)
          * ``induced``: Lebesgue measure of the affine hull (relative volume)
          * ``induced_rational``: Scaling of the Lebesgue measure for rational
            polytopes, such that the unit hypercube has volume 1
          * ``induced_lattice``: Scaling of the Lebesgue measure, such that the
            volume of the hypercube is factorial(n)

        - ``engine`` -- string. The backend to use. Allowed values are:

          * ``'auto'`` (default): choose engine according to measure
          * ``'internal'``: see :meth:`triangulate`
          * ``'TOPCOM'``: see :meth:`triangulate`
          * ``'lrs'``: use David Avis's lrs program (optional)
          * ``'latte'``: use LattE integrale program (optional)
          * ``'normaliz'``: use Normaliz program (optional)

        - ``**kwds`` -- keyword arguments that are passed to the
          triangulation engine

        OUTPUT:

        The volume of the polytope

        EXAMPLES::

            sage: polytopes.hypercube(3).volume()
            8
            sage: (polytopes.hypercube(3)*2).volume()
            64
            sage: polytopes.twenty_four_cell().volume()
            2

        Volume of the same polytopes, using the optional package lrslib
        (which requires a rational polytope).  For mysterious historical
        reasons, Sage casts lrs's exact answer to a float::

            sage: I3 = polytopes.hypercube(3)
            sage: I3.volume(engine='lrs') # optional - lrslib
            8.0
            sage: C24 = polytopes.twenty_four_cell()
            sage: C24.volume(engine='lrs') # optional - lrslib
            2.0

        If the base ring is exact, the answer is exact::

            sage: P5 = polytopes.regular_polygon(5)
            sage: P5.volume()
            2.377641290737884?

            sage: polytopes.icosahedron().volume()
            5/12*sqrt5 + 5/4
            sage: numerical_approx(_) # abs tol 1e9
            2.18169499062491

        When considering lower-dimensional polytopes, we can ask for the
        ambient (full-dimensional), the induced measure (of the affine
        hull) or, in the case of lattice polytopes, for the induced rational measure.
        This is controlled by the parameter `measure`. Different engines
        may have different ideas on the definition of volume of a
        lower-dimensional object::

            sage: P = Polyhedron([[0, 0], [1, 1]])
            sage: P.volume()
            0
            sage: P.volume(measure='induced')
            sqrt(2)
            sage: P.volume(measure='induced_rational') # optional -- latte_int
            1

            sage: S = polytopes.regular_polygon(6); S
            A 2-dimensional polyhedron in AA^2 defined as the convex hull of 6 vertices
            sage: edge = S.faces(1)[4].as_polyhedron()
            sage: edge.vertices()
            (A vertex at (0.866025403784439?, 1/2), A vertex at (0, 1))
            sage: edge.volume()
            0
            sage: edge.volume(measure='induced')
            1

            sage: P = Polyhedron(backend='normaliz',vertices=[[1,0,0],[0,0,1],[-1,1,1],[-1,2,0]]) # optional - pynormaliz
            sage: P.volume()  # optional - pynormaliz
            0
            sage: P.volume(measure='induced')  # optional - pynormaliz
            3/2*sqrt(3)
            sage: P.volume(measure='induced',engine='normaliz')  # optional - pynormaliz
            2.598076211353316
            sage: P.volume(measure='induced_rational')  # optional - pynormaliz, latte_int
            3/2
            sage: P.volume(measure='induced_rational',engine='normaliz')  # optional - pynormaliz
            3/2
            sage: P.volume(measure='induced_lattice')  # optional - pynormaliz
            3

        The same polytope without normaliz backend::

            sage: P = Polyhedron(vertices=[[1,0,0],[0,0,1],[-1,1,1],[-1,2,0]])
            sage: P.volume(measure='induced_lattice',engine='latte')  # optional - latte_int
            3

            sage: Dexact = polytopes.dodecahedron()
            sage: v = Dexact.faces(2)[0].as_polyhedron().volume(measure='induced', engine='internal'); v
            -80*(55*sqrt(5) - 123)/sqrt(-6368*sqrt(5) + 14240)
            sage: v = Dexact.faces(2)[4].as_polyhedron().volume(measure='induced', engine='internal'); v
            -80*(55*sqrt(5) - 123)/sqrt(-6368*sqrt(5) + 14240)
            sage: RDF(v)    # abs tol 1e-9
            1.53406271079044

            sage: Dinexact = polytopes.dodecahedron(exact=False)
            sage: w = Dinexact.faces(2)[2].as_polyhedron().volume(measure='induced', engine='internal'); RDF(w) # abs tol 1e-9
            1.5340627082974878

            sage: [polytopes.simplex(d).volume(measure='induced') for d in range(1,5)] == [sqrt(d+1)/factorial(d) for d in range(1,5)]
            True

            sage: I = Polyhedron([[-3, 0], [0, 9]])
            sage: I.volume(measure='induced')
            3*sqrt(10)
            sage: I.volume(measure='induced_rational') # optional -- latte_int
            3

            sage: T = Polyhedron([[3, 0, 0], [0, 4, 0], [0, 0, 5]])
            sage: T.volume(measure='induced')
            1/2*sqrt(769)
            sage: T.volume(measure='induced_rational') # optional -- latte_int
            1/2

            sage: Q = Polyhedron(vertices=[(0, 0, 1, 1), (0, 1, 1, 0), (1, 1, 0, 0)])
            sage: Q.volume(measure='induced')
            1
            sage: Q.volume(measure='induced_rational') # optional -- latte_int
            1/2

        The volume of a full-dimensional unbounded polyhedron is infinity::

            sage: P = Polyhedron(vertices = [[1, 0], [0, 1]], rays = [[1, 1]])
            sage: P.volume()
            +Infinity

        The volume of a non full-dimensional unbounded polyhedron depends on the measure used::

            sage: P = Polyhedron(ieqs = [[1,1,1],[-1,-1,-1],[3,1,0]]); P
            A 1-dimensional polyhedron in QQ^2 defined as the convex hull of 1 vertex and 1 ray
            sage: P.volume()
            0
            sage: P.volume(measure='induced')
            +Infinity
            sage: P.volume(measure='ambient')
            0
            sage: P.volume(measure='induced_rational')  # optional - pynormaliz
            +Infinity
            sage: P.volume(measure='induced_rational',engine='latte')  # optional - latte_int
            +Infinity

        The volume in `0`-dimensional space is taken by counting measure::

            sage: P = Polyhedron(vertices=[[]]); P
            A 0-dimensional polyhedron in ZZ^0 defined as the convex hull of 1 vertex
            sage: P.volume()
            1
            sage: P = Polyhedron(vertices=[]); P
            The empty polyhedron in ZZ^0
            sage: P.volume()
            0

        TESTS:

        The cache of the volume is being pickled::

            sage: P = polytopes.cube()
            sage: P.volume()
            8
            sage: Q = loads(dumps(P))
            sage: Q.volume.is_in_cache()
            True
        """
        from sage.features import FeatureNotPresentError, PythonModule
        if measure == 'induced_rational' and engine not in ['auto', 'latte', 'normaliz']:
            raise RuntimeError("the induced rational measure can only be computed with the engine set to `auto`, `latte`, or `normaliz`")
        if measure == 'induced_lattice' and engine not in ['auto', 'latte', 'normaliz']:
            raise RuntimeError("the induced lattice measure can only be computed with the engine set to `auto`, `latte`, or `normaliz`")
        if engine == 'auto' and measure == 'induced_rational':
            # Enforce a default choice, change if a better engine is found.
            from sage.features.latte import Latte
            try:
                Latte().require()
                engine = 'latte'
            except FeatureNotPresentError:
                try:
                    PythonModule("PyNormaliz", spkg="pynormaliz").require()
                    engine = 'normaliz'
                except FeatureNotPresentError:
                    raise RuntimeError("the induced rational measure can only be computed with the optional packages `latte_int`, or `pynormaliz`")

        if engine == 'auto' and measure == 'induced_lattice':
            # Enforce a default choice, change if a better engine is found.
            try:
                PythonModule("PyNormaliz", spkg="pynormaliz").require()
                engine = 'normaliz'
            except FeatureNotPresentError:
                try:
                    from sage.features.latte import Latte
                    Latte().require()
                    engine = 'latte'
                except FeatureNotPresentError:
                    raise RuntimeError("the induced rational measure can only be computed with the optional packages `latte_int`, or `pynormaliz`")

        if engine == 'auto' and measure == 'ambient' and self.backend() == 'normaliz':
            engine = 'normaliz'

        if measure == 'ambient':
            if self.dim() < self.ambient_dim():
                return self.base_ring().zero()
            elif self.dim() == 0:
                return 1
            # if the polyhedron is unbounded, return infinity
            if not self.is_compact():
                from sage.rings.infinity import infinity
                return infinity
            if engine == 'lrs':
                return self._volume_lrs(**kwds)
            elif engine == 'latte':
                return self._volume_latte(**kwds)
            elif engine == 'normaliz':
                return self._volume_normaliz(measure='ambient')

            triangulation = self.triangulate(engine=engine, **kwds)
            pc = triangulation.point_configuration()
            return sum([pc.volume(simplex) for simplex in triangulation]) / ZZ(self.dim()).factorial()
        elif measure == 'induced':
            # if polyhedron is actually full-dimensional, return volume with ambient measure
            if self.dim() == self.ambient_dim():
                return self.volume(measure='ambient', engine=engine, **kwds)
            # if the polyhedron is unbounded, return infinity
            if not self.is_compact():
                from sage.rings.infinity import infinity
                return infinity
            if engine == 'normaliz':
                return self._volume_normaliz(measure='euclidean')
            # use an orthogonal transformation, which preserves volume up to a factor provided by the transformation matrix
            A, b = self.affine_hull_projection(orthogonal=True, as_affine_map=True)
            Adet = (A.matrix().transpose() * A.matrix()).det()
            return self.affine_hull_projection(orthogonal=True).volume(measure='ambient', engine=engine, **kwds) / sqrt(Adet)
        elif measure == 'induced_rational':
            # if the polyhedron is unbounded, return infinity
            if not self.is_compact():
                from sage.rings.infinity import infinity
                return infinity
            if engine == 'latte':
                return self._volume_latte(**kwds)
            else:  # engine is 'normaliz'
                return self._volume_normaliz(measure='induced_lattice') / ZZ(self.dim()).factorial()
        elif measure == 'induced_lattice':
            # if the polyhedron is unbounded, return infinity
            if not self.is_compact():
                from sage.rings.infinity import infinity
                return infinity
            if engine == 'latte':
                return self._volume_latte(**kwds) * ZZ(self.dim()).factorial()
            else:  # engine is 'normaliz'
                return self._volume_normaliz(measure='induced_lattice')
        else:
            raise TypeError("the measure should be `ambient`, `induced`, `induced_rational`, or `induced_lattice`")

    def integrate(self, polynomial, **kwds):
        r"""
        Return the integral of a polynomial over a polytope.

        INPUT:

        - ``P`` -- Polyhedron

        - ``polynomial`` -- A multivariate polynomial or a valid LattE description string for
          polynomials

        - ``**kwds`` -- additional keyword arguments that are passed to the engine

        OUTPUT:

        The integral of the polynomial over the polytope

        .. NOTE::

            The polytope triangulation algorithm is used. This function depends
            on LattE (i.e., the ``latte_int`` optional package).

        EXAMPLES::

            sage: P = polytopes.cube()
            sage: x, y, z = polygens(QQ, 'x, y, z')
            sage: P.integrate(x^2*y^2*z^2)    # optional - latte_int
            8/27

        If the polyhedron has floating point coordinates, an inexact result can
        be obtained if we transform to rational coordinates::

            sage: P = 1.4142*polytopes.cube()
            sage: P_QQ = Polyhedron(vertices = [[QQ(vi) for vi in v] for v in P.vertex_generator()])
            sage: RDF(P_QQ.integrate(x^2*y^2*z^2))    # optional - latte_int
            6.703841212195228

        Integral over a non full-dimensional polytope::

            sage: x, y = polygens(QQ, 'x, y')
            sage: P = Polyhedron(vertices=[[0,0],[1,1]])
            sage: P.integrate(x*y)    # optional - latte_int
            Traceback (most recent call last):
            ...
            NotImplementedError: the polytope must be full-dimensional

        TESTS:

        Testing a three-dimensional integral::

            sage: P = polytopes.octahedron()
            sage: x, y, z = polygens(QQ, 'x, y, z')
            sage: P.integrate(2*x^2*y^4*z^6+z^2)    # optional - latte_int
            630632/4729725

        Testing a polytope with non-rational vertices::

            sage: P = polytopes.icosahedron()
            sage: P.integrate(x^2*y^2*z^2)    # optional - latte_int
            Traceback (most recent call last):
            ...
            TypeError: the base ring must be ZZ, QQ, or RDF

        Testing a univariate polynomial::

            sage: P = Polyhedron(vertices=[[0],[1]])
            sage: x = polygen(QQ, 'x')
            sage: P.integrate(x)    # optional - latte_int
            1/2

        Testing a polytope with floating point coordinates::

            sage: P = Polyhedron(vertices = [[0, 0], [1, 0], [1.1, 1.1], [0, 1]])
            sage: P.integrate('[[1,[2,2]]]')    # optional - latte_int
            Traceback (most recent call last):
            ...
            TypeError: LattE integrale cannot be applied over inexact rings
        """
        if self.base_ring() == RDF:
            raise TypeError("LattE integrale cannot be applied over inexact rings")
        elif not self.is_full_dimensional():
            raise NotImplementedError("the polytope must be full-dimensional")
        else:
            from sage.interfaces.latte import integrate
            return integrate(self.cdd_Hrepresentation(), polynomial,
                             cdd=True, **kwds)

    def contains(self, point):
        """
        Test whether the polyhedron contains the given ``point``.

        .. SEEALSO::

            :meth:`interior_contains`, :meth:`relative_interior_contains`.

        INPUT:

        - ``point`` -- coordinates of a point (an iterable)

        OUTPUT:

        Boolean.

        EXAMPLES::

            sage: P = Polyhedron(vertices=[[1,1],[1,-1],[0,0]])
            sage: P.contains( [1,0] )
            True
            sage: P.contains( P.center() )  # true for any convex set
            True

        As a shorthand, one may use the usual ``in`` operator::

            sage: P.center() in P
            True
            sage: [-1,-1] in P
            False

        The point need not have coordinates in the same field as the
        polyhedron::

            sage: ray = Polyhedron(vertices=[(0,0)], rays=[(1,0)], base_ring=QQ)
            sage: ray.contains([sqrt(2)/3,0])        # irrational coordinates are ok
            True
            sage: a = var('a')
            sage: ray.contains([a,0])                # a might be negative!
            False
            sage: assume(a>0)
            sage: ray.contains([a,0])
            True
            sage: ray.contains(['hello', 'kitty'])   # no common ring for coordinates
            False

        The empty polyhedron needs extra care, see :trac:`10238`::

            sage: empty = Polyhedron(); empty
            The empty polyhedron in ZZ^0
            sage: empty.contains([])
            False
            sage: empty.contains([0])               # not a point in QQ^0
            False
            sage: full = Polyhedron(vertices=[()]); full
            A 0-dimensional polyhedron in ZZ^0 defined as the convex hull of 1 vertex
            sage: full.contains([])
            True
            sage: full.contains([0])
            False
        """
        try:
            p = vector(point)
        except TypeError:  # point not iterable or no common ring for elements
            if len(point) > 0:
                return False
            else:
                p = vector(self.base_ring(), [])

        if len(p) != self.ambient_dim():
            return False

        for H in self.Hrep_generator():
            if not H.contains(p):
                return False
        return True

    __contains__ = contains

    def interior_contains(self, point):
        """
        Test whether the interior of the polyhedron contains the
        given ``point``.

        .. SEEALSO::

            :meth:`contains`, :meth:`relative_interior_contains`.

        INPUT:

        - ``point`` -- coordinates of a point

        OUTPUT:

        ``True`` or ``False``.

        EXAMPLES::

            sage: P = Polyhedron(vertices=[[0,0],[1,1],[1,-1]])
            sage: P.contains( [1,0] )
            True
            sage: P.interior_contains( [1,0] )
            False

        If the polyhedron is of strictly smaller dimension than the
        ambient space, its interior is empty::

            sage: P = Polyhedron(vertices=[[0,1],[0,-1]])
            sage: P.contains( [0,0] )
            True
            sage: P.interior_contains( [0,0] )
            False

        The empty polyhedron needs extra care, see :trac:`10238`::

            sage: empty = Polyhedron(); empty
            The empty polyhedron in ZZ^0
            sage: empty.interior_contains([])
            False
        """
        try:
            p = vector(point)
        except TypeError:  # point not iterable or no common ring for elements
            if len(point) > 0:
                return False
            else:
                p = vector(self.base_ring(), [])

        if len(p) != self.ambient_dim():
            return False

        for H in self.Hrep_generator():
            if not H.interior_contains(p):
                return False
        return True

    def relative_interior_contains(self, point):
        """
        Test whether the relative interior of the polyhedron
        contains the given ``point``.

        .. SEEALSO::

            :meth:`contains`, :meth:`interior_contains`.

        INPUT:

        - ``point`` -- coordinates of a point

        OUTPUT:

        ``True`` or ``False``

        EXAMPLES::

            sage: P = Polyhedron(vertices=[(1,0), (-1,0)])
            sage: P.contains( (0,0) )
            True
            sage: P.interior_contains( (0,0) )
            False
            sage: P.relative_interior_contains( (0,0) )
            True
            sage: P.relative_interior_contains( (1,0) )
            False

        The empty polyhedron needs extra care, see :trac:`10238`::

            sage: empty = Polyhedron(); empty
            The empty polyhedron in ZZ^0
            sage: empty.relative_interior_contains([])
            False
        """
        try:
            p = vector(point)
        except TypeError:  # point not iterable or no common ring for elements
            if len(point) > 0:
                return False
            else:
                p = vector(self.base_ring(), [])

        if len(p) != self.ambient_dim():
            return False

        for eq in self.equation_generator():
            if not eq.contains(p):
                return False

        for ine in self.inequality_generator():
            if not ine.interior_contains(p):
                return False

        return True

    def is_simplex(self):
        r"""
        Return whether the polyhedron is a simplex.

        A simplex is a bounded polyhedron with `d+1` vertices, where
        `d` is the dimension.

        EXAMPLES::

            sage: Polyhedron([(0,0,0), (1,0,0), (0,1,0)]).is_simplex()
            True
            sage: polytopes.simplex(3).is_simplex()
            True
            sage: polytopes.hypercube(3).is_simplex()
            False
        """
        return self.is_compact() and (self.dim()+1 == self.n_vertices())

    def neighborliness(self):
        r"""
        Return the largest ``k``, such that the polyhedron is ``k``-neighborly.

        A polyhedron is `k`-neighborly if every set of `n` vertices forms a face
        for `n` up to `k`.

        In case of the `d`-dimensional simplex, it returns `d + 1`.

        .. SEEALSO::

            :meth:`is_neighborly`

        EXAMPLES::

            sage: cube = polytopes.cube()
            sage: cube.neighborliness()
            1
            sage: P = Polyhedron(); P
            The empty polyhedron in ZZ^0
            sage: P.neighborliness()
            0
            sage: P = Polyhedron([[0]]); P
            A 0-dimensional polyhedron in ZZ^1 defined as the convex hull of 1 vertex
            sage: P.neighborliness()
            1
            sage: S = polytopes.simplex(5); S
            A 5-dimensional polyhedron in ZZ^6 defined as the convex hull of 6 vertices
            sage: S.neighborliness()
            6
            sage: C = polytopes.cyclic_polytope(7,10); C
            A 7-dimensional polyhedron in QQ^7 defined as the convex hull of 10 vertices
            sage: C.neighborliness()
            3
            sage: C = polytopes.cyclic_polytope(6,11); C
            A 6-dimensional polyhedron in QQ^6 defined as the convex hull of 11 vertices
            sage: C.neighborliness()
            3
            sage: [polytopes.cyclic_polytope(5,n).neighborliness() for n in range(6,10)]
            [6, 2, 2, 2]

        """
        return self.combinatorial_polyhedron().neighborliness()

    def is_neighborly(self, k=None):
        r"""
        Return whether the polyhedron is neighborly.

        If the input ``k`` is provided, then return whether the polyhedron is ``k``-neighborly

        A polyhedron is neighborly if every set of `n` vertices forms a face
        for `n` up to floor of half the dimension of the polyhedron.
        It is `k`-neighborly if this is true for `n` up to `k`.

        INPUT:

        - ``k`` -- the dimension up to which to check if every set of ``k``
          vertices forms a face. If no ``k`` is provided, check up to floor
          of half the dimension of the polyhedron.

        OUTPUT:

        - ``True`` if every set of up to ``k`` vertices forms a face,
        - ``False`` otherwise

        .. SEEALSO::

            :meth:`neighborliness`

        EXAMPLES::

            sage: cube = polytopes.hypercube(3)
            sage: cube.is_neighborly()
            True
            sage: cube = polytopes.hypercube(4)
            sage: cube.is_neighborly()
            False

        Cyclic polytopes are neighborly::

            sage: all(polytopes.cyclic_polytope(i, i + 1 + j).is_neighborly() for i in range(5) for j in range(3))
            True

        The neighborliness of a polyhedron equals floor of dimension half
        (or larger in case of a simplex) if and only if the polyhedron
        is neighborly::

            sage: testpolys = [polytopes.cube(), polytopes.cyclic_polytope(6, 9), polytopes.simplex(6)]
            sage: [(P.neighborliness()>=floor(P.dim()/2)) == P.is_neighborly() for P in  testpolys]
            [True, True, True]

        """
        return self.combinatorial_polyhedron().is_neighborly()

    @cached_method
    def is_lattice_polytope(self):
        r"""
        Return whether the polyhedron is a lattice polytope.

        OUTPUT:

        ``True`` if the polyhedron is compact and has only integral
        vertices, ``False`` otherwise.

        EXAMPLES::

            sage: polytopes.cross_polytope(3).is_lattice_polytope()
            True
            sage: polytopes.regular_polygon(5).is_lattice_polytope()
            False
        """
        if not self.is_compact():
            return False
        if self.base_ring() is ZZ:
            return True
        return all(v.is_integral() for v in self.vertex_generator())

    @cached_method
    def lattice_polytope(self, envelope=False):
        r"""
        Return an encompassing lattice polytope.

        INPUT:

        - ``envelope`` -- boolean (default: ``False``). If the
          polyhedron has non-integral vertices, this option decides
          whether to return a strictly larger lattice polytope or
          raise a ``ValueError``. This option has no effect if the
          polyhedron has already integral vertices.

        OUTPUT:

        A :class:`LatticePolytope
        <sage.geometry.lattice_polytope.LatticePolytopeClass>`. If the
        polyhedron is compact and has integral vertices, the lattice
        polytope equals the polyhedron. If the polyhedron is compact
        but has at least one non-integral vertex, a strictly larger
        lattice polytope is returned.

        If the polyhedron is not compact, a ``NotImplementedError`` is
        raised.

        If the polyhedron is not integral and ``envelope=False``, a
        ``ValueError`` is raised.

        ALGORITHM:

        For each non-integral vertex, a bounding box of integral
        points is added and the convex hull of these integral points
        is returned.

        EXAMPLES:

        First, a polyhedron with integral vertices::

            sage: P = Polyhedron( vertices = [(1, 0), (0, 1), (-1, 0), (0, -1)])
            sage: lp = P.lattice_polytope(); lp
            2-d reflexive polytope #3 in 2-d lattice M
            sage: lp.vertices()
            M(-1,  0),
            M( 0, -1),
            M( 0,  1),
            M( 1,  0)
            in 2-d lattice M

        Here is a polyhedron with non-integral vertices::

            sage: P = Polyhedron( vertices = [(1/2, 1/2), (0, 1), (-1, 0), (0, -1)])
            sage: lp = P.lattice_polytope()
            Traceback (most recent call last):
            ...
            ValueError: Some vertices are not integral. You probably want
            to add the argument "envelope=True" to compute an enveloping
            lattice polytope.
            sage: lp = P.lattice_polytope(True); lp
            2-d reflexive polytope #5 in 2-d lattice M
            sage: lp.vertices()
            M(-1,  0),
            M( 0, -1),
            M( 1,  1),
            M( 0,  1),
            M( 1,  0)
            in 2-d lattice M
        """
        if not self.is_compact():
            raise NotImplementedError('only compact lattice polytopes are allowed')

        try:
            vertices = self.vertices_matrix(ZZ).columns()
        except TypeError:
            if not envelope:
                raise ValueError('Some vertices are not integral. '
                    'You probably want to add the argument '
                    '"envelope=True" to compute an enveloping lattice polytope.')
            vertices = []
            for v in self.vertex_generator():
                vbox = [ set([floor(x), ceil(x)]) for x in v ]
                vertices.extend( itertools.product(*vbox) )

        # construct the (enveloping) lattice polytope
        from sage.geometry.lattice_polytope import LatticePolytope
        return LatticePolytope(vertices)

    def _integral_points_PALP(self):
        r"""
        Return the integral points in the polyhedron using PALP.

        This method is for testing purposes and will eventually be removed.

        OUTPUT:

        The list of integral points in the polyhedron. If the
        polyhedron is not compact, a ``ValueError`` is raised.

        EXAMPLES::

            sage: Polyhedron(vertices=[(-1,-1),(1,0),(1,1),(0,1)])._integral_points_PALP()
            [M(-1, -1), M(0, 1), M(1, 0), M(1, 1), M(0, 0)]
            sage: Polyhedron(vertices=[(-1/2,-1/2),(1,0),(1,1),(0,1)]).lattice_polytope(True).points()
            M(-1, -1),
            M(-1,  0),
            M( 0, -1),
            M( 1,  1),
            M( 0,  1),
            M( 1,  0),
            M( 0,  0)
            in 2-d lattice M
            sage: Polyhedron(vertices=[(-1/2,-1/2),(1,0),(1,1),(0,1)])._integral_points_PALP()
            [M(1, 1), M(0, 1), M(1, 0), M(0, 0)]
        """
        if not self.is_compact():
            raise ValueError('can only enumerate points in a compact polyhedron')
        lp = self.lattice_polytope(True)
        # remove cached values to get accurate timings
        try:
            del lp._points
            del lp._npoints
        except AttributeError:
            pass
        if self.is_lattice_polytope():
            return list(lp.points())
        return [p for p in lp.points() if self.contains(p)]

    @cached_method(do_pickle=True)
    def h_star_vector(self):
        r"""
        Return the `h^*`-vector of the lattice polytope.

        The `h^*`-vector records the coefficients of the polynomial in the
        numerator of the Ehrhart series of a lattice polytope.

        INPUT:

        - ``self`` -- A lattice polytope.

        OUTPUT:

        A list whose entries give the `h^*`-vector.

        .. NOTE:

            The backend of ``self`` should be ``'normaliz'``.
            This function depends on Normaliz (i.e. the ``'pynormaliz'`` optional
            package). See the Normaliz documentation for further details.

        EXAMPLES:

        The `h^*`-vector of a unimodular simplex S (a simplex with
        volume = `\frac{1}{dim(S)!}`) is always 1. Here we test this on
        simplices up to dimension 3::

            sage: s1 = polytopes.simplex(1,backend='normaliz')              # optional - pynormaliz
            sage: s2 = polytopes.simplex(2,backend='normaliz')              # optional - pynormaliz
            sage: s3 = polytopes.simplex(3,backend='normaliz')              # optional - pynormaliz
            sage: [s1.h_star_vector(),s2.h_star_vector(),s3.h_star_vector()]  # optional - pynormaliz
            [[1], [1], [1]]

        For a less trivial example, we compute the `h^*`-vector of the
        `0/1`-cube, which has the Eulerian numbers `(3,i)` for `i \in [0,2]`
        as an `h^*`-vector::

            sage: cube = polytopes.cube(intervals='zero_one', backend='normaliz') # optional - pynormaliz
            sage: cube.h_star_vector()   # optional - pynormaliz
            [1, 4, 1]
            sage: from sage.combinat.combinat import eulerian_number
            sage: [eulerian_number(3,i) for i in range(3)]
            [1, 4, 1]

        TESTS::

            sage: s3 = polytopes.simplex(3)
            sage: s3.h_star_vector()
            Traceback (most recent call last):
            ...
            TypeError: The backend of self must be normaliz

            sage: t = Polyhedron(vertices=[[0],[1/2]])
            sage: t.h_star_vector()
            Traceback (most recent call last):
            ...
            TypeError: The h_star vector is only defined for lattice polytopes

            sage: t2 = Polyhedron(vertices=[[AA(sqrt(2))],[1/2]])
            sage: t2.h_star_vector()
            Traceback (most recent call last):
            ...
            TypeError: The h_star vector is only defined for lattice polytopes

        Check that the `h^*`-vector is pickled::

            sage: new_cube = loads(dumps(cube))         # optional - pynormaliz
            sage: new_cube.h_star_vector.is_in_cache()  # optional - pynormaliz
            True
        """
        if self.is_empty():
            return 0
        if not self.is_lattice_polytope():
            raise TypeError('The h_star vector is only defined for lattice polytopes')
        if not self.backend() == 'normaliz':
            raise TypeError('The backend of self must be normaliz')
        return self._h_star_vector_normaliz()

    def _h_star_vector_normaliz(self):
        r"""
        Return the `h^*`-vector of a lattice polytope with backend = 'normaliz'.

        INPUT:

        - ``self`` -- A lattice polytope.

        OUTPUT:

        The `h^*`-vector as a list.

        .. NOTE:

        The backend of ``self`` should be ``'normaliz'``.

        TESTS::

            sage: s3 = polytopes.simplex(3)
            sage: s3._h_star_vector_normaliz()
            Traceback (most recent call last):
            ...
            TypeError: the backend should be normaliz
        """
        raise TypeError("the backend should be normaliz")

    @cached_method
    def bounding_box(self, integral=False, integral_hull=False):
        r"""
        Return the coordinates of a rectangular box containing the non-empty polytope.

        INPUT:

        - ``integral`` -- Boolean (default: ``False``). Whether to
          only allow integral coordinates in the bounding box.

        - ``integral_hull`` -- Boolean (default: ``False``). If ``True``, return a
          box containing the integral points of the polytope, or ``None, None`` if it
          is known that the polytope has no integral points.

        OUTPUT:

        A pair of tuples ``(box_min, box_max)`` where ``box_min`` are
        the coordinates of a point bounding the coordinates of the
        polytope from below and ``box_max`` bounds the coordinates
        from above.

        EXAMPLES::

            sage: Polyhedron([ (1/3,2/3), (2/3, 1/3) ]).bounding_box()
            ((1/3, 1/3), (2/3, 2/3))
            sage: Polyhedron([ (1/3,2/3), (2/3, 1/3) ]).bounding_box(integral=True)
            ((0, 0), (1, 1))
            sage: Polyhedron([ (1/3,2/3), (2/3, 1/3) ]).bounding_box(integral_hull=True)
            (None, None)
            sage: Polyhedron([ (1/3,2/3), (3/3, 4/3) ]).bounding_box(integral_hull=True)
            ((1, 1), (1, 1))
            sage: polytopes.buckyball(exact=False).bounding_box()
            ((-0.8090169944, -0.8090169944, -0.8090169944), (0.8090169944, 0.8090169944, 0.8090169944))

        TESTS::

            sage: Polyhedron().bounding_box()
            Traceback (most recent call last):
            ...
            ValueError: empty polytope is not allowed
        """
        box_min = []
        box_max = []
        if not self.is_compact():
            raise ValueError("only polytopes (compact polyhedra) are allowed")
        if self.n_vertices() == 0:
            raise ValueError("empty polytope is not allowed")
        for i in range(self.ambient_dim()):
            coords = [v[i] for v in self.vertex_generator()]
            max_coord = max(coords)
            min_coord = min(coords)
            if integral_hull:
                a = ceil(min_coord)
                b = floor(max_coord)
                if a > b:
                    return None, None
                box_max.append(b)
                box_min.append(a)
            elif integral:
                box_max.append(ceil(max_coord))
                box_min.append(floor(min_coord))
            else:
                box_max.append(max_coord)
                box_min.append(min_coord)
        return (tuple(box_min), tuple(box_max))

    def integral_points_count(self, **kwds):
        r"""
        Return the number of integral points in the polyhedron.

        This generic version of this method simply calls ``integral_points``.

        EXAMPLES::

            sage: P = polytopes.cube()
            sage: P.integral_points_count()
            27

        We shrink the polyhedron a little bit::

            sage: Q = P*(8/9)
            sage: Q.integral_points_count()
            1

        Same for a polyhedron whose coordinates are not rationals.  Note that
        the answer is an integer even though there are no guarantees for
        exactness::

            sage: Q = P*RDF(8/9)
            sage: Q.integral_points_count()
            1

        Unbounded polyhedra (with or without lattice points) are not supported::

            sage: P = Polyhedron(vertices=[[1/2, 1/3]], rays=[[1, 1]])
            sage: P.integral_points_count()
            Traceback (most recent call last):
            ...
            NotImplementedError: ...
            sage: P = Polyhedron(vertices=[[1, 1]], rays=[[1, 1]])
            sage: P.integral_points_count()
            Traceback (most recent call last):
            ...
            NotImplementedError: ...

        """
        return len(self.integral_points())

    def integral_points(self, threshold=100000):
        r"""
        Return the integral points in the polyhedron.

        Uses either the naive algorithm (iterate over a rectangular
        bounding box) or triangulation + Smith form.

        INPUT:

        - ``threshold`` -- integer (default: 100000). Use the naive
          algorithm as long as the bounding box is smaller than this.

        OUTPUT:

        The list of integral points in the polyhedron. If the
        polyhedron is not compact, a ``ValueError`` is raised.

        EXAMPLES::

            sage: Polyhedron(vertices=[(-1,-1),(1,0),(1,1),(0,1)]).integral_points()
            ((-1, -1), (0, 0), (0, 1), (1, 0), (1, 1))

            sage: simplex = Polyhedron([(1,2,3), (2,3,7), (-2,-3,-11)])
            sage: simplex.integral_points()
            ((-2, -3, -11), (0, 0, -2), (1, 2, 3), (2, 3, 7))

        The polyhedron need not be full-dimensional::

            sage: simplex = Polyhedron([(1,2,3,5), (2,3,7,5), (-2,-3,-11,5)])
            sage: simplex.integral_points()
            ((-2, -3, -11, 5), (0, 0, -2, 5), (1, 2, 3, 5), (2, 3, 7, 5))

            sage: point = Polyhedron([(2,3,7)])
            sage: point.integral_points()
            ((2, 3, 7),)

            sage: empty = Polyhedron()
            sage: empty.integral_points()
            ()

        Here is a simplex where the naive algorithm of running over
        all points in a rectangular bounding box no longer works fast
        enough::

            sage: v = [(1,0,7,-1), (-2,-2,4,-3), (-1,-1,-1,4), (2,9,0,-5), (-2,-1,5,1)]
            sage: simplex = Polyhedron(v); simplex
            A 4-dimensional polyhedron in ZZ^4 defined as the convex hull of 5 vertices
            sage: len(simplex.integral_points())
            49

        A case where rounding in the right direction goes a long way::

            sage: P = 1/10*polytopes.hypercube(14, backend='field')
            sage: P.integral_points()
            ((0, 0, 0, 0, 0, 0, 0, 0, 0, 0, 0, 0, 0, 0),)

        Finally, the 3-d reflexive polytope number 4078::

            sage: v = [(1,0,0), (0,1,0), (0,0,1), (0,0,-1), (0,-2,1),
            ....:      (-1,2,-1), (-1,2,-2), (-1,1,-2), (-1,-1,2), (-1,-3,2)]
            sage: P = Polyhedron(v)
            sage: pts1 = P.integral_points()                     # Sage's own code
            sage: all(P.contains(p) for p in pts1)
            True
            sage: pts2 = LatticePolytope(v).points()          # PALP
            sage: for p in pts1: p.set_immutable()
            sage: set(pts1) == set(pts2)
            True

            sage: timeit('Polyhedron(v).integral_points()')   # not tested - random
            625 loops, best of 3: 1.41 ms per loop
            sage: timeit('LatticePolytope(v).points()')       # not tested - random
            25 loops, best of 3: 17.2 ms per loop

        TESTS:

        Test some trivial cases (see :trac:`17937`)::

            sage: P = Polyhedron(ambient_dim=1)  # empty polyhedron in 1 dimension
            sage: P.integral_points()
            ()
            sage: P = Polyhedron(ambient_dim=0)  # empty polyhedron in 0 dimensions
            sage: P.integral_points()
            ()
            sage: P = Polyhedron([[3]])  # single point in 1 dimension
            sage: P.integral_points()
            ((3),)
            sage: P = Polyhedron([[1/2]])  # single non-integral point in 1 dimension
            sage: P.integral_points()
            ()
            sage: P = Polyhedron([[]])  # single point in 0 dimensions
            sage: P.integral_points()
            ((),)

        Test unbounded polyhedron::

            sage: P = Polyhedron(rays=[[1,0,0]])
            sage: P.integral_points()
            Traceback (most recent call last):
            ...
            ValueError: can only enumerate points in a compact polyhedron
        """
        if not self.is_compact():
            raise ValueError('can only enumerate points in a compact polyhedron')
        # Trivial cases: polyhedron with 0 or 1 vertices
        if self.n_vertices() == 0:
            return ()
        if self.n_vertices() == 1:
            v = self.vertices_list()[0]
            try:
                return (vector(ZZ, v),)
            except TypeError:  # vertex not integral
                return ()

        # for small bounding boxes, it is faster to naively iterate over the points of the box
        box_min, box_max = self.bounding_box(integral_hull=True)
        if box_min is None:
            return ()
        box_points = prod(max_coord-min_coord+1 for min_coord, max_coord in zip(box_min, box_max))
        if not self.is_lattice_polytope() or \
                (self.is_simplex() and box_points < 1000) or \
                box_points < threshold:
            from sage.geometry.integral_points import rectangular_box_points
            return rectangular_box_points(list(box_min), list(box_max), self)

        # for more complicate polytopes, triangulate & use smith normal form
        from sage.geometry.integral_points import simplex_points
        if self.is_simplex():
            return simplex_points(self.Vrepresentation())
        triangulation = self.triangulate()
        points = set()
        for simplex in triangulation:
            triang_vertices = [self.Vrepresentation(i) for i in simplex]
            new_points = simplex_points(triang_vertices)
            for p in new_points:
                p.set_immutable()
            points.update(new_points)
        # assert all(self.contains(p) for p in points)   # slow
        return tuple(points)

    def get_integral_point(self, index, **kwds):
        r"""
        Return the ``index``-th integral point in this polyhedron.

        This is equivalent to ``sorted(self.integral_points())[index]``.
        However, so long as self.integral_points_count() does not need to
        enumerate all integral points, neither does this method. Hence it can
        be significantly faster. If the polyhedron is not compact, a
        ``ValueError`` is raised.

        INPUT:

        - ``index`` -- integer. The index of the integral point to be found. If
          this is not in [0, ``self.integral_point_count()``), an ``IndexError``
          is raised.

        - ``**kwds`` -- optional keyword parameters that are passed to
          :meth:`self.integral_points_count`.

        ALGORITHM:

        The function computes each of the components of the requested point in
        turn. To compute x_i, the ith component, it bisects the upper and lower
        bounds on x_i given by the bounding box. At each bisection, it uses
        :meth:`integral_points_count` to determine on which side of the
        bisecting hyperplane the requested point lies.

        .. SEEALSO::

            :meth:`integral_points_count`.

        EXAMPLES::

            sage: P = Polyhedron(vertices=[(-1,-1),(1,0),(1,1),(0,1)])
            sage: P.get_integral_point(1)
            (0, 0)
            sage: P.get_integral_point(4)
            (1, 1)
            sage: sorted(P.integral_points())
            [(-1, -1), (0, 0), (0, 1), (1, 0), (1, 1)]
            sage: P.get_integral_point(5)
            Traceback (most recent call last):
            ...
            IndexError: ...

            sage: Q = Polyhedron([(1,3), (2, 7), (9, 77)])
            sage: [Q.get_integral_point(i) for i in range(Q.integral_points_count())] == sorted(Q.integral_points())
            True
            sage: Q.get_integral_point(0, explicit_enumeration_threshold=0, triangulation='cddlib')  # optional - latte_int
            (1, 3)
            sage: Q.get_integral_point(0, explicit_enumeration_threshold=0, triangulation='cddlib', foo=True)  # optional - latte_int
            Traceback (most recent call last):
            ...
            RuntimeError: ...

            sage: R = Polyhedron(vertices=[[1/2, 1/3]], rays=[[1, 1]])
            sage: R.get_integral_point(0)
            Traceback (most recent call last):
            ...
            ValueError: ...
        """

        if not self.is_compact():
            raise ValueError('can only enumerate points in a compact polyhedron')

        if not 0 <= index < self.integral_points_count(**kwds):
            raise IndexError('polytope index out of range')

        D = self.ambient_dim()
        lower_bounds, upper_bounds = self.bounding_box()
        coordinate = []
        P = self
        S = self.parent()
        for i in range(D):  # Now compute x_i, the ith component of coordinate.
            lower, upper = ceil(lower_bounds[i]), floor(upper_bounds[i]) + 1  # So lower <= x_i < upper.
            while lower < upper-1:
                guess = (lower + upper) // 2  # > lower.
                # Build new polyhedron by intersecting P with the halfspace {x_i < guess}.
                P_lt_guess = P.intersection(S(None, ([[guess-1] + [0] * i + [-1] + [0] * (D - i - 1)], [])))
                # Avoid computing P_geq_guess = P.intersection({x_i >= guess}) right now, it might not be needed.
                P_lt_guess_count = P_lt_guess.integral_points_count(**kwds)
                if P_lt_guess_count > index:  # Move upper down to guess.
                    upper = guess
                    index -= 0
                    P = P_lt_guess
                else:  # P_lt_guess_count <= index:  # Move lower up to guess.
                    lower = guess
                    index -= P_lt_guess_count
                    P_geq_guess = P.intersection(S(None, ([[-guess] + [0] * i + [1] + [0] * (D - i - 1)], [])))
                    P = P_geq_guess
            coordinate.append(lower)  # Record the new component that we have found.
        point = vector(ZZ, coordinate)
        point.set_immutable()
        return point

    def random_integral_point(self, **kwds):
        r"""
        Return an integral point in this polyhedron chosen uniformly at random.

        INPUT:

        - ``**kwds`` -- optional keyword parameters that are passed to
          :meth:`self.get_integral_point`.

        OUTPUT:

        The integral point in the polyhedron chosen uniformly at random. If the
        polyhedron is not compact, a ``ValueError`` is raised. If the
        polyhedron does not contain any integral points, an ``EmptySetError`` is
        raised.

        .. SEEALSO::

            :meth:`get_integral_point`.

        EXAMPLES::

            sage: P = Polyhedron(vertices=[(-1,-1),(1,0),(1,1),(0,1)])
            sage: P.random_integral_point()  # random
            (0, 0)
            sage: P.random_integral_point() in P.integral_points()
            True
            sage: P.random_integral_point(explicit_enumeration_threshold=0, triangulation='cddlib')  # random, optional - latte_int
            (1, 1)
            sage: P.random_integral_point(explicit_enumeration_threshold=0, triangulation='cddlib', foo=7)  # optional - latte_int
            Traceback (most recent call last):
            ...
            RuntimeError: ...

            sage: Q = Polyhedron(vertices=[(2, 1/3)], rays=[(1, 2)])
            sage: Q.random_integral_point()
            Traceback (most recent call last):
            ...
            ValueError: ...

            sage: R = Polyhedron(vertices=[(1/2, 0), (1, 1/2), (0, 1/2)])
            sage: R.random_integral_point()
            Traceback (most recent call last):
            ...
            EmptySetError: ...
        """

        if not self.is_compact():
            raise ValueError('can only sample integral points in a compact polyhedron')

        count = self.integral_points_count()
        if count == 0:
            raise EmptySetError('polyhedron does not contain any integral points')

        return self.get_integral_point(current_randstate().python_random().randint(0, count-1), **kwds)

    @cached_method
    def combinatorial_automorphism_group(self, vertex_graph_only=False):
        """
        Computes the combinatorial automorphism group.

        If ``vertex_graph_only`` is ``True``,  the automorphism group
        of the vertex-edge graph of the polyhedron is returned. Otherwise
        the automorphism group of the vertex-facet graph, which is
        isomorphic to the automorphism group of the face lattice is returned.

        INPUT:

        - ``vertex_graph_only`` -- boolean (default: ``False``); whether
          to return the automorphism group of the vertex edges graph or
          of the lattice

        OUTPUT:

        A
        :class:`PermutationGroup<sage.groups.perm_gps.permgroup.PermutationGroup_generic_with_category'>`
        that is isomorphic to the combinatorial automorphism group is
        returned.

        - if ``vertex_graph_only`` is ``True``:
          The automorphism group of the vertex-edge graph of the polyhedron

        - if ``vertex_graph_only`` is ``False`` (default):
          The automorphism group of the vertex-facet graph of the polyhedron,
          see :meth:`vertex_facet_graph`. This group is isomorphic to the
          automorphism group of the face lattice of the polyhedron.

        NOTE:

            Depending on ``vertex_graph_only``, this method returns groups
            that are not necessarily isomorphic, see the examples below.

        .. SEEALSO::

            :meth:`is_combinatorially_isomorphic`,
            :meth:`graph`,
            :meth:`vertex_facet_graph`.

        EXAMPLES::

            sage: quadrangle = Polyhedron(vertices=[(0,0),(1,0),(0,1),(2,3)])
            sage: quadrangle.combinatorial_automorphism_group().is_isomorphic(groups.permutation.Dihedral(4))
            True
            sage: quadrangle.restricted_automorphism_group()
            Permutation Group with generators [()]

        Permutations of the vertex graph only exchange vertices with vertices::

            sage: P = Polyhedron(vertices=[(1,0), (1,1)], rays=[(1,0)])
            sage: P.combinatorial_automorphism_group(vertex_graph_only=True)
            Permutation Group with generators [(A vertex at (1,0),A vertex at (1,1))]

        This shows an example of two polytopes whose vertex-edge graphs are isomorphic,
        but their face_lattices are not isomorphic::

            sage: Q=Polyhedron([[-123984206864/2768850730773, -101701330976/922950243591, -64154618668/2768850730773, -2748446474675/2768850730773],
            ....: [-11083969050/98314591817, -4717557075/98314591817, -32618537490/98314591817, -91960210208/98314591817],
            ....: [-9690950/554883199, -73651220/554883199, 1823050/554883199, -549885101/554883199], [-5174928/72012097, 5436288/72012097, -37977984/72012097, 60721345/72012097],
            ....: [-19184/902877, 26136/300959, -21472/902877, 899005/902877], [53511524/1167061933, 88410344/1167061933, 621795064/1167061933, 982203941/1167061933],
            ....: [4674489456/83665171433, -4026061312/83665171433, 28596876672/83665171433, -78383796375/83665171433], [857794884940/98972360190089, -10910202223200/98972360190089, 2974263671400/98972360190089, -98320463346111/98972360190089]])
            sage: C = polytopes.cyclic_polytope(4,8)
            sage: C.is_combinatorially_isomorphic(Q)
            False
            sage: C.combinatorial_automorphism_group(vertex_graph_only=True).is_isomorphic(Q.combinatorial_automorphism_group(vertex_graph_only=True))
            True
            sage: C.combinatorial_automorphism_group(vertex_graph_only=False).is_isomorphic(Q.combinatorial_automorphism_group(vertex_graph_only=False))
            False

        The automorphism group of the face lattice is isomorphic to the combinatorial automorphism group::

            sage: CG = C.face_lattice().hasse_diagram().automorphism_group()
            sage: C.combinatorial_automorphism_group().is_isomorphic(CG)
            True
            sage: QG = Q.face_lattice().hasse_diagram().automorphism_group()
            sage: Q.combinatorial_automorphism_group().is_isomorphic(QG)
            True

        """
        if vertex_graph_only:
            G = self.graph()
        else:
            G = self.vertex_facet_graph()
        return G.automorphism_group(edge_labels=True)

    @cached_method
    def restricted_automorphism_group(self, output="abstract"):
        r"""
        Return the restricted automorphism group.

        First, let the linear automorphism group be the subgroup of
        the affine group `AGL(d,\RR) = GL(d,\RR) \ltimes \RR^d`
        preserving the `d`-dimensional polyhedron. The affine group
        acts in the usual way `\vec{x}\mapsto A\vec{x}+b` on the
        ambient space.

        The restricted automorphism group is the subgroup of the linear
        automorphism group generated by permutations of the generators
        of the same type. That is, vertices can only be permuted with
        vertices, ray generators with ray generators, and line
        generators with line generators.

        For example, take the first quadrant

        .. MATH::

            Q = \Big\{ (x,y) \Big| x\geq 0,\; y\geq0 \Big\}
            \subset \QQ^2

        Then the linear automorphism group is

        .. MATH::

            \mathrm{Aut}(Q) =
            \left\{
            \begin{pmatrix}
            a & 0 \\ 0 & b
            \end{pmatrix}
            ,~
            \begin{pmatrix}
            0 & c \\ d & 0
            \end{pmatrix}
            :~
            a, b, c, d \in \QQ_{>0}
            \right\}
            \subset
            GL(2,\QQ)
            \subset
            E(d)

        Note that there are no translations that map the quadrant `Q`
        to itself, so the linear automorphism group is contained in
        the general linear group (the subgroup of transformations
        preserving the origin). The restricted automorphism group is

        .. MATH::

            \mathrm{Aut}(Q) =
            \left\{
            \begin{pmatrix}
            1 & 0 \\ 0 & 1
            \end{pmatrix}
            ,~
            \begin{pmatrix}
            0 & 1 \\ 1 & 0
            \end{pmatrix}
            \right\}
            \simeq \ZZ_2

        INPUT:

        - ``output`` -- how the group should be represented:

          - ``"abstract"`` (default) -- return an abstract permutation
            group without further meaning.

          - ``"permutation"`` -- return a permutation group on the
            indices of the polyhedron generators. For example, the
            permutation ``(0,1)`` would correspond to swapping
            ``self.Vrepresentation(0)`` and ``self.Vrepresentation(1)``.

          - ``"matrix"`` -- return a matrix group representing affine
            transformations. When acting on affine vectors, you should
            append a `1` to every vector. If the polyhedron is not full
            dimensional, the returned matrices act as the identity on
            the orthogonal complement of the affine space spanned by
            the polyhedron.

          - ``"matrixlist"`` -- like ``matrix``, but return the list of
            elements of the matrix group. Useful for fields without a
            good implementation of matrix groups or to avoid the
            overhead of creating the group.

        OUTPUT:

        - For ``output="abstract"`` and ``output="permutation"``:
          a :class:`PermutationGroup<sage.groups.perm_gps.permgroup.PermutationGroup_generic>`.

        - For ``output="matrix"``: a :class:`MatrixGroup`.

        - For ``output="matrixlist"``: a list of matrices.

        REFERENCES:

        - [BSS2009]_

        EXAMPLES:

        A cross-polytope example::

            sage: P = polytopes.cross_polytope(3)
            sage: P.restricted_automorphism_group() == PermutationGroup([[(3,4)], [(2,3),(4,5)],[(2,5)],[(1,2),(5,6)],[(1,6)]])
            True
            sage: P.restricted_automorphism_group(output="permutation") == PermutationGroup([[(2,3)],[(1,2),(3,4)],[(1,4)],[(0,1),(4,5)],[(0,5)]])
            True
            sage: mgens = [[[1,0,0,0],[0,1,0,0],[0,0,-1,0],[0,0,0,1]], [[1,0,0,0],[0,0,1,0],[0,1,0,0],[0,0,0,1]], [[0,1,0,0],[1,0,0,0],[0,0,1,0],[0,0,0,1]]]

        We test groups for equality in a fool-proof way; they can have different generators, etc::

            sage: poly_g = P.restricted_automorphism_group(output="matrix")
            sage: matrix_g = MatrixGroup([matrix(QQ,t) for t in mgens])
            sage: all(t.matrix() in poly_g for t in matrix_g.gens())
            True
            sage: all(t.matrix() in matrix_g for t in poly_g.gens())
            True

        24-cell example::

            sage: P24 = polytopes.twenty_four_cell()
            sage: AutP24 = P24.restricted_automorphism_group()
            sage: PermutationGroup([
            ....:     '(1,20,2,24,5,23)(3,18,10,19,4,14)(6,21,11,22,7,15)(8,12,16,17,13,9)',
            ....:     '(1,21,8,24,4,17)(2,11,6,15,9,13)(3,20)(5,22)(10,16,12,23,14,19)'
            ....: ]).is_isomorphic(AutP24)
            True
            sage: AutP24.order()
            1152

        Here is the quadrant example mentioned in the beginning::

            sage: P = Polyhedron(rays=[(1,0),(0,1)])
            sage: P.Vrepresentation()
            (A vertex at (0, 0), A ray in the direction (0, 1), A ray in the direction (1, 0))
            sage: P.restricted_automorphism_group(output="permutation")
            Permutation Group with generators [(1,2)]

        Also, the polyhedron need not be full-dimensional::

            sage: P = Polyhedron(vertices=[(1,2,3,4,5),(7,8,9,10,11)])
            sage: P.restricted_automorphism_group()
            Permutation Group with generators [(1,2)]
            sage: G = P.restricted_automorphism_group(output="matrixlist")
            sage: G
            (
            [1 0 0 0 0 0]  [ -87/55  -82/55    -2/5   38/55   98/55   12/11]
            [0 1 0 0 0 0]  [-142/55  -27/55    -2/5   38/55   98/55   12/11]
            [0 0 1 0 0 0]  [-142/55  -82/55     3/5   38/55   98/55   12/11]
            [0 0 0 1 0 0]  [-142/55  -82/55    -2/5   93/55   98/55   12/11]
            [0 0 0 0 1 0]  [-142/55  -82/55    -2/5   38/55  153/55   12/11]
            [0 0 0 0 0 1], [      0       0       0       0       0       1]
            )
            sage: g = AffineGroup(5, QQ)(G[1])
            sage: g
                  [ -87/55  -82/55    -2/5   38/55   98/55]     [12/11]
                  [-142/55  -27/55    -2/5   38/55   98/55]     [12/11]
            x |-> [-142/55  -82/55     3/5   38/55   98/55] x + [12/11]
                  [-142/55  -82/55    -2/5   93/55   98/55]     [12/11]
                  [-142/55  -82/55    -2/5   38/55  153/55]     [12/11]
            sage: g^2
                  [1 0 0 0 0]     [0]
                  [0 1 0 0 0]     [0]
            x |-> [0 0 1 0 0] x + [0]
                  [0 0 0 1 0]     [0]
                  [0 0 0 0 1]     [0]
            sage: g(list(P.vertices()[0]))
            (7, 8, 9, 10, 11)
            sage: g(list(P.vertices()[1]))
            (1, 2, 3, 4, 5)

        Affine transformations do not change the restricted automorphism
        group. For example, any non-degenerate triangle has the
        dihedral group with 6 elements, `D_6`, as its automorphism
        group::

            sage: initial_points = [vector([1,0]), vector([0,1]), vector([-2,-1])]
            sage: points = initial_points
            sage: Polyhedron(vertices=points).restricted_automorphism_group()
            Permutation Group with generators [(2,3), (1,2)]
            sage: points = [pt - initial_points[0] for pt in initial_points]
            sage: Polyhedron(vertices=points).restricted_automorphism_group()
            Permutation Group with generators [(2,3), (1,2)]
            sage: points = [pt - initial_points[1] for pt in initial_points]
            sage: Polyhedron(vertices=points).restricted_automorphism_group()
            Permutation Group with generators [(2,3), (1,2)]
            sage: points = [pt - 2*initial_points[1] for pt in initial_points]
            sage: Polyhedron(vertices=points).restricted_automorphism_group()
            Permutation Group with generators [(2,3), (1,2)]

        The ``output="matrixlist"`` can be used over fields without a
        complete implementation of matrix groups::

            sage: P = polytopes.dodecahedron(); P
            A 3-dimensional polyhedron in (Number Field in sqrt5 with defining polynomial x^2 - 5 with sqrt5 = 2.236067977499790?)^3 defined as the convex hull of 20 vertices
            sage: G = P.restricted_automorphism_group(output="matrixlist")
            sage: len(G)
            120

        Floating-point computations are supported with a simple fuzzy
        zero implementation::

            sage: P = Polyhedron(vertices=[(1/3,0,0,1),(0,1/4,0,1),(0,0,1/5,1)], base_ring=RDF)
            sage: P.restricted_automorphism_group()
            Permutation Group with generators [(2,3), (1,2)]
            sage: len(P.restricted_automorphism_group(output="matrixlist"))
            6

        TESTS::

            sage: P = Polyhedron(vertices=[(1,0), (1,1)], rays=[(1,0)])
            sage: P.restricted_automorphism_group(output="permutation")
            Permutation Group with generators [(1,2)]
            sage: P.restricted_automorphism_group(output="matrix")
            Matrix group over Rational Field with 1 generators (
            [ 1  0  0]
            [ 0 -1  1]
            [ 0  0  1]
            )
            sage: P.restricted_automorphism_group(output="foobar")
            Traceback (most recent call last):
            ...
            ValueError: unknown output 'foobar', valid values are ('abstract', 'permutation', 'matrix', 'matrixlist')

        Check that :trac:`28828` is fixed::

            sage: P.restricted_automorphism_group(output="matrixlist")[0].is_immutable()
            True
        """
        # The algorithm works as follows:
        #
        # Let V be the matrix where every column is a homogeneous
        # coordinate of a V-representation object (vertex, ray, line).
        # Let us assume that V has full rank, that the polyhedron is
        # full dimensional.
        #
        # Let Q = V Vt and C = Vt Q^-1 V. The rows and columns of C
        # can be thought of as being indexed by the V-rep objects of the
        # polytope.
        #
        # It turns out that we can identify the restricted automorphism
        # group with the automorphism group of the edge-colored graph
        # on the V-rep objects with colors determined by the symmetric
        # matrix C.
        #
        # An automorphism of this graph is equivalent to a permutation
        # matrix P such that C = Pt C P. If we now define
        # A = V P Vt Q^-1, then one can check that V P = A V.
        # In other words: permuting the generators is the same as
        # applying the affine transformation A on the generators.
        #
        # If the given polyhedron is not fully-dimensional,
        # then Q will be not invertible. In this case, we use a
        # pseudoinverse Q+ instead of Q^-1. The formula for A acting on
        # the space spanned by V then simplifies to A = V P V+ where V+
        # denotes the pseudoinverse of V, which also equals V+ = Vt Q+.
        #
        # If we are asked to return the (group of) transformation
        # matrices to the user, we also require that those
        # transformations act as the identity on the orthogonal
        # complement of the space spanned by V. This complement is the
        # space spanned by the columns of W = 1 - V V+. One can check
        # that B = (V P V+) + W is the correct matrix: it acts the same
        # as A on V and it satisfies B W = W.

        outputs = ("abstract", "permutation", "matrix", "matrixlist")
        if output not in outputs:
            raise ValueError("unknown output {!r}, valid values are {}".format(output, outputs))

        # For backwards compatibility, we treat "abstract" as
        # "permutation", but where we add 1 to the indices of the
        # permutations.
        index0 = 0
        if output == "abstract":
            index0 = 1
            output = "permutation"

        if self.base_ring().is_exact():
            def rational_approximation(c):
                return c
        else:
            c_list = []

            def rational_approximation(c):
                # Implementation detail: Return unique integer if two
                # c-values are the same up to machine precision. But
                # you can think of it as a uniquely-chosen rational
                # approximation.
                for i, x in enumerate(c_list):
                    if self._is_zero(x - c):
                        return i
                c_list.append(c)
                return len(c_list) - 1

        if self.is_compact():
            def edge_label(i, j, c_ij):
                return c_ij
        else:
            # In the non-compact case, we also label the edges by the
            # type of the V-representation object. This ensures that
            # vertices, rays, and lines are only permuted amongst
            # themselves.
            def edge_label(i, j, c_ij):
                return (self.Vrepresentation(i).type(), c_ij, self.Vrepresentation(j).type())

        # Homogeneous coordinates for the V-representation objects.
        # Mathematically, V is a matrix. For efficiency however, we
        # represent it as a list of column vectors.
        V = [v.homogeneous_vector() for v in self.Vrepresentation()]

        # Pseudoinverse of V Vt
        Qplus = sum(v.column() * v.row() for v in V).pseudoinverse()

        # Construct the graph.
        G = Graph()
        for i in range(len(V)):
            for j in range(i+1, len(V)):
                c_ij = rational_approximation(V[i] * Qplus * V[j])
                G.add_edge(index0+i, index0+j, edge_label(i, j, c_ij))

        permgroup = G.automorphism_group(edge_labels=True)
        if output == "permutation":
            return permgroup
        elif output == "matrix":
            permgroup = permgroup.gens()

        # Compute V+ = Vt Q+ as list of row vectors
        Vplus = list(matrix(V) * Qplus)  # matrix(V) is Vt

        # Compute W = 1 - V V+
        W = 1 - sum(V[i].column() * Vplus[i].row() for i in range(len(V)))

        # Convert the permutation group to a matrix group.
        # If P is a permutation, then we return the matrix
        # B = (V P V+) + W.
        #
        # If output == "matrix", we loop over the generators of the group.
        # Otherwise, we loop over all elements.
        matrices = []
        for perm in permgroup:
            A = sum(V[perm(i)].column() * Vplus[i].row() for i in range(len(V)))
            matrices.append(A + W)

        for mat in matrices:
            mat.set_immutable()

        if output == "matrixlist":
            return tuple(matrices)
        else:
            return MatrixGroup(matrices)

    def is_full_dimensional(self):
        """
        Return whether the polyhedron is full dimensional.

        OUTPUT:

        Boolean. Whether the polyhedron is not contained in any strict
        affine subspace.

        EXAMPLES::

            sage: polytopes.hypercube(3).is_full_dimensional()
            True
            sage: Polyhedron(vertices=[(1,2,3)], rays=[(1,0,0)]).is_full_dimensional()
            False
        """
        return self.dim() == self.ambient_dim()

    def is_combinatorially_isomorphic(self, other, algorithm='bipartite_graph'):
        r"""
        Return whether the polyhedron is combinatorially isomorphic to another polyhedron.

        We only consider bounded polyhedra. By definition, they are
        combinatorially isomorphic if their face lattices are isomorphic.

        INPUT:

        - ``other`` -- a polyhedron object
        - ``algorithm`` (default = ``bipartite_graph``) -- the algorithm to use.
          The other possible value is ``face_lattice``.

        OUTPUT:

        - ``True`` if the two polyhedra are combinatorially isomorphic
        - ``False`` otherwise

        .. SEEALSO::

            :meth:`combinatorial_automorphism_group`,
            :meth:`vertex_facet_graph`.

        REFERENCES:

        For the equivalence of the two algorithms see [KK1995]_, p. 877-878

        EXAMPLES:

        The square is combinatorially isomorphic to the 2-dimensional cube::

            sage: polytopes.hypercube(2).is_combinatorially_isomorphic(polytopes.regular_polygon(4))
            True

        All the faces of the 3-dimensional permutahedron are either
        combinatorially isomorphic to a square or a hexagon::

            sage: H = polytopes.regular_polygon(6)
            sage: S = polytopes.hypercube(2)
            sage: P = polytopes.permutahedron(4)
            sage: all(F.as_polyhedron().is_combinatorially_isomorphic(S) or F.as_polyhedron().is_combinatorially_isomorphic(H) for F in P.faces(2))
            True

        Checking that a regular simplex intersected with its reflection
        through the origin is combinatorially isomorphic to the intersection
        of a cube with a hyperplane perpendicular to its long diagonal::

            sage: def simplex_intersection(k):
            ....:   S1 = Polyhedron([vector(v)-vector(polytopes.simplex(k).center()) for v in polytopes.simplex(k).vertices_list()])
            ....:   S2 = Polyhedron([-vector(v) for v in S1.vertices_list()])
            ....:   return S1.intersection(S2)
            sage: def cube_intersection(k):
            ....:    C = polytopes.hypercube(k+1)
            ....:    H = Polyhedron(eqns=[[0]+[1 for i in range(k+1)]])
            ....:    return C.intersection(H)
            sage: [simplex_intersection(k).is_combinatorially_isomorphic(cube_intersection(k)) for k in range(2,5)]
            [True, True, True]
            sage: simplex_intersection(2).is_combinatorially_isomorphic(polytopes.regular_polygon(6))
            True
            sage: simplex_intersection(3).is_combinatorially_isomorphic(polytopes.octahedron())
            True

        Two polytopes with the same `f`-vector, but different combinatorial types::

            sage: P = Polyhedron([[-605520/1525633, -605520/1525633, -1261500/1525633, -52200/1525633, 11833/1525633],\
             [-720/1769, -600/1769, 1500/1769, 0, -31/1769], [-216/749, 240/749, -240/749, -432/749, 461/749], \
             [-50/181, 50/181, 60/181, -100/181, -119/181], [-32/51, -16/51, -4/51, 12/17, 1/17],\
             [1, 0, 0, 0, 0], [16/129, 128/129, 0, 0, 1/129], [64/267, -128/267, 24/89, -128/267, 57/89],\
             [1200/3953, -1200/3953, -1440/3953, -360/3953, -3247/3953], [1512/5597, 1512/5597, 588/5597, 4704/5597, 2069/5597]])
            sage: C = polytopes.cyclic_polytope(5,10)
            sage: C.f_vector() == P.f_vector(); C.f_vector()
            True
            (1, 10, 45, 100, 105, 42, 1)
            sage: C.is_combinatorially_isomorphic(P)
            False

            sage: S = polytopes.simplex(3)
            sage: S = S.face_truncation(S.faces(0)[3])
            sage: S = S.face_truncation(S.faces(0)[4])
            sage: S = S.face_truncation(S.faces(0)[5])
            sage: T = polytopes.simplex(3)
            sage: T = T.face_truncation(T.faces(0)[3])
            sage: T = T.face_truncation(T.faces(0)[4])
            sage: T = T.face_truncation(T.faces(0)[4])
            sage: T.is_combinatorially_isomorphic(S)
            False
            sage: T.f_vector(), S.f_vector()
            ((1, 10, 15, 7, 1), (1, 10, 15, 7, 1))

            sage: C = polytopes.hypercube(5)
            sage: C.is_combinatorially_isomorphic(C)
            True
            sage: C.is_combinatorially_isomorphic(C, algorithm='magic')
            Traceback (most recent call last):
            ...
            AssertionError: `algorithm` must be 'bipartite graph' or 'face_lattice'

            sage: G = Graph()
            sage: C.is_combinatorially_isomorphic(G)
            Traceback (most recent call last):
            ...
            AssertionError: input `other` must be a polyhedron

            sage: H = Polyhedron(eqns=[[0,1,1,1,1]]); H
            A 3-dimensional polyhedron in QQ^4 defined as the convex hull of 1 vertex and 3 lines
            sage: C.is_combinatorially_isomorphic(H)
            Traceback (most recent call last):
            ...
            AssertionError: polyhedron `other` must be bounded

        """
        assert isinstance(other, Polyhedron_base), "input `other` must be a polyhedron"
        assert self.is_compact(), "polyhedron `self` must be bounded"
        assert other.is_compact(), "polyhedron `other` must be bounded"
        assert algorithm in ['bipartite_graph', 'face_lattice'], "`algorithm` must be 'bipartite graph' or 'face_lattice'"

        # For speed, we check if the polyhedra have the same number of facets and vertices.
        # This is faster than building the bipartite graphs first and
        # then check that they won't be isomorphic.
        if self.n_vertices() != other.n_vertices() or self.n_facets() != other.n_facets():
            return False

        if algorithm == 'bipartite_graph':
            G_self = self.vertex_facet_graph(False)
            G_other = other.vertex_facet_graph(False)

            return G_self.is_isomorphic(G_other)
        else:
            return self.face_lattice().is_isomorphic(other.face_lattice())

    def affine_hull_projection(self, as_affine_map=False, orthogonal=False, orthonormal=False, extend=False):
        """
        Return the polyhedron projected into its affine hull.

        Each polyhedron is contained in some smallest affine subspace
        (possibly the entire ambient space) -- its affine hull.
        We provide a projection of the ambient
        space of the polyhedron to Euclidian space of dimension of the
        polyhedron. Then the image of the polyhedron under this
        projection (or, depending on the parameter ``as_affine_map``,
        the projection itself) is returned.

        INPUT:

        - ``as_affine_map`` (boolean, default = False) -- If ``False``, return
          a polyhedron. If ``True``, return the affine transformation,
          that sends the embedded polytope to a fulldimensional one.
          It is given as a pair ``(A, b)``, where A is a linear transformation
          and ``b`` is a vector, and the affine transformation sends ``v`` to
          ``A(v)+b``.

        - ``orthogonal`` (boolean, default = False) -- if ``True``,
          provide an orthogonal transformation.

        - ``orthonormal`` (boolean, default = False) -- if ``True``,
          provide an orthonormal transformation. If the base ring does not
          provide the necessary square roots, the extend parameter
          needs to be set to ``True``.

        - ``extend`` (boolean, default = False) -- if ``True``,
          allow base ring to be extended if necessary. This becomes
          relevant when requiring an orthonormal transformation.

        OUTPUT:

        A full-dimensional polyhedron or an affine transformation,
        depending on the parameter ``as_affine_map``.

        .. TODO::

            - make the parameters ``orthogonal`` and ``orthonormal`` work
              with unbounded polyhedra.

        EXAMPLES::

            sage: triangle = Polyhedron([(1,0,0), (0,1,0), (0,0,1)]);  triangle
            A 2-dimensional polyhedron in ZZ^3 defined as the convex hull of 3 vertices
            sage: triangle.affine_hull_projection()
            A 2-dimensional polyhedron in ZZ^2 defined as the convex hull of 3 vertices

            sage: half3d = Polyhedron(vertices=[(3,2,1)], rays=[(1,0,0)])
            sage: half3d.affine_hull_projection().Vrepresentation()
            (A ray in the direction (1), A vertex at (3))

        The resulting affine hulls depend on the parameter ``orthogonal`` and ``orthonormal``::

            sage: L = Polyhedron([[1,0],[0,1]]); L
            A 1-dimensional polyhedron in ZZ^2 defined as the convex hull of 2 vertices
            sage: A = L.affine_hull_projection(); A
            A 1-dimensional polyhedron in ZZ^1 defined as the convex hull of 2 vertices
            sage: A.vertices()
            (A vertex at (0), A vertex at (1))
            sage: A = L.affine_hull_projection(orthogonal=True); A
            A 1-dimensional polyhedron in QQ^1 defined as the convex hull of 2 vertices
            sage: A.vertices()
            (A vertex at (0), A vertex at (2))
            sage: A = L.affine_hull_projection(orthonormal=True)
            Traceback (most recent call last):
            ...
            ValueError: the base ring needs to be extended; try with "extend=True"
            sage: A = L.affine_hull_projection(orthonormal=True, extend=True); A
            A 1-dimensional polyhedron in AA^1 defined as the convex hull of 2 vertices
            sage: A.vertices()
            (A vertex at (1.414213562373095?), A vertex at (0.?e-18))

        More generally::

            sage: S = polytopes.simplex(); S
            A 3-dimensional polyhedron in ZZ^4 defined as the convex hull of 4 vertices
            sage: S.vertices()
            (A vertex at (0, 0, 0, 1),
             A vertex at (0, 0, 1, 0),
             A vertex at (0, 1, 0, 0),
             A vertex at (1, 0, 0, 0))
            sage: A = S.affine_hull_projection(); A
            A 3-dimensional polyhedron in ZZ^3 defined as the convex hull of 4 vertices
            sage: A.vertices()
            (A vertex at (0, 0, 0),
             A vertex at (0, 0, 1),
             A vertex at (0, 1, 0),
             A vertex at (1, 0, 0))
            sage: A = S.affine_hull_projection(orthogonal=True); A
            A 3-dimensional polyhedron in QQ^3 defined as the convex hull of 4 vertices
            sage: A.vertices()
            (A vertex at (0, 0, 0),
             A vertex at (2, 0, 0),
             A vertex at (1, 3/2, 0),
             A vertex at (1, 1/2, 4/3))
            sage: A = S.affine_hull_projection(orthonormal=True, extend=True); A
            A 3-dimensional polyhedron in AA^3 defined as the convex hull of 4 vertices
            sage: A.vertices()
            (A vertex at (0.7071067811865475?, 0.4082482904638630?, 1.154700538379252?),
             A vertex at (0.7071067811865475?, 1.224744871391589?, 0.?e-18),
             A vertex at (1.414213562373095?, 0.?e-18, 0.?e-18),
             A vertex at (0.?e-18, 0.?e-18, 0.?e-18))


        More examples with the ``orthonormal`` parameter::

            sage: P = polytopes.permutahedron(3); P
            A 2-dimensional polyhedron in ZZ^3 defined as the convex hull of 6 vertices
            sage: set([F.as_polyhedron().affine_hull_projection(orthonormal=True, extend=True).volume() for F in P.affine_hull_projection().faces(1)]) == {1, sqrt(AA(2))}
            True
            sage: set([F.as_polyhedron().affine_hull_projection(orthonormal=True, extend=True).volume() for F in P.affine_hull_projection(orthonormal=True, extend=True).faces(1)]) == {sqrt(AA(2))}
            True
            sage: D = polytopes.dodecahedron()
            sage: F = D.faces(2)[0].as_polyhedron()
            sage: F.affine_hull_projection(orthogonal=True)
            A 2-dimensional polyhedron in (Number Field in sqrt5 with defining polynomial x^2 - 5 with sqrt5 = 2.236067977499790?)^2 defined as the convex hull of 5 vertices
            sage: F.affine_hull_projection(orthonormal=True, extend=True)
            A 2-dimensional polyhedron in AA^2 defined as the convex hull of 5 vertices
            sage: K.<sqrt2> = QuadraticField(2)
            sage: P = Polyhedron([2*[K.zero()],2*[sqrt2]])
            sage: K.<sqrt2> = QuadraticField(2)
            sage: P = Polyhedron([2*[K.zero()],2*[sqrt2]]); P
            A 1-dimensional polyhedron in (Number Field in sqrt2 with defining polynomial x^2 - 2 with sqrt2 = 1.414213562373095?)^2 defined as the convex hull of 2 vertices
            sage: P.vertices()
            (A vertex at (0, 0), A vertex at (sqrt2, sqrt2))
            sage: A = P.affine_hull_projection(orthonormal=True); A
            A 1-dimensional polyhedron in (Number Field in sqrt2 with defining polynomial x^2 - 2 with sqrt2 = 1.414213562373095?)^1 defined as the convex hull of 2 vertices
            sage: A.vertices()
            (A vertex at (0), A vertex at (2))
            sage: K.<sqrt3> = QuadraticField(3)
            sage: P = Polyhedron([2*[K.zero()],2*[sqrt3]]); P
            A 1-dimensional polyhedron in (Number Field in sqrt3 with defining polynomial x^2 - 3 with sqrt3 = 1.732050807568878?)^2 defined as the convex hull of 2 vertices
            sage: P.vertices()
            (A vertex at (0, 0), A vertex at (sqrt3, sqrt3))
            sage: A = P.affine_hull_projection(orthonormal=True)
            Traceback (most recent call last):
            ...
            ValueError: the base ring needs to be extended; try with "extend=True"
            sage: A = P.affine_hull_projection(orthonormal=True, extend=True); A
            A 1-dimensional polyhedron in AA^1 defined as the convex hull of 2 vertices
            sage: A.vertices()
            (A vertex at (0), A vertex at (2.449489742783178?))
            sage: sqrt(6).n()
            2.44948974278318



        The affine hull is combinatorially equivalent to the input::

            sage: P.is_combinatorially_isomorphic(P.affine_hull_projection())
            True
            sage: P.is_combinatorially_isomorphic(P.affine_hull_projection(orthogonal=True))
            True
            sage: P.is_combinatorially_isomorphic(P.affine_hull_projection(orthonormal=True, extend=True))
            True

        The ``orthonormal=True`` parameter preserves volumes;
        it provides an isometric copy of the polyhedron::

            sage: Pentagon = polytopes.dodecahedron().faces(2)[0].as_polyhedron()
            sage: P = Pentagon.affine_hull_projection(orthonormal=True, extend=True)
            sage: _, c= P.is_inscribed(certificate=True)
            sage: c
            (0.4721359549995794?, 0.6498393924658126?)
            sage: circumradius = (c-vector(P.vertices()[0])).norm()
            sage: p = polytopes.regular_polygon(5)
            sage: p.volume()
            2.377641290737884?
            sage: P.volume()
            1.53406271079097?
            sage: p.volume()*circumradius^2
            1.534062710790965?
            sage: P.volume() == p.volume()*circumradius^2
            True

        One can also use ``orthogonal`` parameter to calculate volumes;
        in this case we don't need to switch base rings. One has to divide
        by the square root of the determinant of the linear part of the
        affine transformation times its transpose::

            sage: Pentagon = polytopes.dodecahedron().faces(2)[0].as_polyhedron()
            sage: Pnormal = Pentagon.affine_hull_projection(orthonormal=True, extend=True)
            sage: Pgonal = Pentagon.affine_hull_projection(orthogonal=True)
            sage: A, b = Pentagon.affine_hull_projection(orthogonal=True, as_affine_map=True)
            sage: Adet = (A.matrix().transpose()*A.matrix()).det()
            sage: Pnormal.volume()
            1.53406271079097?
            sage: Pgonal.volume()/sqrt(Adet)
            -80*(55*sqrt(5) - 123)/sqrt(-6368*sqrt(5) + 14240)
            sage: Pgonal.volume()/sqrt(Adet).n(digits=20)
            1.5340627107909646651
            sage: AA(Pgonal.volume()^2) == (Pnormal.volume()^2)*AA(Adet)
            True

        An other example with ``as_affine_map=True``::

            sage: P = polytopes.permutahedron(4)
            sage: A, b = P.affine_hull_projection(orthonormal=True, as_affine_map=True, extend=True)
            sage: Q = P.affine_hull_projection(orthonormal=True, extend=True)
            sage: Q.center()
            (0.7071067811865475?, 0.7071067811865475?, 2.000000000000000?)
            sage: A(P.center()) + b == Q.center()
            True

        For unbounded, non full-dimensional polyhedra, the ``orthogonal=True`` and ``orthonormal=True``
        is not implemented::

            sage: P = Polyhedron(ieqs=[[0, 1, 0], [0, 0, 1], [0, 0, -1]]); P
            A 1-dimensional polyhedron in QQ^2 defined as the convex hull of 1 vertex and 1 ray
            sage: P.is_compact()
            False
            sage: P.is_full_dimensional()
            False
            sage: P.affine_hull_projection(orthogonal=True)
            Traceback (most recent call last):
            ...
            NotImplementedError: "orthogonal=True" and "orthonormal=True" work only for compact polyhedra
            sage: P.affine_hull_projection(orthonormal=True)
            Traceback (most recent call last):
            ...
            NotImplementedError: "orthogonal=True" and "orthonormal=True" work only for compact polyhedra

        Setting ``as_affine_map`` to ``True``
        without ``orthogonal`` or ``orthonormal`` set to ``True``::

            sage: S = polytopes.simplex()
            sage: S.affine_hull_projection(as_affine_map=True)
            (Vector space morphism represented by the matrix:
             [1 0 0]
             [0 1 0]
             [0 0 1]
             [0 0 0]
             Domain: Vector space of dimension 4 over Rational Field
             Codomain: Vector space of dimension 3 over Rational Field,
             (0, 0, 0))

        If the polyhedron is full-dimensional, it is returned::

            sage: polytopes.cube().affine_hull_projection()
            A 3-dimensional polyhedron in ZZ^3 defined as the convex hull of 8 vertices
            sage: polytopes.cube().affine_hull_projection(as_affine_map=True)
            (Vector space morphism represented by the matrix:
             [1 0 0]
             [0 1 0]
             [0 0 1]
             Domain: Vector space of dimension 3 over Rational Field
             Codomain: Vector space of dimension 3 over Rational Field,
             (0, 0, 0))

        TESTS:

        Check that :trac:`23355` is fixed::

            sage: P = Polyhedron([[7]]); P
            A 0-dimensional polyhedron in ZZ^1 defined as the convex hull of 1 vertex
            sage: P.affine_hull_projection()
            A 0-dimensional polyhedron in ZZ^0 defined as the convex hull of 1 vertex
            sage: P.affine_hull_projection(orthonormal='True')
            A 0-dimensional polyhedron in QQ^0 defined as the convex hull of 1 vertex
            sage: P.affine_hull_projection(orthogonal='True')
            A 0-dimensional polyhedron in QQ^0 defined as the convex hull of 1 vertex

        Check that :trac:`24047` is fixed::

            sage: P1 = Polyhedron(vertices=([[-1, 1], [0, -1], [0, 0], [-1, -1]]))
            sage: P2 = Polyhedron(vertices=[[1, 1], [1, -1], [0, -1], [0, 0]])
            sage: P = P1.intersection(P2)
            sage: A, b = P.affine_hull_projection(as_affine_map=True, orthonormal=True, extend=True)

            sage: Polyhedron([(2,3,4)]).affine_hull_projection()
            A 0-dimensional polyhedron in ZZ^0 defined as the convex hull of 1 vertex

        Check that backend is preserved::

            sage: polytopes.simplex(backend='field').affine_hull_projection().backend()
            'field'

            sage: P = Polyhedron(vertices=[[0,0], [1,0]], backend='field')
            sage: P.affine_hull_projection(orthogonal=True, orthonormal=True, extend=True).backend()
            'field'

        Check that :trac:`29116` is fixed::

            sage: V =[
            ....:    [1, 0, -1, 0, 0],
            ....:    [1, 0, 0, -1, 0],
            ....:    [1, 0, 0, 0, -1],
            ....:    [1, 0, 0, +1, 0],
            ....:    [1, 0, 0, 0, +1],
            ....:    [1, +1, 0, 0, 0]
            ....:     ]
            sage: P = Polyhedron(V)
            sage: P.affine_hull_projection()
            A 4-dimensional polyhedron in ZZ^4 defined as the convex hull of 6 vertices
            sage: P.affine_hull_projection(orthonormal=True)
            Traceback (most recent call last):
            ...
            ValueError: the base ring needs to be extended; try with "extend=True"
            sage: P.affine_hull_projection(orthonormal=True, extend=True)
            A 4-dimensional polyhedron in AA^4 defined as the convex hull of 6 vertices

        ``affine_hull`` is a deprecated alias::

            sage: _ = P.affine_hull()
            doctest:...: DeprecationWarning: affine_hull is deprecated. Please use affine_hull_projection instead.
            See https://trac.sagemath.org/29326 for details.
        """
        # handle trivial full-dimensional case
        if self.ambient_dim() == self.dim():
            if as_affine_map:
                return linear_transformation(matrix(self.base_ring(), self.dim(), self.dim(), self.base_ring().one())), self.ambient_space().zero()
            return self

        if orthogonal or orthonormal:
            # see TODO
            if not self.is_compact():
                raise NotImplementedError('"orthogonal=True" and "orthonormal=True" work only for compact polyhedra')
            affine_basis = self.an_affine_basis()
            # We implicitly translate the first vertex of the affine basis to zero.
            M = matrix(self.base_ring(), self.dim(), self.ambient_dim(),
                       [v.vector() - affine_basis[0].vector() for v in affine_basis[1:]])

            # Switch base_ring to AA if necessary,
            # since gram_schmidt needs to be able to take square roots.
            # Pick orthonormal basis and transform all vertices accordingly
            # if the orthonormal transform makes it necessary, change base ring.
            try:
                A = M.gram_schmidt(orthonormal=orthonormal)[0]
            except TypeError:
                if not extend:
                    raise ValueError('the base ring needs to be extended; try with "extend=True"')
                M = matrix(AA, M)
                A = M.gram_schmidt(orthonormal=orthonormal)[0]
            if as_affine_map:
                return linear_transformation(A, side='right'), -A*vector(A.base_ring(), affine_basis[0])

            translate_vector = vector(A.base_ring(), affine_basis[0])

            # Note the order. We compute ``A*self`` and then substract the translation vector.
            # ``A*self`` uses the incidence matrix and we avoid recomputation.
            # Also, if the new base ring is ``AA``, we want to avoid computing the incidence matrix in that ring.

            # ``convert=True`` takes care of the case, where there might be no coercion (``AA`` and quadratic field).
            return self.linear_transformation(A, new_base_ring=A.base_ring()) - A*translate_vector

        # translate one vertex to the origin
        v0 = self.vertices()[0].vector()
        gens = []
        for v in self.vertices()[1:]:
            gens.append(v.vector() - v0)
        for r in self.rays():
            gens.append(r.vector())
        for l in self.lines():
            gens.append(l.vector())

        # Pick subset of coordinates to coordinatize the affine span
        pivots = matrix(gens).pivots()

        A = matrix([[1 if j == i else 0 for j in range(self.ambient_dim())] for i in pivots])
        if as_affine_map:
            return linear_transformation(A, side='right'), vector(self.base_ring(), self.dim())
        else:
            return A*self

    affine_hull = deprecated_function_alias(29326, affine_hull_projection)

    def _polymake_init_(self):
        """
        Return a polymake "Polytope" object corresponding to ``self``.

        EXAMPLES::

            sage: P = polytopes.cube()
            sage: PP = polymake(P)         # optional - polymake
            sage: PP.N_VERTICES            # optional - polymake
            8

        Lower-dimensional polyhedron::

            sage: P = Polyhedron(vertices=[[1, 0], [0, 1]])
            sage: PP = polymake(P)         # optional - polymake
            sage: PP.COMBINATORIAL_DIM     # optional - polymake
            1
            sage: PP.AFFINE_HULL           # optional - polymake
            -1 1 1

        Empty polyhedron::

            sage: P = Polyhedron(ambient_dim=2, vertices=[])
            sage: PP = polymake(P)         # optional - polymake
            sage: PP.COMBINATORIAL_DIM     # optional - polymake
            -1

        Pointed unbounded polyhedron::

            sage: P = Polyhedron(vertices=[[1, 0], [0, 1]], rays=[[1, 0]])
            sage: PP = polymake(P)         # optional - polymake
            sage: PP.VERTICES              # optional - polymake
            1 0 1
            1 1 0
            0 1 0
            sage: PP.FACETS                # optional - polymake
            1 0 -1
            -1 1 1
            0 0 1

        Non-pointed polyhedron::

            sage: P = Polyhedron(vertices=[[1, 0], [0, 1]], lines=[[1, 0]])
            sage: PP = polymake(P)         # optional - polymake
            sage: PP.VERTICES              # optional - polymake
            1 0 1
            1 0 0
            sage: PP.FACETS                # optional - polymake
            1 0 -1
            0 0 1
            sage: PP.LINEALITY_SPACE       # optional - polymake
            0 1 0

        Algebraic polyhedron::

            sage: P = polytopes.dodecahedron(); P
            A 3-dimensional polyhedron in (Number Field in sqrt5 with defining polynomial x^2 - 5 with sqrt5 = 2.236067977499790?)^3 defined as the convex hull of 20 vertices
            sage: print("There may be a recompilation warning"); PP = polymake(P); PP # optional - polymake
            There may be a recompilation warning...
            Polytope<QuadraticExtension<Rational>>[...]
            sage: sorted(PP.VERTICES[:], key=repr)[0]  # optional - polymake
            1 -1+1r5 -4+2r5 0

        Floating-point polyhedron::

            sage: P = polytopes.dodecahedron(exact=False); P
            A 3-dimensional polyhedron in RDF^3 defined as the convex hull of 20 vertices
            sage: print("There may be a recompilation warning"); PP = polymake(P); PP # optional - polymake
            There may be a recompilation warning...
            Polytope<Float>[...]
            sage: sorted(PP.VERTICES[:], key=repr)[0] # optional - polymake
            1 -0.472135955 0 -1.236067978

        """
        from sage.interfaces.polymake import polymake
        polymake_field = polymake(self.base_ring().fraction_field())
        polymake_class = "Polytope<{}>".format(polymake_field)
        if self.is_empty():
            # Polymake 3.1 cannot enter an empty polyhedron using
            # FACETS and AFFINE_HULL.  Use corresponding input properties instead.
            # https://forum.polymake.org/viewtopic.php?f=8&t=545
            return polymake.new_object(polymake_class,
                                       INEQUALITIES=self.inequalities_list(),
                                       EQUATIONS=self.equations_list())
        else:
            return polymake.new_object(polymake_class,
                                       FACETS=self.inequalities_list(),
                                       AFFINE_HULL=self.equations_list(),
                                       VERTICES=   [ [1] + v for v in self.vertices_list() ] \
                                                 + [ [0] + r for r in self.rays_list() ],
                                       LINEALITY_SPACE=[ [0] + l for l in self.lines_list() ])<|MERGE_RESOLUTION|>--- conflicted
+++ resolved
@@ -4911,9 +4911,6 @@
                                     [new_inequalities, new_equations],
                                     Vrep_minimal=True, Hrep_minimal=True, pref_rep=pref_rep)
 
-<<<<<<< HEAD
-    def linear_transformation(self, linear_transf, new_base_ring=None):
-=======
     def _test_dilation(self, tester=None, **options):
         """
         Run tests on the method :meth:`.dilation`.
@@ -4974,7 +4971,7 @@
                     tester.assertIsInstance(scalar*p, Polyhedron_base)
 
     def linear_transformation(self, linear_transf):
->>>>>>> 75b97b49
+    def linear_transformation(self, linear_transf, new_base_ring=None):
         """
         Return the linear transformation of ``self``.
 
