r"""
Finite `\ZZ`-modules with with bilinear and quadratic forms.

AUTHORS:

- Simon Brandhorst (2017-09): First created
"""

#*****************************************************************************
#       Copyright (C) 2017 Simon Brandhorst <sbrandhorst@web.de>
#
# This program is free software: you can redistribute it and/or modify
# it under the terms of the GNU General Public License as published by
# the Free Software Foundation, either version 2 of the License, or
# (at your option) any later version.
#                  http://www.gnu.org/licenses/
#*****************************************************************************


from sage.modules.fg_pid.fgp_module import FGP_Module_class
from sage.modules.fg_pid.fgp_element import DEBUG, FGP_Element
from sage.arith.misc import gcd
from sage.rings.all import ZZ, QQ, IntegerModRing
from sage.groups.additive_abelian.qmodnz import QmodnZ
from sage.matrix.constructor import matrix
from sage.misc.cachefunc import cached_method
<<<<<<< HEAD
from sage.rings.finite_rings.integer_mod import mod
from sage.arith.misc import legendre_symbol
=======
>>>>>>> 93020a4e

class TorsionQuadraticModuleElement(FGP_Element):
    r"""
    An element of a torsion quadratic module.

    INPUT:

    - ``parent`` -- parent
    - ``x`` -- element of ``parent.V()``

    TESTS::

        sage: from sage.modules.torsion_quadratic_module import TorsionQuadraticModule
        sage: T = TorsionQuadraticModule(ZZ^3, 6*ZZ^3)
        sage: loads(dumps(T)) == T
        True
        sage: t = T.gen(0)
        sage: loads(dumps(t)) == t
        True
    """
    def __init__(self, parent, x, check=DEBUG):
        r"""
        Initialize ``self``

        EXAMPLES::

            sage: from sage.modules.torsion_quadratic_module import TorsionQuadraticModule
            sage: V = span([[1/2,1,1], [3/2,2,1], [0,0,1]], ZZ)
            sage: b = V.basis()
            sage: W = V.span([2*b[0]+4*b[1], 9*b[0]+12*b[1], 4*b[2]])
            sage: Q = TorsionQuadraticModule(V, W)
            sage: x = Q(b[0] - b[1])
            sage: TestSuite(x).run()
        """
        FGP_Element.__init__(self, parent=parent, x=x, check=check)

    def _mul_(self, other):
        r"""
        Compute the inner product of two elements.

        OUTPUT:

        - an element of `\QQ / m\ZZ` with `m\ZZ = (V, W)`

        EXAMPLES::

            sage: from sage.modules.torsion_quadratic_module import TorsionQuadraticModule
            sage: V = (1/2)*ZZ^2; W = ZZ^2
            sage: T = TorsionQuadraticModule(V, W)
            sage: g = T.gens()
            sage: x = g[0]
            sage: y = g[0] + g[1]
            sage: x
            (1, 0)
            sage: x*y
            1/4

        The inner product has further aliases::

            sage: x.inner_product(y)
            1/4
            sage: x.b(y)
            1/4
        """
        value_module = self.parent().value_module()
        return value_module( self.lift().inner_product(other.lift()) )

    inner_product = _mul_
    b = _mul_

    def quadratic_product(self):
        r"""
        Compute the quadratic_product of ``self``.

        OUTPUT:

        - an element of `\QQ / n\ZZ` where `n\ZZ = 2(V,W) +
          \ZZ \{ (w,w) | w \in W \}`

        EXAMPLES::

            sage: from sage.modules.torsion_quadratic_module import TorsionQuadraticModule
            sage: W = FreeQuadraticModule(ZZ, 2, 2*matrix.identity(2))
            sage: V = (1/2) * W
            sage: T = TorsionQuadraticModule(V,W)
            sage: x = T.gen(0);
            sage: x
            (1, 0)
            sage: x.quadratic_product()
            1/2
            sage: x.quadratic_product().parent()
            Q/2Z
            sage: x*x
            1/2
            sage: (x*x).parent()
            Q/Z
        """
        value_module_qf = self.parent().value_module_qf()
        lift = self.lift()
        return value_module_qf(lift.inner_product(lift))

    q = quadratic_product

class TorsionQuadraticModule(FGP_Module_class):
    r"""
    Finite quotients with a bilinear and a quadratic form.

    Let `V` be a symmetric FreeQuadraticModule and `W \subseteq V` a
    submodule of the same rank as `V`. The quotient `V / W` is a torsion
    quadratic module. It inherits a bilinear form `b` and a quadratic
    form `q`.

    `b: V \times V \to \QQ / m\ZZ`, where  `m\ZZ = (V,W)`
    and `b(x,y) = (x,y) + m\ZZ`

    `q: V \to \QQ / n\ZZ`, where `n\ZZ = 2(V,W) + \ZZ \{ (w,w) | w \in W \}`

    INPUT:

    - ``V`` -- a :class:`FreeModule` with a symmetric inner product matrix

    - ``W`` -- a submodule of ``V`` of the same rank as ``V``

    - ``check`` -- bool (default: ``True``)

    - ``modulus`` -- a rational number dividing `m` (default: `m`);
      the inner product `b` is defined in `\QQ /` ``modulus`` `\ZZ`

    - ``modulus_qf`` -- a rational number dividing `n` (default: `n`);
      the quadratic form `q` is defined in `\QQ /` ``modulus_qf`` `\ZZ`

    EXAMPLES::

        sage: from sage.modules.torsion_quadratic_module import TorsionQuadraticModule
        sage: V = FreeModule(ZZ, 3)
        sage: T = TorsionQuadraticModule(V, 5*V)
        sage: T
        Finite quadratic module over Integer Ring with invariants (5, 5, 5)
        Gram matrix of the quadratic form with values in Q/5Z:
        [1 0 0]
        [0 1 0]
        [0 0 1]
    """
    Element = TorsionQuadraticModuleElement

    def __init__(self, V, W, gens=None, modulus=None, modulus_qf=None, check=True):
        r"""
        Initialize ``self``.

        TESTS::

            sage: from sage.modules.torsion_quadratic_module import TorsionQuadraticModule
            sage: T = TorsionQuadraticModule(ZZ^3, 6*ZZ^3)
            sage: TestSuite(T).run()
        """
        if check:
            if V.rank() != W.rank():
                raise ValueError("modules must be of the same rank")
            if V.base_ring() is not ZZ:
                raise NotImplementedError("only currently implemented over ZZ")
            if V.inner_product_matrix() != V.inner_product_matrix().transpose():
                raise ValueError("the cover must have a symmetric inner product")

            if gens is not None and V.span(gens) + W != V:
                raise ValueError("provided gens do not generate the quotient")

        FGP_Module_class.__init__(self, V, W, check=check)
        if gens is None:
            self._gens = FGP_Module_class.gens(self)
        else:
            self._gens = [self(v) for v in gens]

        if modulus is not None:
            if check:
                # The inner product of two elements `b(v1+W,v2+W)` is defined `mod (V,W)`
                num = gcd([x.inner_product(y) for x in V.gens()
                           for y in W.gens()])
                if num / modulus not in self.base_ring():
                    raise ValueError("the modulus must divide (V, W)")
            self._modulus = modulus
        else:
            # The inner product of two elements `b(v1+W,v2+W)` is defined `mod (V,W)`
            self._modulus = gcd([x.inner_product(y) for x in V.gens()
                                 for y in W.gens()])


        if modulus_qf is not None:
            if check:
                # The quadratic_product of an element `q(v+W)` is defined
                # `\mod 2(V,W) + ZZ\{ (w,w) | w in w\}`
                norm = gcd(self.W().gram_matrix().diagonal())
                num = gcd(norm, 2 * self._modulus)
                if num / modulus_qf not in self.base_ring():
                    raise ValueError("the modulus_qf must divide (V, W)")
            self._modulus_qf = modulus_qf
        else:
            # The quadratic_product of an element `q(v+W)` is defined
            # `\mod 2(V,W) + ZZ\{ (w,w) | w in w\}`
            norm = gcd(self.W().gram_matrix().diagonal())
            self._modulus_qf = gcd(norm, 2 * self._modulus)

    def _repr_(self):
        r"""
        Return a string representation of ``self``.

        EXAMPLES::

            sage: from sage.modules.torsion_quadratic_module import TorsionQuadraticModule
            sage: V = FreeModule(ZZ,3)
            sage: T = TorsionQuadraticModule(V, 5*V,modulus=1)
            sage: T
            Finite quadratic module over Integer Ring with invariants (5, 5, 5)
            Gram matrix of the quadratic form with values in Q/Z:
            [0 0 0]
            [0 0 0]
            [0 0 0]
        """
        return ( "Finite quadratic module over %s with invariants %s\n"
                 % (self.base_ring(),self.invariants()) +
                 "Gram matrix of the quadratic form with values in %r:\n%r"
                 % (self.value_module_qf(),self.gram_matrix_quadratic()) )

    def _module_constructor(self, V, W, check=True):
        r"""
        Construct a torsion quadratic module ``V / W``.

        INPUT:

        - ``V`` -- an module
        - ``W`` -- an submodule of ``V`` over the same base ring
        - ``check`` -- bool (default: ``True``)

        OUTPUT:

        The quotient ``V / W`` as a :class:`TorsionQuadraticModule`.

        EXAMPLES::

            sage: from sage.modules.torsion_quadratic_module import TorsionQuadraticModule
            sage: V = span([[1/2,1,1], [3/2,2,1], [0,0,1]], ZZ)
            sage: b = V.basis()
            sage: W = V.span([2*b[0]+4*b[1], 9*b[0]+12*b[1], 4*b[2]])
            sage: Q = TorsionQuadraticModule(V, W); Q
            Finite quadratic module over Integer Ring with invariants (4, 12)
            Gram matrix of the quadratic form with values in Q/(1/4)Z:
            [0 0]
            [0 0]
            sage: Q._module_constructor(V,W)
            Finite quadratic module over Integer Ring with invariants (4, 12)
            Gram matrix of the quadratic form with values in Q/(1/4)Z:
            [0 0]
            [0 0]
        """
        return TorsionQuadraticModule(V, W, check=check)

    @cached_method
<<<<<<< HEAD
    def Brown_invariant(self):
        r"""
        Return the Brown invariant of this torsion quadratic form.

        Let `(D,q)` be a torsion quadratic module with values in `\QQ / \2 \ZZ`.
        The Brown invariant `Br(D,q) \in \Zmod{8}` is defined by the equation

        .. MATH::

            \exp \left( \frac{2 \pi i }{8} Br(q)\right) =
            \frac{1}{\sqrt{D}} \sum_{x \in D} \exp(i \pi q(x)).

        The Brown invariant is additive with respect to direct sums of
        torsion quadratic modules.

        OUTPUT:

        - an element of `\Zmod{8}`

        EXAMPLES::

            sage: L = IntegralLattice("D4")
            sage: D = L.discriminant_group()
            sage: D.Brown_invariant()
            4

        We require the quadratic form to be defined modulo `2 \ZZ`::

            sage: from sage.modules.torsion_quadratic_module import TorsionQuadraticModule
            sage: V = FreeQuadraticModule(ZZ,3,matrix.identity(3))
            sage: T = TorsionQuadraticModule((1/10)*V, V)
            sage: T.Brown_invariant()
            Traceback (most recent call last):
            ...
            ValueError: The torsion quadratic form must have values in\QQ / 2\ZZ
        """
        if self._modulus_qf != 2:
            raise ValueError("The torsion quadratic form must have values in"
                            "\QQ / 2\ZZ")
        from sage.quadratic_forms.genera.normal_form import collect_small_blocks
        brown = IntegerModRing(8).zero()
        for p in self.annihilator().gen().prime_divisors():
            q = self.primary_part(p).normal_form()
            q = q.gram_matrix_quadratic()
            L = collect_small_blocks(q)
            for qi in L:
                brown += _Brown_indecomposable(qi,p)
        return brown

    @cached_method
=======
>>>>>>> 93020a4e
    def gram_matrix_bilinear(self):
        r"""
        Return the gram matrix with respect to the generators.

        OUTPUT:

        A rational matrix ``G`` with ``G[i,j]`` given by the inner product
        of the `i`-th and `j`-th generator. Its entries are only well
        defined `\mod (V, W)`.

        EXAMPLES::

            sage: from sage.modules.torsion_quadratic_module import TorsionQuadraticModule
            sage: V = FreeQuadraticModule(ZZ, 3, matrix.identity(3)*5)
            sage: T = TorsionQuadraticModule((1/5)*V, V)
            sage: T.gram_matrix_bilinear()
            [1/5   0   0]
            [  0 1/5   0]
            [  0   0 1/5]
        """
        gens = self._gens
        n = len(gens)
        Q = self.base_ring().fraction_field()
        G = matrix.zero(Q, n)
        for i in range(n):
            for j in range(i+1):
                G[i,j] = G[j,i] = (gens[i] * gens[j]).lift()
        return G

    @cached_method
    def gram_matrix_quadratic(self):
        r"""
        The gram matrix of the quadratic form with respect to the generators.

        OUTPUT:

        - a rational matrix ``Gq`` with ``Gq[i,j] = gens[i]*gens[j]``
          and ``G[i,i] = gens[i].q()``

        EXAMPLES::

            sage: from sage.modules.torsion_quadratic_module import TorsionQuadraticModule
            sage: D4_gram = Matrix(ZZ, [[2,0,0,-1],[0,2,0,-1],[0,0,2,-1],[-1,-1,-1,2]])
            sage: D4 = FreeQuadraticModule(ZZ, 4, D4_gram)
            sage: D4dual = D4.span(D4_gram.inverse())
            sage: discrForm = TorsionQuadraticModule(D4dual, D4)
            sage: discrForm.gram_matrix_quadratic()
            [  1 1/2]
            [1/2   1]
            sage: discrForm.gram_matrix_bilinear()
            [  0 1/2]
            [1/2   0]
        """
        gens = self._gens
        n = len(gens)
        Q = self.base_ring().fraction_field()
        G = matrix.zero(Q, n)
        for i in range(n):
            for j in range(i):
                G[i,j] = G[j,i] = (gens[i] * gens[j]).lift()
            G[i,i] = gens[i].q().lift()
        return G

    def gens(self):
        r"""
        Return generators of ``self``.

        There is no assumption on the generators except that they
        generate the module.

        EXAMPLES::

            sage: from sage.modules.torsion_quadratic_module import TorsionQuadraticModule
            sage: V = FreeModule(ZZ, 3)
            sage: T = TorsionQuadraticModule(V, 5*V)
            sage: T.gens()
            ((1, 0, 0), (0, 1, 0), (0, 0, 1))
        """
        return self._gens

    def is_Genus(self, signature_pair, even):
        r"""
        Return if there is an even lattice with this signature and discriminant form.

        TODO:

        - implement the same for odd lattices

        INPUT:

        - signature_pair -- a tuple of integers ``(s_plus,s_minus)``
        - even -- bool (default: ``True`)

        EXAMPLES::

            sage:
            sage:
        """
        s_plus = signature_pair[0]
        s_minus = signature_pair[1]
        rank = s_plus + s_minus
        signature = s_plus - s_minus
        D = self.cardinality()
        det = (-1)**s_minus * D
        if rank < len(self.invariants()):
            return False
        if even and self._modulus_qf != 2:
            raise ValueError("The discriminant form of an even lattice has"
                                 "values modulo 2.")
        if (not even) and not (self.modulus == self._modulus_qf == 1):
            raise ValueError("The discriminant form of an odd lattice has"
                             "values modulo 1.")
        if not even:
            raise NotImplementedError()
        for p in D.prime_divisors():
            # check the determinat conditions
            Q_p = self.primary_part(p)
            gram_p = Q_p.gram_matrix_quadratic()
            length_p = len(Q_p.invariants())
            u = det.prime_to_m_part(p)
            up = gram_p.det().numerator().prime_to_m_part(p)
            if p!=2 and length_p==rank:
                if legendre_symbol(u,p) != legendre_symbol(up, p):
                    return False
            if p == 2:
                if mod(rank, 2) != mod(length_p, 2):
                    return False
                n = (rank - length_p)/2
                if mod(u, 4) != mod((-1)**(n % 2) * up, 4):
                    return False
                if rank == length_p:
                    a = QQ(1)/QQ(2)
                    b = QQ(3)/QQ(2)
                    diag = gram_p.diagonal()
                    if not (a in diag or b in diag):
                        if mod(u, 8) != mod(up, 8):
                            return False
        if self.Brown_invariant() != signature:
            return False
        return True

    def orthogonal_submodule_to(self, S):
        r"""
        Return the submodule orthogonal to ``S``.

        INPUT:

        - ``S`` -- a submodule, list, or tuple of generators

        EXAMPLES::

            sage: from sage.modules.torsion_quadratic_module import TorsionQuadraticModule
            sage: V = FreeModule(ZZ, 10)
            sage: T = TorsionQuadraticModule(V, 3*V)
            sage: S = T.submodule(T.gens()[:5])
            sage: O = T.orthogonal_submodule_to(S)
            sage: O
            Finite quadratic module over Integer Ring with invariants (3, 3, 3, 3, 3)
            Gram matrix of the quadratic form with values in Q/3Z:
            [1 0 0 0 0]
            [0 1 0 0 0]
            [0 0 1 0 0]
            [0 0 0 1 0]
            [0 0 0 0 1]
            sage: O.V() + S.V() == T.V()
            True
        """
        if not isinstance(S,TorsionQuadraticModule):
            S = self.submodule(S)
        else:
            if not S.is_submodule(self):
                raise ValueError("S must be a submodule of this module")

        G = self.V().inner_product_matrix()
        T = self.V().basis_matrix()
        S = S.V().basis_matrix()
        m = self._modulus

        Y = T * G * S.transpose()
        # Elements of the ambient module which pair integrally with self.V()
        integral = Y.inverse() * T
        # Element of the ambient module which pair in mZZ with self.V()
        orthogonal = m * integral
        orthogonal = self.V().span(orthogonal.rows())
        # We have to make sure we get a submodule
        orthogonal = orthogonal.intersection(self.V())
        orthogonal = self.submodule(orthogonal.gens())
        return orthogonal

    @cached_method
    def normal_form(self, partial=False):
<<<<<<< HEAD
        """
        Return the normal form of this torsion quadratic module
=======
        r"""
        Return the normal form of this torsion quadratic module.
>>>>>>> 93020a4e

        Two torsion quadratic modules are isomorphic if and only if they have
        the same value modules and the same normal form.

        A torsion quadratic module `(T,q)` with values in `\QQ/n\ZZ` is
        in normal form if the rescaled quadratic module `(T, q/n)`
        with values in `\QQ/\ZZ` is in normal form.

        For the definition of normal form see [MirMor2009]_ IV Definition 4.6.
        Below are some of its properties.
        Let `p` be odd and `u` be the smallest non-square modulo `p`.
        The normal form is a diagonal matrix with diagonal entries either `p^n`
<<<<<<< HEAD
        or `u*p^n`.

        If `p = 2` is even, then the normal form consists of
        1 x 1 blocks of the form
        `0`, `[2^n]`, `[3*2^n]`, `[5*2^n]`, `[7*2^n]`
        or of 2 x 2 blocks of the form
        [2 1]           [0 1]
        [1 2] * 2^n or  [1 0] * 2^n
        The entries are ordered by their valuation.
=======
        or `u p^n`.

        If `p = 2` is even, then the normal form consists of
        1 x 1 blocks of the form

        .. MATH::

            (0), \quad 2^n(1),\quad 2^n(3),\quad 2^n(5) ,\quad 2^n(7)

        or of `2 \times 2` blocks of the form

        .. MATH::

            2^n
            \left(\begin{matrix}
                2 & 1\\
                1 & 2
            \end{matrix}\right), \quad
            2^n
            \left(\begin{matrix}
                0 & 1\\
                1 & 0
            \end{matrix}\right).

       The blocks are ordered by their valuation.
>>>>>>> 93020a4e

        INPUT:

        - partial - bool (default: ``False``) return only a partial normal form
          it is not unique but still useful to extract invariants

        OUTPUT:

        - a torsion quadratic module

        EXAMPLES::

            sage: from sage.modules.torsion_quadratic_module import TorsionQuadraticModule
            sage: D4_gram = Matrix(ZZ,4,4,[2,0,0,-1,0,2,0,-1,0,0,2,-1,-1,-1,-1,2])
            sage: D4 = FreeQuadraticModule(ZZ,4,D4_gram)
            sage: D4dual = D4.span(D4_gram.inverse())
            sage: T = TorsionQuadraticModule((1/6)*D4dual,D4)
            sage: T
            Finite quadratic module over Integer Ring with invariants (6, 6, 12, 12)
            Gram matrix of the quadratic form with values in Q/(1/3)Z:
            [1/18 5/36    0    0]
            [5/36 1/18 5/36 5/36]
            [   0 5/36 1/36 1/72]
            [   0 5/36 1/72 1/36]
            sage: T.normal_form()
            Finite quadratic module over Integer Ring with invariants (6, 6, 12, 12)
            Gram matrix of the quadratic form with values in Q/(1/3)Z:
            [1/12 1/24    0    0    0    0    0    0]
            [1/24 1/12    0    0    0    0    0    0]
            [   0    0  1/6 1/12    0    0    0    0]
            [   0    0 1/12  1/6    0    0    0    0]
            [   0    0    0    0  1/9    0    0    0]
            [   0    0    0    0    0  1/9    0    0]
            [   0    0    0    0    0    0  1/9    0]
            [   0    0    0    0    0    0    0  1/9]
        """
        gens = []
        from sage.quadratic_forms.genera.normal_form import p_adic_normal_form
        for p in self.annihilator().gen().prime_divisors():
            D_p = self.primary_part(p)
            q_p = D_p.gram_matrix_quadratic()
            q_p = q_p / D_p._modulus_qf
<<<<<<< HEAD
            prec = self.annihilator().gen().valuation(p) + 3
=======
            prec = self.annihilator().gen().valuation(p) + 5
>>>>>>> 93020a4e
            D, U = p_adic_normal_form(q_p, p, precision=prec, partial=False)
            #apply U to the generators
            n = U.ncols()
            U = U.change_ring(ZZ)
            gens_p = []
            for i in range(n):
                g = self.V().zero()
                for j in range(n):
                    g += D_p.gens()[j].lift() * U[i,j]
                gens_p.append(g)
            gens += gens_p
        return self.submodule_with_gens(gens)

    def primary_part(self, m):
        r"""
        Return the ``m``-primary part of this torsion quadratic module
        as a submodule.

        INPUT:

        - ``m`` -- an integer

        OUTPUT:

        - a submodule

        EXAMPLES::

            sage: from sage.modules.torsion_quadratic_module import TorsionQuadraticModule
            sage: T = TorsionQuadraticModule((1/6)*ZZ^3,ZZ^3)
            sage: T
            Finite quadratic module over Integer Ring with invariants (6, 6, 6)
            Gram matrix of the quadratic form with values in Q/(1/3)Z:
            [1/36    0    0]
            [   0 1/36    0]
            [   0    0 1/36]
            sage: T.primary_part(2)
            Finite quadratic module over Integer Ring with invariants (2, 2, 2)
            Gram matrix of the quadratic form with values in Q/(1/3)Z:
            [1/4   0   0]
            [  0 1/4   0]
            [  0   0 1/4]

        TESTS::

            sage: T == T.primary_part(T.annihilator().gen())
            True
        """
        annihilator = self.annihilator().gen()
        a = annihilator.prime_to_m_part(m)
        return self.submodule( (a*self.V()).gens() )

    def submodule(self, x):
        r"""
        Return the submodule defined by ``x``.

        The modulus of the inner product is inherited from ``self``.

        INPUT:

        - ``x`` -- list, tuple, or FGP module

        OUTPUT:

        - a :class:`TorsionQuadraticModule`

        EXAMPLES::

            sage: from sage.modules.torsion_quadratic_module import TorsionQuadraticModule
            sage: V = FreeQuadraticModule(ZZ,3,matrix.identity(3)*5)
            sage: T = TorsionQuadraticModule((1/5)*V, V)
            sage: T
            Finite quadratic module over Integer Ring with invariants (5, 5, 5)
            Gram matrix of the quadratic form with values in Q/Z:
            [1/5   0   0]
            [  0 1/5   0]
            [  0   0 1/5]
            sage: T.submodule(T.gens()[:2])
            Finite quadratic module over Integer Ring with invariants (5, 5)
            Gram matrix of the quadratic form with values in Q/Z:
            [1/5   0]
            [  0 1/5]
        """
        T = FGP_Module_class.submodule(self, x)
        # We need to explicitly set the _modulus and _modulus_qf
        #   else the modulus might increase.
        T._modulus = self._modulus
        T._modulus_qf = self._modulus_qf
        return T

    def submodule_with_gens(self, gens):
        r"""
        Return a submodule with generators given by ``gens``.

        INPUT:

        - ``gens`` -- a list of generators that coerce into ``self``

        OUTPUT:

        - a submodule with the specified generators

        EXAMPLES::

            sage: from sage.modules.torsion_quadratic_module import TorsionQuadraticModule
            sage: V = FreeQuadraticModule(ZZ,3,matrix.identity(3)*10)
            sage: T = TorsionQuadraticModule((1/10)*V, V)
            sage: g = T.gens()
            sage: new_gens = [2*g[0], 5*g[0]]
            sage: T.submodule_with_gens(new_gens)
            Finite quadratic module over Integer Ring with invariants (10,)
            Gram matrix of the quadratic form with values in Q/2Z:
            [2/5   0]
            [  0 1/2]

        The generators do not need to be independent::

            sage: new_gens = [g[0], 2*g[1], g[0], g[1]]
            sage: T.submodule_with_gens(new_gens)
            Finite quadratic module over Integer Ring with invariants (10, 10)
            Gram matrix of the quadratic form with values in Q/2Z:
            [1/10    0 1/10    0]
            [   0  2/5    0  1/5]
            [1/10    0 1/10    0]
            [   0  1/5    0 1/10]
        """
        T = self.submodule(gens)
        T._gens = [self(v) for v in gens]
        return T

    def value_module(self):
        r"""
        Return `\QQ / m\ZZ` with `m = (V, W)`.

        This is where the inner product takes values.

        EXAMPLES::

            sage: A2 = Matrix(ZZ, 2, 2, [2,-1,-1,2])
            sage: L = IntegralLattice(2*A2)
            sage: D = L.discriminant_group()
            sage: D
            Finite quadratic module over Integer Ring with invariants (2, 6)
            Gram matrix of the quadratic form with values in Q/2Z:
            [  1 1/2]
            [1/2 1/3]
            sage: D.value_module()
            Q/Z
        """
        return QmodnZ(self._modulus)

    def value_module_qf(self):
        r"""
        Return `\QQ / n\ZZ` with `n\ZZ = (V,W) + \ZZ \{ (w,w) | w \in W \}`.

        This is where the torsion quadratic form takes values.

        EXAMPLES::

            sage: A2 = Matrix(ZZ, 2, 2, [2,-1,-1,2])
            sage: L = IntegralLattice(2*A2)
            sage: D = L.discriminant_group()
            sage: D
            Finite quadratic module over Integer Ring with invariants (2, 6)
            Gram matrix of the quadratic form with values in Q/2Z:
            [  1 1/2]
            [1/2 1/3]
            sage: D.value_module_qf()
            Q/2Z
        """
        return QmodnZ(self._modulus_qf)

def _Brown_indecomposable(q, p):
    r"""
    Return the Brown invariant of the indecomposable form ``q``.

    The values are taken from Table 2.1 in [Shim2016]_.

    INPUT:

    - ``q`` - an indecomposable quadratic form represented by a
      rational `1 \times 1` or `2 \times 2` matrix
    - ``p`` - a prime number

    EXAMPLES::

        sage: from sage.modules.torsion_quadratic_module import _Brown_indecomposable
        sage: q = Matrix(QQ, [1/3])
        sage: _Brown_indecomposable(q,3)
        6
        sage: q = Matrix(QQ, [2/3])
        sage: _Brown_indecomposable(q,3)
        2
        sage: q = Matrix(QQ, [5/4])
        sage: _Brown_indecomposable(q,2)
        5
        sage: q = Matrix(QQ, [7/4])
        sage: _Brown_indecomposable(q,2)
        7
        sage: q = Matrix(QQ, 2, [0,1,1,0])/2
        sage: _Brown_indecomposable(q,2)
        0
        sage: q = Matrix(QQ, 2, [2,1,1,2])/2
        sage: _Brown_indecomposable(q,2)
        4
    """
    v = q.denominator().valuation(p)
    if p == 2:
        # Brown(U) = 0
        if q.ncols() == 2:
            if q[0,0].valuation(2)>v+1 and q[1,1].valuation(2)>v+1:
                # type U
                return mod(0, 8)
            else:
                # type V
                return mod(4*v, 8)
        u = q[0,0].numerator()
        return mod(u + v*(u**2 - 1)/2, 8)
    if p % 4 == 1:
        e = -1
    if p % 4 == 3:
        e = 1
    if v % 2 == 1:
        u = q[0,0].numerator()//2
        if legendre_symbol(u,p) == 1:
            return mod(1 + e, 8)
        else:
            return mod(-3 + e, 8)
    return mod(0, 8)<|MERGE_RESOLUTION|>--- conflicted
+++ resolved
@@ -24,11 +24,8 @@
 from sage.groups.additive_abelian.qmodnz import QmodnZ
 from sage.matrix.constructor import matrix
 from sage.misc.cachefunc import cached_method
-<<<<<<< HEAD
 from sage.rings.finite_rings.integer_mod import mod
 from sage.arith.misc import legendre_symbol
-=======
->>>>>>> 93020a4e
 
 class TorsionQuadraticModuleElement(FGP_Element):
     r"""
@@ -285,7 +282,6 @@
         return TorsionQuadraticModule(V, W, check=check)
 
     @cached_method
-<<<<<<< HEAD
     def Brown_invariant(self):
         r"""
         Return the Brown invariant of this torsion quadratic form.
@@ -336,8 +332,6 @@
         return brown
 
     @cached_method
-=======
->>>>>>> 93020a4e
     def gram_matrix_bilinear(self):
         r"""
         Return the gram matrix with respect to the generators.
@@ -529,13 +523,8 @@
 
     @cached_method
     def normal_form(self, partial=False):
-<<<<<<< HEAD
-        """
-        Return the normal form of this torsion quadratic module
-=======
         r"""
         Return the normal form of this torsion quadratic module.
->>>>>>> 93020a4e
 
         Two torsion quadratic modules are isomorphic if and only if they have
         the same value modules and the same normal form.
@@ -548,17 +537,6 @@
         Below are some of its properties.
         Let `p` be odd and `u` be the smallest non-square modulo `p`.
         The normal form is a diagonal matrix with diagonal entries either `p^n`
-<<<<<<< HEAD
-        or `u*p^n`.
-
-        If `p = 2` is even, then the normal form consists of
-        1 x 1 blocks of the form
-        `0`, `[2^n]`, `[3*2^n]`, `[5*2^n]`, `[7*2^n]`
-        or of 2 x 2 blocks of the form
-        [2 1]           [0 1]
-        [1 2] * 2^n or  [1 0] * 2^n
-        The entries are ordered by their valuation.
-=======
         or `u p^n`.
 
         If `p = 2` is even, then the normal form consists of
@@ -584,7 +562,6 @@
             \end{matrix}\right).
 
        The blocks are ordered by their valuation.
->>>>>>> 93020a4e
 
         INPUT:
 
@@ -627,11 +604,7 @@
             D_p = self.primary_part(p)
             q_p = D_p.gram_matrix_quadratic()
             q_p = q_p / D_p._modulus_qf
-<<<<<<< HEAD
-            prec = self.annihilator().gen().valuation(p) + 3
-=======
             prec = self.annihilator().gen().valuation(p) + 5
->>>>>>> 93020a4e
             D, U = p_adic_normal_form(q_p, p, precision=prec, partial=False)
             #apply U to the generators
             n = U.ncols()
