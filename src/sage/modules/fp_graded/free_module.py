r"""
Finitely generated free graded left modules over connected graded algebras

Let `A` be a connected graded algebra. Some methods here require in
addition that `A` be an algebra over a field or a PID and that Sage
has a description of a basis for `A`.

For example, let `p` be a prime number. The mod `p` Steenrod algebra
`A_p` is a connected algebra over the finite field of `p` elements.
Many of the modules presented here will be defined over `A_p`, or one
of its sub-Hopf algebras.  E.g.::

    sage: A = SteenrodAlgebra(p=2)

However, the current implementation can use any connected graded
algebra that has a graded basis where each graded part is finite
dimensional. Another good family is the exterior algebras::

    sage: E.<x,y,z> = ExteriorAlgebra(QQ)

A free module is defined by the graded algebra and an ordered tuple
of degrees for the generators::

    sage: M = A.free_graded_module(generator_degrees=(0,1))
    sage: M
    Free graded left module on 2 generators over
     mod 2 Steenrod algebra, milnor basis

    sage: F.<a,b,c> = E.free_graded_module((0,3,6))
    sage: F
    Free graded left module on 3 generators over
     The exterior algebra of rank 3 over Rational Field

The resulting free modules will have generators in the degrees as specified::

    sage: M.generator_degrees()
    (0, 1)
    sage: F.generator_degrees()
    (0, 3, 6)

The default names for the generators are ``g[degree]`` if they are in
distinct degrees, ``g[degree, i]`` otherwise. They can be given other
names, as was done when creating the module ``F``::

    sage: M.generators()
    (g[0], g[1])
    sage: F.generators()
    (a, b, c)

The connectivity of a module over a connected graded algebra is the minimum
degree of all its module generators.  Thus, if the module is non-trivial, the
connectivity is an integer::

    sage: M.connectivity()
    0

Module elements
---------------

For an `A`-module with generators `\{g_i\}_{i=1}^N`, any homogeneous element
of degree `n` has the form

.. MATH::

    x = \sum_{i=1}^N a_i\cdot g_i\,,

where `a_i\in A_{n-\deg(g_i)}` for all `i`.  The ordered set `\{a_i\}`
is referred to as the coefficients of `x`.

You can produce module elements from a given set of coefficients::

    sage: coeffs = [Sq(5), Sq(1,1)]
    sage: x = M(coeffs); x
    Sq(5)*g[0] + Sq(1,1)*g[1]

You can also use the module action::

    sage: Sq(2) * x
    (Sq(4,1)+Sq(7))*g[0] + Sq(3,1)*g[1]

Each non-zero element has a well-defined degree::

    sage: x.degree()
    5

However the zero element does not::

    sage: zero = M.zero(); zero
    0
    sage: zero.degree()
    Traceback (most recent call last):
    ...
    ValueError: the zero element does not have a well-defined degree

Any two elements can be added as long as they are in the same degree::

    sage: y = M.an_element(5); y
    Sq(2,1)*g[0] + Sq(4)*g[1]
    sage: x + y
    (Sq(2,1)+Sq(5))*g[0] + (Sq(1,1)+Sq(4))*g[1]

or when at least one of them is zero::

    sage: x + zero == x
    True

Finally, additive inverses exist::

    sage: x - x
    0

For every integer `n`, the set of module elements of degree `n` form
a free module over the ground ring `k`.  A basis for this free module
can be computed::

    sage: M.basis_elements(5)
    (Sq(2,1)*g[0], Sq(5)*g[0], Sq(1,1)*g[1], Sq(4)*g[1])

together with a corresponding free module presentation::

    sage: M.vector_presentation(5)
    Vector space of dimension 4 over Finite Field of size 2

Given any element, its coordinates with respect to this basis can be computed::

    sage: v = x.vector_presentation(); v
    (0, 1, 1, 0)

Going the other way, any element can be constructed by specifying its
coordinates::

    sage: x_ = M.element_from_coordinates((0,1,1,0), 5)
    sage: x_
    Sq(5)*g[0] + Sq(1,1)*g[1]
    sage: x_ == x
    True


Module homomorphisms
--------------------

Homomorphisms of free graded `A`-modules `M\to N` are linear maps of their
underlying free `k`-module which commute with the `A`-module structure.

To create a homomorphism, first create the object modeling the set of all
such homomorphisms using the free function ``Hom``::

    sage: M = A.free_graded_module((0,1))
    sage: N.<c2> = A.free_graded_module((2,))
    sage: homspace = Hom(M, N); homspace
    Set of Morphisms from Free graded left module on 2 generators
      over mod 2 Steenrod algebra, milnor basis
     to Free graded left module on 1 generator
      over mod 2 Steenrod algebra, milnor basis
     in Category of finite dimensional graded modules with basis
      over mod 2 Steenrod algebra, milnor basis

Just as module elements, homomorphisms are created using the homspace
object. The only argument is a list of module elements in the codomain,
corresponding to the module generators of the domain::

    sage: values = [Sq(2)*c2, Sq(2)*Sq(1)*c2]
    sage: f = homspace(values)

The resulting homomorphism is the one sending the `i`-th generator of the
domain to the `i`-th codomain value given::

    sage: f
    Module morphism:
      From: Free graded left module on 2 generators over mod 2 Steenrod algebra, milnor basis
      To:   Free graded left module on 1 generator over mod 2 Steenrod algebra, milnor basis
      Defn: g[0] |--> Sq(2)*c2
            g[1] |--> (Sq(0,1)+Sq(3))*c2

Convenience methods exist for creating the trivial morphism::

    sage: homspace.zero()
    Module morphism:
      From: Free graded left module on 2 generators over mod 2 Steenrod algebra, milnor basis
      To:   Free graded left module on 1 generator over mod 2 Steenrod algebra, milnor basis
      Defn: g[0] |--> 0
            g[1] |--> 0

as well as the identity endomorphism::

    sage: Hom(M, M).identity()
    Module endomorphism of Free graded left module on 2 generators over mod 2 Steenrod algebra, milnor basis
      Defn: g[0] |--> g[0]
            g[1] |--> g[1]

Homomorphisms can be evaluated on elements of the domain module::

    sage: v1 = f(Sq(7)*M.generator(0)); v1
    Sq(3,2)*c2

    sage: v2 = f(Sq(17)*M.generator(1)); v2
    (Sq(11,3)+Sq(13,0,1)+Sq(17,1))*c2

and they respect the module action::

    sage: v1 == Sq(7)*f(M.generator(0))
    True

    sage: v2 == Sq(17)*f(M.generator(1))
    True

Any non-trivial homomorphism has a well-defined degree::

    sage: f.degree()
    4

but just as module elements, the trivial homomorphism does not::

    sage: zero_map = homspace.zero()
    sage: zero_map.degree()
    Traceback (most recent call last):
    ...
    ValueError: the zero morphism does not have a well-defined degree

Any two homomorphisms can be added as long as they are of the same degree::

    sage: f2 = homspace([Sq(2)*c2, Sq(3)*c2])
    sage: f + f2
    Module morphism:
      From: Free graded left module on 2 generators over mod 2 Steenrod algebra, milnor basis
      To:   Free graded left module on 1 generator over mod 2 Steenrod algebra, milnor basis
      Defn: g[0] |--> 0
            g[1] |--> Sq(0,1)*c2

or when at least one of them is zero::

    sage: f + zero_map == f
    True

Finally, additive inverses exist::

    sage: f - f == 0
    True

The restriction of a homomorphism to the free module of `n`-dimensional
module elements is a linear transformation::

    sage: f_4 = f.vector_presentation(4); f_4
    Vector space morphism represented by the matrix:
    [0 1 0]
    [1 1 1]
    [0 1 0]
    [0 0 0]
    Domain: Vector space of dimension 4 over Finite Field of size 2
    Codomain: Vector space of dimension 3 over Finite Field of size 2

This is compatible with the vector presentations of its domain and codomain
modules::

    sage: f.domain() is M
    True
    sage: f.codomain() is N
    True
    sage: f_4.domain() is M.vector_presentation(4)
    True
    sage: f_4.codomain() is N.vector_presentation(4 + f.degree())
    True


AUTHORS:

- Robert R. Bruner, Michael J. Catanzaro (2012): Initial version.
- Sverre Lunoee--Nielsen and Koen van Woerden (2019-11-29): Updated the
  original software to Sage version 8.9.
- Sverre Lunoee--Nielsen (2020-07-01): Refactored the code and added
  new documentation and tests.
"""

#*****************************************************************************
#       Copyright (C) 2019 Robert R. Bruner <rrb@math.wayne.edu>
#                     and  Michael J. Catanzaro <mike@math.wayne.edu>
#
# This program is free software: you can redistribute it and/or modify
# it under the terms of the GNU General Public License as published by
# the Free Software Foundation, either version 2 of the License, or
# (at your option) any later version.
#                  https://www.gnu.org/licenses/
# ****************************************************************************

from sage.misc.cachefunc import cached_method
from sage.modules.free_module import FreeModule
from sage.modules.fp_graded.free_element import FreeGradedModuleElement
from sage.rings.infinity import infinity
from sage.categories.graded_modules import GradedModules
from sage.categories.principal_ideal_domains import PrincipalIdealDomains
from sage.categories.homset import Hom
from sage.combinat.free_module import CombinatorialFreeModule

class FreeGradedModule(CombinatorialFreeModule):
    r"""
    Create a finitely generated free graded module over a connected
    graded algebra, with generators in specified degrees.

    INPUT:

    - ``algebra`` -- the graded connected algebra over which the module is
      defined; this algebra must be equipped with a graded basis

    - ``generator_degrees`` -- tuple of integers defining the number
      of generators of the module, and their degrees

    - ``names`` -- optional, the names of the generators. If ``names``
      is a comma-separated string like ``'a, b, c'``, then those will
      be the names. Otherwise, for example if ``names`` is ``abc``,
      then the names will be ``abc(d,i)``.

    By default, if all generators are in distinct degrees, then the
    ``names`` of the generators will have the form ``g_{d}`` where
    ``d`` is the degree of the generator. If the degrees are not
    distinct, then the generators will be called ``g_{d,i}`` where
    ``d`` is the degree and ``i`` is its index in the list of
    generators in that degree.

    EXAMPLES::

        sage: from sage.modules.fp_graded.free_module import FreeGradedModule
        sage: E.<x,y,z> = ExteriorAlgebra(QQ)
        sage: M = FreeGradedModule(E, (-1,3))
        sage: M
        Free graded left module on 2 generators over
         The exterior algebra of rank 3 over Rational Field
        sage: M.generator_degrees()
        (-1, 3)
        sage: a, b = M.generators()
        sage: (x*y*b).degree()
        5

    ``names`` of generators::

        sage: M.generators()
        (g[-1], g[3])
        sage: FreeGradedModule(E, (0, 0, 2)).generators()
        (g[0, 0], g[0, 1], g[2, 0])
        sage: FreeGradedModule(E, (0, 0, 2), names='x, y, z').generators()
        (x, y, z)
        sage: FreeGradedModule(E, (0, 0, 2), names='xyz').generators()
        (xyz[0, 0], xyz[0, 1], xyz[2, 0])

    ``names`` can also be defined implicitly using Sage's ``M.<...>`` syntax::

        sage: A = SteenrodAlgebra(2)
        sage: M.<x,y,z> = FreeGradedModule(A, (-2,2,4))
        sage: M
        Free graded left module on 3 generators over
         mod 2 Steenrod algebra, milnor basis
        sage: M.gens()
        (x, y, z)
    """
    def __classcall__(cls, algebra, generator_degrees, category=None,
                      names=None, prefix=None, **kwds):
        """
        Normalize input to ensure a unique representation.

        EXAMPLES::

            sage: E.<x,y> = ExteriorAlgebra(QQ)
            sage: from sage.modules.fp_graded.free_module import FreeGradedModule
            sage: M1 = FreeGradedModule(E, [1, 0, 2], names='a,b,c')
            sage: M2.<a,b,c> = FreeGradedModule(E, (1, 0, 2))
            sage: M1 is M2
            True
        """
        if algebra.base_ring() not in PrincipalIdealDomains():
            raise ValueError('the ground ring of the algebra must be a PID')

        generator_degrees = tuple(generator_degrees)
        category = GradedModules(algebra).WithBasis().FiniteDimensional().or_subcategory(category)
        if names is not None:
            from sage.structure.category_object import normalize_names
            names = normalize_names(-1, names)
            if len(generator_degrees) > 1:
                if len(names) == 1:
                    if prefix is None:
                        prefix = names[0]
                    names = None # if prefix is specified and takes priority
            if names is not None and len(names) != len(generator_degrees):
                raise ValueError("the names do not correspond to the generators")
        if prefix is None:
            prefix = 'g'
        return super(FreeGradedModule, cls).__classcall__(cls, algebra=algebra,
                                                          generator_degrees=generator_degrees,
                                                          category=category, names=names,
                                                          prefix=prefix, **kwds)

    def __init__(self, algebra, generator_degrees, category, names=None, **kwds):
        r"""
        Create a finitely generated free graded module over a connected graded
        algebra.

        TESTS::

            sage: from sage.modules.fp_graded.free_module import FreeGradedModule
            sage: A = SteenrodAlgebra(2)
            sage: TestSuite(FreeGradedModule(A, (-2,2,4))).run()
        """
        # If generator_degrees is [d_0, d_1, ...], then
        # the generators are indexed by (0,d_0), (1,d_1), ...
        keys = list(enumerate(generator_degrees))
        self._generator_degrees = generator_degrees

        keys = []
        degs_so_far = {}
        unique = True
        for i in generator_degrees:
            if i in degs_so_far:
                idx = degs_so_far[i] + 1
                degs_so_far[i] += 1
                unique = False
            else:
                idx = 0
                degs_so_far[i] = 0
            keys.append((i, idx))
        if unique:
            keys = [i[0] for i in keys]
        kwds['iterate_key'] = True

        # Call the base class constructor.
        CombinatorialFreeModule.__init__(self, algebra,
                                         basis_keys=keys,
                                         category=category,
                                         names=names,
                                         **kwds)

    Element = FreeGradedModuleElement


    def change_ring(self, algebra):
        r"""
        Change the base ring of ``self``.

        INPUT:

        - ``algebra`` -- a connected graded algebra

        OUTPUT:

        The free graded module over ``algebra`` defined with the same
        number of generators of the same degrees as ``self``.

        EXAMPLES::

            sage: from sage.modules.fp_graded.free_module import FreeGradedModule
            sage: A = SteenrodAlgebra(2)
            sage: A2 = SteenrodAlgebra(2, profile=(3,2,1))

            sage: M = FreeGradedModule(A, [0,1])
            sage: N = M.change_ring(A2); N
<<<<<<< HEAD
            Free graded left module on 2 generators over sub-Hopf algebra of mod 2 Steenrod algebra, milnor basis, profile function [3, 2, 1]
=======
            Free graded left module on 2 generators over sub-Hopf algebra of
             mod 2 Steenrod algebra, milnor basis, profile function [3, 2, 1]
>>>>>>> 1e8ba0aa

        Changing back yields the original module::

            sage: N.change_ring(A) is M
            True
        """
<<<<<<< HEAD
        return FreeGradedModule(algebra, self.generator_degrees())
=======
        # We use the base class to avoid the category mixed one
        return type(self).__base__(algebra, self.generator_degrees(),
                                   prefix=self.prefix(), names=self._names)
>>>>>>> 1e8ba0aa


    def _repr_(self):
        r"""
        Construct a string representation of ``self``.

        TESTS::

            sage: from sage.modules.fp_graded.free_module import FreeGradedModule
            sage: A = SteenrodAlgebra(2)
            sage: M = FreeGradedModule(A, (0,2,4))
            sage: M
            Free graded left module on 3 generators over
             mod 2 Steenrod algebra, milnor basis
        """
        return ("Free graded left module on %s generator%s over %s"
                %(len(self._generator_degrees),
                  "" if len(self._generator_degrees) == 1 else "s",
                  self.base_ring()))


    def generator_degrees(self):
        r"""
        The degrees of the module generators.

        OUTPUT:

        A tuple containing the degrees of the generators for this
        module, in the order that the generators were given when
        ``self`` was constructed.

        EXAMPLES::

            sage: from sage.modules.fp_graded.free_module import FreeGradedModule
            sage: A = SteenrodAlgebra(2)
            sage: M = FreeGradedModule(A, (-2,2,4))
            sage: M.generator_degrees()
            (-2, 2, 4)
        """
        return self._generator_degrees


    def is_trivial(self):
        r"""
        Return ``True`` if this module is trivial and ``False`` otherwise.

        EXAMPLES::

            sage: from sage.modules.fp_graded.free_module import FreeGradedModule
            sage: A = SteenrodAlgebra(2)
            sage: FreeGradedModule(A, (-2,2,4)).is_trivial()
            False
            sage: FreeGradedModule(A, ()).is_trivial()
            True
        """
        return not len(self._generator_degrees)


    def connectivity(self):
        r"""
        The connectivity of ``self``.

        OUTPUT:

        An integer equal to the minimal degree of all the generators, if
        this module is non-trivial.  Otherwise, `+\infty`.

        EXAMPLES::

            sage: from sage.modules.fp_graded.free_module import FreeGradedModule
            sage: A = SteenrodAlgebra(2)
            sage: M = FreeGradedModule(A, (-2,2,4))
            sage: M.connectivity()
            -2

        TESTS::

            sage: M = FreeGradedModule(A, ())
            sage: M.is_trivial()
            True
            sage: M.connectivity()
            +Infinity
        """
        return min(self.generator_degrees() + (infinity,))


    def _element_constructor_(self, coefficients):
        r"""
        Construct any element of ``self``.

        INPUT:

        - ``coefficients`` -- a tuple of coefficient (i.e. elements of the
          algebra for this module), an element of FreeGradedModule, or the
          zero integer constant

        OUTPUT:

        An instance of the element class with coefficients from
        ``coefficients``, the element ``coefficients`` if it already
        was an element, or the zero module element.

        EXAMPLES::

            sage: from sage.modules.fp_graded.free_module import FreeGradedModule
            sage: A = SteenrodAlgebra(2)
            sage: M.<a,b,c> = FreeGradedModule(A, (0,2,4))

            sage: zero = M(0); zero
            0

            sage: e = M((Sq(4), Sq(2), 1)); e
            Sq(4)*a + Sq(2)*b + c

            sage: e is M(e)
            True
        """
        if isinstance(coefficients, self.element_class):
            return coefficients

        if not coefficients:
            return self.zero()

        A = self.base_ring()
        return self._from_dict({b: A(c) for (c,b) in zip(coefficients, self._indices) if c},
                               remove_zeros=False)


    def an_element(self, n=None):
        r"""
        Return an element of ``self``.

        This function chooses deterministically an element of the module
        in the given degree.

        INPUT:

        - ``n`` -- (optional) the degree of the element to construct

        OUTPUT:

        An element (of the given degree if specified).

        EXAMPLES::

            sage: from sage.modules.fp_graded.free_module import FreeGradedModule
            sage: A = SteenrodAlgebra(2)
            sage: M = FreeGradedModule(A, (0,2,4))
            sage: M.an_element(172)
            Sq(0,0,2,0,1,0,1)*g[0] + Sq(0,4,0,0,1,0,1)*g[2] + Sq(7,1,0,0,1,0,1)*g[4]

        Zero is the only element in the trivial module::

            sage: FreeGradedModule(A, ()).an_element()
            0
        """
        if not self._generator_degrees:
            return self.zero()

        if n is None:
            n = max(self.generator_degrees()) + 7

        coefficients = []
        for g in self.generator_degrees():
            basis = self.base_ring().basis(n - g) if n >= g else ()
            # All of the algebra generators in basis will bring the
            # module generator in dimension g to dimension
            # g + (topDimension - g) = topDimension.  Picking any one of them
            # will do, so we pick the one with index (g (mod l)).
            l = len(basis)
            if l:
                coefficients.append(basis[g % l])
            else:
                coefficients.append(self.base_ring().zero())

        return self(coefficients)

    #@cached_method
    def basis_elements(self, n):
        r"""
        Return a basis for the free module of degree ``n`` module elements.

        .. NOTE::

            Suppose ``self`` is a module over the graded algebra `A` with
            base ring `R`. This returns a basis as a free module over `R`,
            not a basis as a free module over `A`.

        INPUT:

        - ``n`` -- an integer

        OUTPUT:

        A sequence of homogeneous module elements of degree ``n``, which
        is a basis for the free module of all degree ``n`` module elements.

        .. SEEALSO::

            :meth:`vector_presentation`, :meth:`element_from_coordinates`

        EXAMPLES::

            sage: A = SteenrodAlgebra(2)
            sage: M.<m0, m2, m4> = A.free_graded_module((0,2,4))
            sage: M.basis_elements(8)
            (Sq(1,0,1)*m0,
             Sq(2,2)*m0,
             Sq(5,1)*m0,
             Sq(8)*m0,
             Sq(0,2)*m2,
             Sq(3,1)*m2,
             Sq(6)*m2,
             Sq(1,1)*m4,
             Sq(4)*m4)
        """
        A = self.base_ring()
        B = self.basis()
        return tuple([self.term(self._indices[i], coeff)
                      for i in range(len(self._generator_degrees))
                      for coeff in self._basis_coeffs(n, i)])


    def _basis_coeffs(self, d, i):
        r"""
        Return a basis for the free module of degree ``d`` module elements
        corresponding to the ``i``-th generator.

        .. NOTE::

            Suppose ``self`` is a module over the graded algebra `A` with
            base ring `R`. This returns a basis as a free module over `R`,
            not a basis as a free module over `A`.

        INPUT:

        - ``d`` -- integer; the degree
        - ``i`` -- integer; the factor

        EXAMPLES::

            sage: A = SteenrodAlgebra(2)
            sage: M = A.free_graded_module((0,1))
            sage: M._basis_coeffs(3, 0)
            (Sq(0,1), Sq(3))
            sage: M._basis_coeffs(3, 1)
            (Sq(2),)
        """
        return self._cached_basis_coeffs(d - self._generator_degrees[i])


    @cached_method
    def _cached_basis_coeffs(self, d):
        """
        Return the basis for the degree ``d`` part of the base algebra.

        EXAMPLES::

            sage: E.<x,y> = ExteriorAlgebra(QQ)
            sage: M = E.free_graded_module((0,0,1))
            sage: M._cached_basis_coeffs(0)
            (1,)
            sage: M._cached_basis_coeffs(1)
            (x, y)
            sage: M._cached_basis_coeffs(2)
            (x*y,)
            sage: M._cached_basis_coeffs(3)
            ()
        """
        return tuple(self.base_ring().basis(d))


    @cached_method
    def element_from_coordinates(self, coordinates, n):
        r"""
        The module element of degree ``n`` having the given coordinates
        with respect to the basis of module elements given by
        :meth:`basis_elements`.

        INPUT:

        - ``coordinates`` -- a sequence of elements of the ground ring
        - ``n`` -- an integer

        OUTPUT:

        A module element of degree ``n``.

        .. SEEALSO::

            :meth:`vector_presentation`, and :meth:`basis_elements`.

        EXAMPLES::

            sage: A = SteenrodAlgebra(2)
            sage: M = A.free_graded_module((0,1))
            sage: x = M.element_from_coordinates((0,1,0,1), 5); x
            Sq(5)*g[0] + Sq(4)*g[1]
            sage: basis = M.basis_elements(5)
            sage: y = 0*basis[0] + 1*basis[1] + 0*basis[2] + 1*basis[3]
            sage: x == y
            True

            sage: M.element_from_coordinates((0,0,0,0), 5)
            0
        """
        if len(coordinates) != self.vector_presentation(n).dimension():
            raise ValueError('the given coordinate vector has incorrect length (%d); '
                  'it should have length %d' % (len(coordinates), len(basis_elements)))

        # Performance testing using this real life example:
        #
        # sage: A = SteenrodAlgebra(2)
        # sage: from sage.modules.fp_graded.steenrod.module import SteenrodFPModule
        # sage: rels = [[Sq(1),0,0,0], [Sq(2),0,0,0], [Sq(4),0,0,0], [Sq(8),0,0,0],
        # ....:         [0,Sq(1),0,0], [0,Sq(2),0,0], [0,Sq(4),0,0], [Sq(31),Sq(14),0,0],
        # ....:         [0,Sq(20),0,0], [0,0,Sq(1),0], [0,0,Sq(2),0], [0,Sq(31),Sq(6),0],
        # ....:         [0,0,Sq(8),0], [0,0,0,Sq(1)], [0,0,Sq(31),Sq(2)], [0,0,0,Sq(4)], [0,0,0,Sq(8)] ]
        # sage: M = SteenrodFPModule(A, [0, 17, 42, 71], relations=rels)
        # sage: res = M.resolution(2, top_dim=30, verbose=True)
        #
        # This function was called a total of 2897 times during the computation,
        # and the total running time of the entire computation dropped from
        # 57 to 21 seconds by adding the optimization.
<<<<<<< HEAD
        #
        element = self.linear_combination(zip(basis_elements, coordinates))
=======
>>>>>>> 1e8ba0aa

        m = len(self._generator_degrees)
        ret = {}
        A = self.base_ring()
        j = 0
        for i, key in enumerate(self._indices):
            B = self._basis_coeffs(n, i)
            coeff = A.linear_combination((b, coordinates[j+ind])
                                         for ind, b in enumerate(B))
            if coeff:
                ret[key] = coeff
            j += len(B)

        if not ret:
            return self.zero()
        return self.element_class(self, ret)


    @cached_method
    def vector_presentation(self, n):
        r"""
        Return a free module over the ground ring of the module algebra
        isomorphic to the degree ``n`` elements of ``self``.

        Let `\mathcal{k}` be the ground ring of the algebra over this module
        is defined, and let `M_n` be the free module of module elements of
        degree ``n``.

        The return value of this function is the free module
        `\mathcal{k}^{r}` where `r = dim(M_n)`.

        The isomorphism between `k^{r}` and `M_n` is given by the
        bijection taking the standard basis element `e_i` to the `i`-th
        element of the array returned by :meth:`basis_elements`.

        INPUT:

        - ``n`` -- an integer degree

        OUTPUT:

        A free module over the ground ring of the algebra over which
        ``self`` is defined, isomorphic to the free module of module
        elements of degree ``n``.

        .. SEEALSO::

            :meth:`basis_elements`, :meth:`element_from_coordinates`

        EXAMPLES::

            sage: A1 = SteenrodAlgebra(2, profile=[2,1])
            sage: M.<x> = A1.free_graded_module((0,))
            sage: M.vector_presentation(3)
            Vector space of dimension 2 over Finite Field of size 2
            sage: M.basis_elements(3)
            (Sq(0,1)*x, Sq(3)*x)
            sage: [M.vector_presentation(i).dimension() for i in range(-2, 9)]
            [0, 0, 1, 1, 1, 2, 1, 1, 1, 0, 0]

        TESTS::

            sage: A = SteenrodAlgebra(2)
            sage: M = A.free_graded_module((0,2,4))
            sage: V = M[4]; V
            Vector space of dimension 4 over Finite Field of size 2
            sage: V.dimension()
            4
        """
        m = len(self._generator_degrees)
        return FreeModule(self.base_ring().base_ring(), sum(len(self._basis_coeffs(n, i))
                                                            for i in range(m)))

    __getitem__ = vector_presentation


    def generator(self, index):
        r"""
        Return the module generator with the given index.

        EXAMPLES::

            sage: from sage.modules.fp_graded.free_module import FreeGradedModule
            sage: A = SteenrodAlgebra(2)
            sage: M = FreeGradedModule(A, (0,2,4))
            sage: M.generator(0)
            g[0]
            sage: M.generator(1)
            g[2]
            sage: M.generator(2)
            g[4]
        """
        try:
            return self.gens()[index]
        except IndexError:
            raise ValueError('the parent module has generators in the index '
                             'range [0, %s]; generator %s does not exist' %
                             (len(self.generator_degrees()) - 1, index))

    gen = generator


    def generators(self):
        r"""
        Return all the module generators.

        EXAMPLES::

            sage: from sage.modules.fp_graded.free_module import FreeGradedModule
            sage: A = SteenrodAlgebra(2)
            sage: M = FreeGradedModule(A, (-2,1))
            sage: M.generators()
            (g[-2], g[1])
        """
        return self.gens()


    def _Hom_(self, Y, category):
        r"""
        The internal hook used by the free function
        :meth:`sage.categories.homset.hom.Hom` to create homsets
        involving ``self``.

        TESTS::

            sage: from sage.modules.fp_graded.free_module import FreeGradedModule
            sage: A = SteenrodAlgebra(2)
            sage: M = FreeGradedModule(A, (0,1))
            sage: M._Hom_(M, category=None)
            Set of Morphisms from Free graded left module on 2 generators
              over mod 2 Steenrod algebra, milnor basis
             to Free graded left module on 2 generators
              over mod 2 Steenrod algebra, milnor basis
             in Category of finite dimensional graded modules with basis
              over mod 2 Steenrod algebra, milnor basis

            sage: from sage.modules.fp_graded.module import FPModule
            sage: F = FPModule(A, [1,3])
            sage: Hom(M, F)
            Set of Morphisms from Free graded left module on 2 generators ...
        """
        from .free_homspace import FreeGradedModuleHomspace
        return FreeGradedModuleHomspace(self, Y, category)


    def suspension(self, t):
        r"""
        Suspend ``self`` by the given degree ``t``.

        INPUT:

        - ``t`` -- an integer

        OUTPUT:

        A module which is isomorphic to this module by a shift
        of degrees by the integer ``t``.

        EXAMPLES::

            sage: from sage.modules.fp_graded.free_module import FreeGradedModule
            sage: A = SteenrodAlgebra(2)
            sage: M = FreeGradedModule(A, (0,2,4))
            sage: M.suspension(4).generator_degrees()
            (4, 6, 8)
            sage: M.suspension(-4).generator_degrees()
            (-4, -2, 0)
        """
        return FreeGradedModule(algebra=self.base_ring(),
            generator_degrees=tuple([g + t for g in self.generator_degrees()]))


    def has_relations(self):
        r"""
        Return ``False`` as this has no relations.

        This is for compatibility with
        :class:`~sage.modules.fp_graded.module.FPModule`.

        EXAMPLES::

            sage: from sage.modules.fp_graded.free_module import FreeGradedModule
            sage: A = SteenrodAlgebra(2)
            sage: F = FreeGradedModule(A, (-2,2,4))
            sage: F.has_relations()
            False
        """
        return False

    def relations(self):
        r"""
        Return the relations of ``self``, which is ``()``.

        This is for compatibility with
        :class:`~sage.modules.fp_graded.module.FPModule`.

        EXAMPLES::

            sage: from sage.modules.fp_graded.free_module import FreeGradedModule
            sage: A = SteenrodAlgebra(2)
            sage: F = FreeGradedModule(A, (-2,2,4))
            sage: F.relations()
            ()
        """
        return ()

    def resolution(self, k, top_dim=None, verbose=False):
        r"""
        Return a free resolution of ``self`` of length ``k``.

        Since ``self`` is free, the initial map in the resolution will
        be the identity, and the rest of the maps will be zero.

        INPUT:

        - ``k`` -- an non-negative integer
        - ``top_dim`` -- stop the computation at this degree. Ignored,
          for compatibility with
          :meth:`sage.modules.fp_graded.module.FPModule.resolution`.
        - ``verbose`` -- (default: ``False``) a boolean to control if
          log messages should be emitted

        OUTPUT:

        A list of homomorphisms `[1_M, 0, 0, \ldots, 0]` consisting of
        the identity map on this module followed by zero maps. Other
        than this module, the other modules in the resolution will be
        zero.

        EXAMPLES::

            sage: E.<x,y,z> = ExteriorAlgebra(QQ)
            sage: M = E.free_graded_module((1,2))
            sage: M.resolution(0)
            [Module endomorphism of Free graded left module on 2 generators over The exterior algebra of rank 3 over Rational Field
               Defn: g[1] |--> g[1]
                     g[2] |--> g[2]]
            sage: M.resolution(1)
            [Module endomorphism of Free graded left module on 2 generators over The exterior algebra of rank 3 over Rational Field
               Defn: g[1] |--> g[1]
                     g[2] |--> g[2],
             Module morphism:
               From: Free graded left module on 0 generators over The exterior algebra of rank 3 over Rational Field
               To:   Free graded left module on 2 generators over The exterior algebra of rank 3 over Rational Field]
            sage: M.resolution(4)
            [Module endomorphism of Free graded left module on 2 generators over The exterior algebra of rank 3 over Rational Field
               Defn: g[1] |--> g[1]
                     g[2] |--> g[2],
             Module morphism:
               From: Free graded left module on 0 generators over The exterior algebra of rank 3 over Rational Field
               To:   Free graded left module on 2 generators over The exterior algebra of rank 3 over Rational Field,
             Module endomorphism of Free graded left module on 0 generators over The exterior algebra of rank 3 over Rational Field,
             Module endomorphism of Free graded left module on 0 generators over The exterior algebra of rank 3 over Rational Field,
             Module endomorphism of Free graded left module on 0 generators over The exterior algebra of rank 3 over Rational Field]
        """
        if k < 0:
            raise ValueError('the length of the resolution must be non-negative')

        # The first map \epsilon is the identity map
        ret_complex = [Hom(self, self).identity()]

        if k == 0:
            return ret_complex

        # All subsequent maps are trivial since self is free
        T = self.base_ring().free_graded_module(())
        ret_complex.append(Hom(T, self).zero())

        if k == 1:
            return ret_complex

        return ret_complex + [Hom(T,T).zero()] * (k-1)


    def minimal_presentation(self, top_dim=None, verbose=False):
        r"""
        Return a minimal presentation of ``self``.

        OUTPUT:

        The identity morphism as ``self`` is free.

        EXAMPLES::

            sage: from sage.modules.fp_graded.module import FPModule
            sage: A2 = SteenrodAlgebra(2)

            sage: M = A2.free_graded_module([0,1])
            sage: M.minimal_presentation().is_identity()
            True
        """
        return Hom(self, self).identity()
<|MERGE_RESOLUTION|>--- conflicted
+++ resolved
@@ -450,25 +450,17 @@
 
             sage: M = FreeGradedModule(A, [0,1])
             sage: N = M.change_ring(A2); N
-<<<<<<< HEAD
-            Free graded left module on 2 generators over sub-Hopf algebra of mod 2 Steenrod algebra, milnor basis, profile function [3, 2, 1]
-=======
             Free graded left module on 2 generators over sub-Hopf algebra of
              mod 2 Steenrod algebra, milnor basis, profile function [3, 2, 1]
->>>>>>> 1e8ba0aa
 
         Changing back yields the original module::
 
             sage: N.change_ring(A) is M
             True
         """
-<<<<<<< HEAD
-        return FreeGradedModule(algebra, self.generator_degrees())
-=======
         # We use the base class to avoid the category mixed one
         return type(self).__base__(algebra, self.generator_degrees(),
                                    prefix=self.prefix(), names=self._names)
->>>>>>> 1e8ba0aa
 
 
     def _repr_(self):
@@ -793,11 +785,6 @@
         # This function was called a total of 2897 times during the computation,
         # and the total running time of the entire computation dropped from
         # 57 to 21 seconds by adding the optimization.
-<<<<<<< HEAD
-        #
-        element = self.linear_combination(zip(basis_elements, coordinates))
-=======
->>>>>>> 1e8ba0aa
 
         m = len(self._generator_degrees)
         ret = {}
