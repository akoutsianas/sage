--- conflicted
+++ resolved
@@ -1730,15 +1730,11 @@
 
 #######################################################
 
-<<<<<<< HEAD
 # Conversion dict for special maxima objects
 # c,k1,k2 are from ode2()
 symtable = {'%pi':'pi', '%e': 'e', '%i':'I', '%gamma':'euler_gamma',\
-            '%c' : '_C', '%k1' : '_K1', '%k2' : '_K2'}
-=======
-symtable = {'%pi':'pi', '%e': 'e', '%i':'I', '%gamma':'euler_gamma',
+            '%c' : '_C', '%k1' : '_K1', '%k2' : '_K2', 
             'e':'_e', 'i':'_i', 'I':'_I'}
->>>>>>> 7a6696b7
 
 import re
 
@@ -1817,16 +1813,12 @@
         2
         sage: var('my_new_var').full_simplify()
         my_new_var
-<<<<<<< HEAD
         
     ODE solution constants are treated differently (:trac:`16007`)::
     
         sage: from sage.calculus.calculus import symbolic_expression_from_maxima_string as sefms
         sage: sefms('%k1*x + %k2*y + %c')
         _K1*x + _K2*y + _C
-
-     """
-=======
 
     Check that some hypothetical variables don't end up as special constants (:trac:`6882`)::
     
@@ -1844,7 +1836,6 @@
         sage: sefms('%inf')
         +Infinity
     """
->>>>>>> 7a6696b7
     syms = sage.symbolic.pynac.symbol_table.get('maxima', {}).copy()
 
     if len(x) == 0:
