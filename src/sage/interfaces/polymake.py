r"""
Interface to polymake

polymake (https://polymake.org) is a mature open source package for
research in polyhedral geometry and related fields, developed since 1997
by Ewgenij Gawrilow and Michael Joswig and various contributors.

polymake has been described in [GJ1997]_, [GJ2006]_, [JMP2009]_, [GJRW2010]_,
[GHJ2016]_, and [AGHJLPR2017]_.
"""


# ****************************************************************************
#       Copyright (C) 2017 Simon King <simon.king@uni-jena.de>
#
#  Distributed under the terms of the GNU General Public License (GPL)
#
#    This code is distributed in the hope that it will be useful,
#    but WITHOUT ANY WARRANTY; without even the implied warranty of
#    MERCHANTABILITY or FITNESS FOR A PARTICULAR PURPOSE.  See the GNU
#    General Public License for more details.
#
#  The full text of the GPL is available at:
#
#                  hsttp://www.gnu.org/licenses/
# ****************************************************************************
from __future__ import print_function, absolute_import
import six
from six.moves import range
from six import reraise as raise_

import os
import re
import sys
import time

from .expect import Expect, ExpectElement, FunctionElement
from .interface import (Interface, InterfaceElement, InterfaceFunctionElement,
                        InterfaceFunction)

from sage.misc.misc import get_verbose
from sage.misc.cachefunc import cached_method
from sage.interfaces.tab_completion import ExtraTabCompletion

import pexpect
from random import randrange

from time import sleep
import warnings
from warnings import warn

_name_pattern = re.compile('SAGE[0-9]+')

_available_polymake_answers = {
    0: "returns prompt",
    1: "returns continuation prompt",
    2: "requests interactive input",
    3: "kills computation",
    4: "raises error",
    5: "issues warning",
    6: "shows additional information",
    7: "lost connection",
    8: "fails to respond timely"
        }


class PolymakeError(RuntimeError):
    """
    Raised if polymake yields an error message.

    TESTS::

        sage: polymake.eval('print foo;')    # optional polymake
        Traceback (most recent call last):
        ...
        PolymakeError: Unquoted string "foo" may clash with future reserved word...

    """
    pass


def polymake_console(command=''):
    """
    Spawn a new polymake command-line session.

    EXAMPLES::

        sage: from sage.interfaces.polymake import polymake_console
        sage: polymake_console()        # not tested
        Welcome to polymake version ...
        ...
        Ewgenij Gawrilow, Michael Joswig (TU Berlin)
        http://www.polymake.org

        This is free software licensed under GPL; see the source for copying conditions.
        There is NO warranty; not even for MERCHANTABILITY or FITNESS FOR A PARTICULAR PURPOSE.

        Press F1 or enter 'help;' for basic instructions.

        Application polytope currently uses following third-party software packages:
        4ti2, bliss, cdd, latte, libnormaliz, lrs, permlib, ppl, sketch, sympol, threejs, tikz, topcom, tosimplex
        For more details:  show_credits;
        polytope >

    """
    from sage.repl.rich_output.display_manager import get_display_manager
    if not get_display_manager().is_in_terminal():
        raise RuntimeError('Can use the console only in the terminal. Try %%polymake magics instead.')
    os.system(command or os.getenv('SAGE_POLYMAKE_COMMAND') or 'polymake')


class PolymakeAbstract(ExtraTabCompletion, Interface):
    r"""
    Abstract interface to the polymake interpreter.

    This class should not be instantiated directly,
    but through its subclasses Polymake (Pexpect interface)
    or PolymakeJuPyMake (JuPyMake interface).

    EXAMPLES:

        sage: from sage.interfaces.polymake import PolymakeAbstract, Polymake
        sage: m = Polymake()
        sage: isinstance(m, PolymakeAbstract)
        True
    """
    def __init__(self, seed=None):
        """
        TESTS::

            sage: from sage.interfaces.polymake import PolymakeAbstract
            sage: PolymakeAbstract()
            Polymake

        """
        Interface.__init__(self, "polymake")
        self._seed = seed
        self.__tab_completion = {}

    @cached_method
    def version(self):
        """
        Version of the polymake installation.

        EXAMPLES::

            sage: polymake.version()               # optional - polymake
            '3...'

        TESTS::

            sage: from sage.interfaces.polymake import Polymake
            sage: Polymake(command='foobar').version()
            Traceback (most recent call last):
            ...
            RuntimeError: unable to start polymake because the command 'foobar' failed:
            The command was not found or was not executable: foobar.
            Please install the optional polymake package for sage (but read its SPKG.txt first!)
            or install polymake system-wide

        """
        return self.get('$Polymake::Version')

    # Pickling etc

    def __reduce__(self):
        """
        EXAMPLES::

            sage: loads(dumps(polymake)) is polymake
            True

        """
        return reduce_load_Polymake, tuple([])

    def _object_class(self):
        """
        Return the class by which elements in this interface are implemented.

        TESTS::

            sage: C = polymake('cube(3)')  # indirect doctest   # optional - polymake
            sage: C                                             # optional - polymake
            cube of dimension 3
            sage: type(C)                                       # optional - polymake
            <class 'sage.interfaces.polymake.PolymakeElement'>

        """
        return PolymakeElement

    def _function_element_class(self):
        """
        Return the class by which member functions of this interface are implemented.

        TESTS:

        We use ellipses in the tests, to make it more robust against future
        changes in polymake::

            sage: p = polymake.rand_sphere(4, 20, seed=5)    # optional - polymake
            sage: p.get_schedule                            # optional - polymake  # indirect doctest
            Member function 'get_schedule' of Polymake::polytope::Polytope__Rational object
            sage: p.get_schedule('"F_VECTOR"')                # optional - polymake  # random
            CONE_DIM : RAYS | INPUT_RAYS
            precondition : BOUNDED ( POINTED : )
            POINTED :
            N_INPUT_RAYS : INPUT_RAYS
            precondition : N_RAYS | N_INPUT_RAYS ( ppl.convex_hull.primal: FACETS, LINEAR_SPAN : RAYS | INPUT_RAYS )
            sensitivity check for FacetPerm
            ppl.convex_hull.primal: FACETS, LINEAR_SPAN : RAYS | INPUT_RAYS
            INPUT_RAYS_IN_FACETS : INPUT_RAYS, FACETS
            sensitivity check for VertexPerm
            RAYS_IN_FACETS, RAYS, LINEALITY_SPACE : INPUT_RAYS_IN_FACETS, INPUT_RAYS
            GRAPH.ADJACENCY : RAYS_IN_FACETS
            DUAL_GRAPH.ADJACENCY : RAYS_IN_FACETS
            N_EDGES : ADJACENCY ( applied to GRAPH )
            N_EDGES : ADJACENCY ( applied to DUAL_GRAPH )
            precondition : POINTED ( LINEALITY_DIM, LINEALITY_SPACE : )
            LINEALITY_DIM, LINEALITY_SPACE :
            COMBINATORIAL_DIM : CONE_DIM, LINEALITY_DIM
            N_RAYS : RAYS
            N_FACETS : FACETS
            precondition : COMBINATORIAL_DIM ( F_VECTOR : N_FACETS, N_RAYS, GRAPH.N_EDGES, DUAL_GRAPH.N_EDGES, COMBINATORIAL_DIM )
            F_VECTOR : N_FACETS, N_RAYS, GRAPH.N_EDGES, DUAL_GRAPH.N_EDGES, COMBINATORIAL_DIM

        """
        return PolymakeFunctionElement

    def function_call(self, function, args=None, kwds=None):
        """
        EXAMPLES::

            sage: polymake.rand_sphere(4, 30, seed=15)           # optional - polymake  # indirect doctest
            Random spherical polytope of dimension 4; seed=15...

        """
        args, kwds = self._convert_args_kwds(args, kwds)
        self._check_valid_function_name(function)
        s = self._function_call_string(function,
                                       [s.name() for s in args],
                                       ['{}=>{}'.format(key, value.name()) for key, value in kwds.items()])
        return self(s)

    def _function_call_string(self, function, args, kwds):
        """
        Returns the string used to make function calls.

        EXAMPLES::

            sage: polymake._function_call_string('cube', ['2','7','3'], ['group=>1']) # optional - polymake
            'cube(2,7,3, group=>1);'
            sage: c = polymake('cube(2,7,3, group=>1)')                 # optional - polymake
            sage: c.VERTICES                                            # optional - polymake
            1 3 3
            1 7 3
            1 3 7
            1 7 7
            sage: c.GROUP                                               # optional - polymake
            full combinatorial group

        """
        if kwds:
            if args:
                call_str = "{}({}, {});".format(function, ",".join(list(args)), ",".join(list(kwds)))
                return call_str
            return "{}({});".format(function, ",".join(list(kwds)))
        return "{}({});".format(function, ",".join(list(args)))

    def console(self):
        """
        Raise an error, pointing to :meth:`~sage.interfaces.interface.Interface.interact` and :func:`polymake_console`.

        EXAMPLES::

            sage: polymake.console()
            Traceback (most recent call last):
            ...
            NotImplementedError: Please use polymake_console() function or the .interact() method

        """
        raise NotImplementedError("Please use polymake_console() function or the .interact() method")

    # Methods concerning interface communication

    def _install_hints(self):
        """
        TESTS::

            sage: print(polymake._install_hints())
            Please install the optional polymake package for sage (but read its SPKG.txt first!)
            or install polymake system-wide

        """
        return "Please install the optional polymake package for sage  (but read its SPKG.txt first!)"+os.linesep+"or install polymake system-wide"

    def _start(self):
        """
        Start the polymake interface in the application "polytope".

        NOTE:

        There should be no need to call this explicitly.

        TESTS::

            sage: polymake.application('fan')               # optional - polymake
            sage: 'normal_fan' in dir(polymake)             # optional - polymake
            True
            sage: polymake.quit()                           # optional - polymake
            sage: polymake._start()                         # optional - polymake

        Since 'normal_fan' is not defined in the polymake application 'polytope',
        we now get
        ::

            sage: 'normal_fan' in dir(polymake)             # optional - polymake
            False

        """
        self.application("polytope")
        self.eval('use Scalar::Util qw(reftype);')
        self.eval('use Scalar::Util qw(blessed);')

    def _quit_string(self):
        """
        TESTS::

            sage: polymake._quit_string()
            'exit;'
        """
        return "exit;"

    def _assign_symbol(self):
        """
        TESTS::

            sage: polymake._assign_symbol()
            '='
        """
        return "="

    def _equality_symbol(self):
        """
        TESTS::

            sage: polymake._equality_symbol()
            '=='
        """
        return "=="

    def _read_in_file_command(self, filename):
        """
        TESTS::

            sage: polymake._read_in_file_command('foobar')
            'eval read_file "foobar";\n'

        Force use of file::

            sage: L = polymake([42] * 400)                      # optional - polymake
            sage: len(L)                                        # optional - polymake
            400

        Just below standard file cutoff of 1024::

            sage: L = polymake([42] * 84)                       # optional - polymake
            sage: len(L)                                        # optional - polymake
            84

        """
        return 'eval read_file "{}";\n'.format(filename)

    def _next_var_name(self):
        r"""
        Returns the next unused variable name.

        TESTS::

            sage: print(polymake._next_var_name())
            SAGE...

        """
        if len(self._available_vars):
            return self._available_vars.pop(0)
        try:
            self.__seq += 1
        except AttributeError:
            self.__seq = 0
        return r'SAGE{}'.format(self.__seq)

    def clear(self, var):
        """
        Clear the variable named var.

        NOTE:

        This is implicitly done when deleting an element in the interface.

        TESTS::

            sage: c = polymake.cube(15)                 # optional - polymake
            sage: polymake._available_vars = []         # optional - polymake
            sage: old = c._name                         # optional - polymake
            sage: del c                                 # optional - polymake  # indirect doctest
            sage: len(polymake._available_vars)         # optional - polymake
            1
            sage: polymake._next_var_name() in old      # optional - polymake
            True

        """
        self._available_vars.append(_name_pattern.search(var).group())

    def _create(self, value, name=None):
        """
        Assign a value to a name in the polymake interface.

        INPUT:

        - ``value``, a string: Polymake command (or value) whose result
          is to be assigned to a variable
        - ``name``, optional string: If given, the new variable has this name.
          Otherwise, the name is automatically generated.

        RETURN:

        The command by which the assigned value can now be retrieved.

        NOTE:

        In order to overcome problems with the perl programming language,
        we store *all* data as arrays. If the given value is an array
        of length different from one, then the new variable contains that
        array. Otherwise, the new variable is an array of length one whose
        only entry is the given value, which has to be a scalar (which
        also includes Perl references). In other words, perl hashes
        are not suitable.

        EXAMPLES::

            sage: polymake._create("('foo', 'bar')", name="my_array")   # optional - polymake
            '@my_array'
            sage: print(polymake.eval('print join(", ", @my_array);'))  # optional - polymake
            foo, bar
            sage: polymake._create('"foobar"', name="my_string")        # optional - polymake
            '$my_string[0]'
            sage: print(polymake.eval('print $my_string[0];'))          # optional - polymake
            foobar

        """
        name = self._next_var_name() if name is None else name
        self.set(name, value)
        # If value is a list, then @name is now equal to that list.
        # Otherwise, value is obtained by $name[0]. So, we modify
        # the name returned by _create so that it can be used to
        # access the wrapped value.
        if self.eval('print scalar @{};'.format(name)).strip() == '1':
            return '$'+name+'[0]'
        return '@'+name

    def set(self, var, value):
        """
        Set the variable var to the given value.

        Eventually, ``var`` is a reference to ``value``.

        .. WARNING::

            This method, although it doesn't start with an underscore, is
            an internal method and not part of the interface. So, please do
            not try to call it explicitly. Instead, use the polymake interface
            as shown in the examples.

        REMARK:

        Polymake's user language is Perl. In Perl, if one wants to assign
        the return value of a function to a variable, the syntax to do so
        depends on the type of the return value. While this is fine in
        compiled code, it seems quite awkward in user interaction.

        To make this polymake pexpect interface a bit more user friendly,
        we treat *all* variables as arrays. A scalar value (most typically
        a reference) is thus interpreted as the only item in an array of
        length one. It is, of course, possible to use the interface without
        knowing these details.

        EXAMPLES::

            sage: c = polymake('cube(3)')                       # optional - polymake # indirect doctest
            sage: d = polymake.cube(3)                          # optional - polymake

        Equality is, for "big" objects such as polytopes, comparison by
        identity::

            sage: c == d                                        # optional - polymake
            False

        However, the list of vertices is equal::

            sage: c.VERTICES == d.VERTICES                      # optional - polymake
            True

        TESTS:

        The following shows how polymake variables are wrapped in our interface.
        It should, however, **never** be needed to do the following
        *explicitly*::

            sage: polymake.set('myvar', 'cube(3)')              # optional - polymake
            sage: polymake.get('$myvar[0]')                     # optional - polymake
            'Polymake::polytope::Polytope__Rational=ARRAY(...)'

        The following tests against :trac:`22658`::

            sage: P = polymake.new_object("Polytope", FACETS=[[12, -2, -3, -5, -8, -13, -21, -34, -55],   # optional - polymake
            ....:  [0, 1, 0, 0, 0, 0, 0, 0, 0],
            ....:  [0, 0, 0, 0, 0, 0, 0, 0, 1],
            ....:  [0, 0, 0, 0, 0, 0, 0, 1, 0],
            ....:  [0, 0, 0, 0, 0, 0, 1, 0, 0],
            ....:  [0, 0, 0, 0, 0, 1, 0, 0, 0],
            ....:  [0, 0, 0, 0, 1, 0, 0, 0, 0],
            ....:  [0, 0, 0, 1, 0, 0, 0, 0, 0],
            ....:  [0, 0, 1, 0, 0, 0, 0, 0, 0]])
            sage: P.VERTICES                        # optional - polymake
            1 6 0 0 0 0 0 0 0
            1 0 4 0 0 0 0 0 0
            1 0 0 0 0 0 0 0 0
            1 0 0 12/5 0 0 0 0 0
            1 0 0 0 0 0 0 0 12/55
            1 0 0 0 0 0 0 6/17 0
            1 0 0 0 0 0 4/7 0 0
            1 0 0 0 0 12/13 0 0 0
            1 0 0 0 3/2 0 0 0 0
            sage: P.F_VECTOR                        # optional - polymake
            9 36 84 126 126 84 36 9

        """
        if isinstance(value, six.string_types):
            value = value.strip().rstrip(';').strip()
        cmd = "@{}{}({});".format(var, self._assign_symbol(), value)
        self.eval(cmd)

    def get(self, cmd):
        """
        Return the string representation of an object in the polymake interface.

        EXAMPLES::

            sage: polymake.get('cube(3)')                     # optional - polymake
            'Polymake::polytope::Polytope__Rational=ARRAY(...)'

        Note that the above string representation is what polymake provides.
        In our interface, we use what polymake calls a "description"::

            sage: polymake('cube(3)')                         # optional - polymake
            cube of dimension 3


        """
        return self.eval("print {};".format(cmd)).strip()

    def help(self, topic, pager=True):
        """
        Displays polymake's help on a given topic, as a string.

        INPUT:

        - ``topic``, a string
        - ``pager``, optional bool, default ``True``: When True, display help, otherwise return as a string.

        EXAMPLES::

            sage: print(polymake.help('Polytope', pager=False))         # optional - polymake # random
            objects/Polytope:
             Not necessarily bounded or unbounded polyhedron.
             Nonetheless, the name "Polytope" is used for two reasons:
             Firstly, combinatorially we always deal with polytopes; see the description of VERTICES_IN_FACETS for details.
             The second reason is historical.
             We use homogeneous coordinates, which is why Polytope is derived from Cone.
             Note that a pointed polyhedron is projectively equivalent to a polytope.
             Scalar is the numeric data type used for the coordinates.

        In some cases, polymake expects user interaction to choose from
        different available help topics. In these cases, a warning is given,
        and the available help topics are displayed resp. printed, without
        user interaction::

            sage: polymake.help('TRIANGULATION')                        # optional - polymake # random
            doctest:warning
            ...
            UserWarning: Polymake expects user interaction. We abort and return the options that Polymake provides.
            There are 5 help topics matching 'TRIANGULATION':
            1: objects/Visualization/Visual::Polytope/methods/TRIANGULATION
            2: objects/Visualization/Visual::PointConfiguration/methods/TRIANGULATION
            3: objects/Cone/properties/Triangulation and volume/TRIANGULATION
            4: objects/PointConfiguration/properties/Triangulation and volume/TRIANGULATION
            5: objects/Polytope/properties/Triangulation and volume/TRIANGULATION

        If an unknown help topic is requested, a :class:`PolymakeError`
        results::

            sage: polymake.help('Triangulation')      # optional - polymake
            Traceback (most recent call last):
            ...
            PolymakeError: unknown help topic 'Triangulation'
        """
        H = self.eval('help("{}");\n'.format(topic))
        if not H:
            raise PolymakeError("unknown help topic '{}'".format(topic))
        if pager:
            from IPython.core.page import page
            page(H, start=0)
        else:
            return H

    def _tab_completion(self):
        """
        Returns a list of polymake function names.

        NOTE:

        - The list of functions depends on the current application. The
          result is cached, of course separately for each application.
        - It is generally not the case that all the returned function names
          can actually successfully be called.

        TESTS::

            sage: polymake.application('fan')                   # optional - polymake
            sage: 'normal_fan' in dir(polymake)                 # optional - polymake  # indirect doctest
            True
            sage: polymake.quit()                               # optional - polymake
            sage: polymake._start()                             # optional - polymake

        Since 'normal_fan' is not defined in the polymake application 'polytope',
        we now get
        ::

            sage: 'normal_fan' in dir(polymake)                 # optional - polymake
            False

        """
        if not self.is_running():
            self._start()
        try:
            return self.__tab_completion[self._application]
        except KeyError:
            pass
        s = self.eval("apropos '';").split('\n')
        out = []
        for name in s:
            if name.startswith("/common/functions/") or name.startswith("/" + self._application + "/functions/"):
                out.append(name.split("/")[-1])
        self.__tab_completion[self._application] = sorted(out)
        return self.__tab_completion[self._application]

    # Polymake specific methods

    def application(self, app):
        """
        Change to a given polymake application.

        INPUT:

        - ``app``, a string, one of "common", "fulton", "group", "matroid", "topaz",
          "fan", "graph", "ideal", "polytope", "tropical"

        EXAMPLES:

        We expose a computation that uses both the 'polytope' and the 'fan'
        application of polymake. Let us start by defining a polytope `q` in
        terms of inequalities. Polymake knows to compute the f- and h-vector
        and finds that the polytope is very ample::

            sage: q = polymake.new_object("Polytope", INEQUALITIES=[[5,-4,0,1],[-3,0,-4,1],[-2,1,0,0],[-4,4,4,-1],[0,0,1,0],[8,0,0,-1],[1,0,-1,0],[3,-1,0,0]]) # optional - polymake
            sage: q.H_VECTOR                    # optional - polymake
            1 5 5 1
            sage: q.F_VECTOR                    # optional - polymake
            8 14 8
            sage: q.VERY_AMPLE                  # optional - polymake
            true

        In the application 'fan', polymake can now compute the normal fan
        of `q` and its (primitive) rays::

            sage: polymake.application('fan')   # optional - polymake
            sage: g = q.normal_fan()            # optional - polymake
            sage: g.RAYS                        # optional - polymake
            -1 0 1/4
            0 -1 1/4
            1 0 0
            1 1 -1/4
            0 1 0
            0 0 -1
            0 -1 0
            -1 0 0
            sage: g.RAYS.primitive()            # optional - polymake
            -4 0 1
            0 -4 1
            1 0 0
            4 4 -1
            0 1 0
            0 0 -1
            0 -1 0
            -1 0 0

        Note that the list of functions available by tab completion depends
        on the application.

        TESTS:

        Since 'trop_witness' is not defined in the polymake application 'polytope'
        but only in 'tropical', the following shows the effect of changing
        the application. ::

            sage: polymake.application('polytope')                   # optional - polymake
            sage: 'trop_witness' in dir(polymake)                 # optional - polymake
            False
            sage: polymake.application('tropical')                   # optional - polymake
            sage: 'trop_witness' in dir(polymake)                 # optional - polymake
            True
            sage: polymake.application('polytope')                   # optional - polymake
            sage: 'trop_witness' in dir(polymake)                 # optional - polymake
            False

        For completeness, we show what happens when asking for an application
        that doesn't exist::

            sage: polymake.application('killerapp')                  # optional - polymake
            Traceback (most recent call last):
            ...
            ValueError: Unknown polymake application 'killerapp'

        Of course, a different error results when we send an explicit
        command in polymake to change to an unknown application::

            sage: polymake.eval('application "killerapp";')         # optional - polymake
            Traceback (most recent call last):
            ...
            PolymakeError: Unknown application killerapp

        """
        if app not in ["common", "fulton", "group", "matroid", "topaz", "fan", "graph", "ideal", "polytope", "tropical"]:
            raise ValueError("Unknown polymake application '{}'".format(app))
        self._application = app
        self.eval('application "{}";'.format(app))

    def new_object(self, name, *args, **kwds):
        """
        Return a new instance of a given polymake type, with given positional or named arguments.

        INPUT:

        - ``name`` of a polymake class (potentially templated), as string.
        - further positional or named arguments, to be passed to the constructor.

        EXAMPLES::

            sage: q = polymake.new_object("Polytope<Rational>", INEQUALITIES=[[4,-4,0,1],[-4,0,-4,1],[-2,1,0,0],[-4,4,4,-1],[0,0,1,0],[8,0,0,-1]]) # optional - polymake
            sage: q.N_VERTICES                  # optional - polymake
            4
            sage: q.BOUNDED                     # optional - polymake
            true
            sage: q.VERTICES                    # optional - polymake
            1 2 0 4
            1 3 0 8
            1 2 1 8
            1 3 1 8
            sage: q.full_typename()             # optional - polymake
            'Polytope<Rational>'

        """
        try:
            f = self.__new[name]
        except AttributeError:
            self.__new = {}
            f = self.__new[name] = self._function_class()(self, "new {}".format(name))
        except KeyError:
            f = self.__new[name] = self._function_class()(self, "new {}".format(name))
        return f(*args, **kwds)


########################################
## Elements

class PolymakeElement(ExtraTabCompletion, InterfaceElement):
    """
    Elements in the polymake interface.

    EXAMPLES:

    We support all "big" polymake types, Perl arrays of length
    different from one, and Perl scalars::

        sage: p = polymake.rand_sphere(4, 20, seed=5)            # optional - polymake
        sage: p.typename()                                      # optional - polymake
        'Polytope'
        sage: p                                                 # optional - polymake
        Random spherical polytope of dimension 4; seed=5...

<<<<<<< HEAD
    Now, one can work with that element in Python syntax, for example::
=======
        Global functions from 'core' are available::

            sage: 'show_credits' in dir(polymake)
            True

        Global functions from 'common' are available::

            sage: 'lex_ordered' in dir(polymake)
            True

        """
        if not self.is_running():
            self._start()
        try:
            return self.__tab_completion[self._application]
        except KeyError:
            pass
        s = self.eval("apropos '';").split(self._expect.linesep)
        out = []
        for name in s:
            if name.startswith("/common/functions/") or name.startswith("/core/functions") or name.startswith("/" + self._application + "/functions/"):
                out.append(name.split("/")[-1])
        self.__tab_completion[self._application] = sorted(out)
        return self.__tab_completion[self._application]
>>>>>>> 624ac010

        sage: p.VERTICES[2][2]                                  # optional - polymake
        1450479926727001/2251799813685248

    """
    def _repr_(self):
        """
        String representation of polymake elements.

        EXAMPLES:

        In the case of a "big" object, if polymake provides a description
        of the object that is not longer than single line, it is used for
        printing::

            sage: p = polymake.rand_sphere(3, 12, seed=15)           # optional - polymake
            sage: p                                                 # optional - polymake
            Random spherical polytope of dimension 3; seed=15...
            sage: c = polymake.cube(4)                              # optional - polymake
            sage: c                                                 # optional - polymake
            cube of dimension 4

        We use the print representation of scalars to display scalars::

            sage: p.N_VERTICES                                      # optional - polymake
            12

        The items of a Perl arrays are shown separated by commas::

            sage: p.get_member('list_properties')                   # optional - polymake  # random
            POINTS, CONE_AMBIENT_DIM, BOUNDED, FEASIBLE, N_POINTS, POINTED,
            CONE_DIM, FULL_DIM, LINEALITY_DIM, LINEALITY_SPACE,
            COMBINATORIAL_DIM, AFFINE_HULL, VERTICES, N_VERTICES

        We chose to print rule chains explicitly, so that the user doesn't
        need to know how to list the rules using polymake commands::

            sage: r = p.get_schedule('"H_VECTOR"')                  # optional - polymake
            sage: r                                                 # optional - polymake  # random
            precondition : N_RAYS | N_INPUT_RAYS ( ppl.convex_hull.primal: FACETS, LINEAR_SPAN : RAYS | INPUT_RAYS )
            sensitivity check for FacetPerm
            ppl.convex_hull.primal: FACETS, LINEAR_SPAN : RAYS | INPUT_RAYS
            RAYS_IN_FACETS : RAYS, FACETS
            SIMPLICIAL : COMBINATORIAL_DIM, RAYS_IN_FACETS
            N_FACETS : FACETS
            precondition : COMBINATORIAL_DIM ( F_VECTOR : N_FACETS, N_RAYS, COMBINATORIAL_DIM )
            F_VECTOR : N_FACETS, N_RAYS, COMBINATORIAL_DIM
            precondition : SIMPLICIAL ( H_VECTOR : F_VECTOR )
            H_VECTOR : F_VECTOR
            sage: r.typeof()                                        # optional - polymake
            ('Polymake::Core::Scheduler::RuleChain', 'ARRAY')

        Similarly, polymake matrices and vectors are explicitly listed::

            sage: c.VERTICES.typename()                         # optional - polymake
            'Matrix'
            sage: c.VERTICES[0].typename()                      # optional - polymake
            'Vector'
            sage: c.VERTICES                                    # optional - polymake # random
            1 -1 -1 -1 -1
            1 1 -1 -1 -1
            1 -1 1 -1 -1
            1 1 1 -1 -1
            1 -1 -1 1 -1
            1 1 -1 1 -1
            1 -1 1 1 -1
            1 1 1 1 -1
            1 -1 -1 -1 1
            1 1 -1 -1 1
            1 -1 1 -1 1
            1 1 1 -1 1
            1 -1 -1 1 1
            1 1 -1 1 1
            1 -1 1 1 1
            1 1 1 1 1
            sage: c.VERTICES[0]                                 # optional - polymake
            1 -1 -1 -1 -1

        For other types, we simply use the print representation offered
        by polymake::

            sage: p.TWO_FACE_SIZES.typename()                   # optional - polymake
            'Map'
            sage: p.TWO_FACE_SIZES                              # optional - polymake
            {(3 20)}

    """
        T1, T2 = self.typeof()
        P = self._check_valid()
        name = self._name
        if T1:
            Temp = self.typename()
            if Temp:
                T1 = Temp
        if T1 in ['Matrix', 'Vector']:
            out = P.get(name).strip()
        elif 'RuleChain' in T1:
            out = os.linesep.join(P.get('join("##",{}->list)'.format(name)).split('##'))
        else:
            try:
                out = P.get('{}->description'.format(name)).strip()
            except PolymakeError:
                out = ''
            if os.linesep in out:
                out = ''
        if not out:
            if "Polytope" == T1:
                out = "{}[{}]".format(P.get("{}->type->full_name".format(name)) or "PolymakeElement", _name_pattern.search(name).group())
            elif T1 == '' and T2 == 'ARRAY':
                out = P.eval('print join(", ", @{});'.format(name)).strip()
            elif T1 == '' and T2 == 'HASH':
                out = P.get('%{}'.format(name)).strip()
            elif self._name[0] == '@':
                out = P.eval('print join(", ", {});'.format(name)).strip()
            else:
                out = P.get(name).strip()
        return out

    def _cmp_(self, other):
        """
        Comparison of polymake elements.

        EXAMPLES:

        The default for comparing equality for polytopes is *identity*::

            sage: p1 = polymake.rand_sphere(3, 12, seed=15)          # optional - polymake
            sage: p2 = polymake.rand_sphere(3, 12, seed=15)          # optional - polymake
            sage: p1 == p2                                          # optional - polymake
            False

        However, other data types are compared by equality, not identity::

            sage: p1.VERTICES == p2.VERTICES                        # optional - polymake
            True

        A computation applied to a polytope can change the available
        properties, and thus we have
        ::

            sage: p1.get_member('list_properties') == p2.get_member('list_properties')  # optional - polymake
            True
            sage: p1.F_VECTOR                                       # optional - polymake
            12 30 20
            sage: p1.get_member('list_properties') == p2.get_member('list_properties')  # optional - polymake
            False

        """
        P = self._check_valid()
        if P.eval("print {} {} {};".format(self.name(), P._equality_symbol(), other.name())).strip() == P._true_symbol():
            return 0
        if P.eval("print {} {} {};".format(self.name(), P._lessthan_symbol(), other.name())).strip() == P._true_symbol():
            return -1
        if P.eval("print {} {} {};".format(self.name(), P._greaterthan_symbol(), other.name())).strip() == P._true_symbol():
            return 1
        return -2  # that's supposed to be an error value.

    def bool(self):
        """
        Return whether this polymake element is equal to ``True``.

        EXAMPLES::

            sage: from sage.interfaces.polymake import polymake
            sage: polymake(0).bool()                # optional polymake
            False
            sage: polymake(1).bool()                # optional polymake
            True

        """
        P = self._check_valid()
        t = P._true_symbol()
        cmd = '{} {} {};'.format(self._name, P._equality_symbol(), t)
        return P.get(cmd) == t

    def known_properties(self):
        """
        List the names of properties that have been computed so far on this element.

        NOTE:

        This is in many cases equivalent to use polymake's ``list_properties``,
        which returns a blank separated string representation of the list of properties.
        However, on some elements, ``list_properties`` would simply result in
        an error.

        EXAMPLES::

            sage: c = polymake.cube(4)                      # optional - polymake
            sage: c.known_properties()                      # optional - polymake
            ['AFFINE_HULL',
             'BOUNDED',
             'CONE_AMBIENT_DIM',
             'CONE_DIM',
            ...
             'VERTICES_IN_FACETS']
            sage: c.list_properties()                       # optional - polymake
            CONE_AMBIENT_DIM, CONE_DIM, FACETS, AFFINE_HULL, VERTICES_IN_FACETS,
            BOUNDED...

        A computation can change the list of known properties::

            sage: c.F_VECTOR                                # optional - polymake
            16 32 24 8
            sage: c.known_properties()                      # optional - polymake
            ['AFFINE_HULL',
             'BOUNDED',
             'COMBINATORIAL_DIM',
             'CONE_AMBIENT_DIM',
             'CONE_DIM',
            ...
             'VERTICES_IN_FACETS']

        """
        P = self._check_valid()
        try:
            return sorted(P.get('join(", ", {}->list_properties)'.format(self._name)).split(', '))
        except PolymakeError:
            return []

    @cached_method
    def _member_list(self):
        """
        The list of properties that polymake knows to compute for this element.

        The resulting list is used for tab completion.

        TESTS::

            sage: c = polymake.cube(4)                          # optional - polymake
            sage: c._member_list()                              # optional - polymake
            ['AFFINE_HULL',
            ...
             'WEAKLY_CENTERED',
            ...]

        """
        # return the members of a "big" object.
        P = self._check_valid()
        try:
            cmd = '$SAGETMP = ' + self._name + ' -> type;'
            P.eval(cmd)
        except (TypeError, PolymakeError):  # this happens for a perl type that isn't a Polymake type
            return []
        cmd = 'print join(", ", sorted_uniq(sort { $a cmp $b } map { keys %{$_->properties} }$SAGETMP, @{$SAGETMP->super}));'
        try:
            out = P.eval(cmd).split(', ')
        except PolymakeError:
            return []
        return sorted(out)

    def typename(self):
        """
        The name of the underlying base type of this element in polymake.

        EXAMPLES::

            sage: c = polymake.cube(4)          # optional - polymake
            sage: c.typename()                  # optional - polymake
            'Polytope'
            sage: c.VERTICES.typename()         # optional - polymake
            'Matrix'

        """
        P = self._check_valid()
        try:
            return P.eval('print {}->type->name;'.format(self._name))
        except PolymakeError:
            return ''

    def full_typename(self):
        """
        The name of the specialised type of this element.

        EXAMPLES::

            sage: c = polymake.cube(4)          # optional - polymake
            sage: c.full_typename()             # optional - polymake
            'Polytope<Rational>'
            sage: c.VERTICES.full_typename()    # optional - polymake
            'Matrix<Rational, NonSymmetric>'

        """
        P = self._check_valid()
        try:
            return P.eval('print {}->type->full_name;'.format(self._name))
        except PolymakeError:
            return ''

    def qualified_typename(self):
        """
        The qualified name of the type of this element.

        EXAMPLES::

            sage: c = polymake.cube(4)              # optional - polymake
            sage: c.qualified_typename()            # optional - polymake
            'polytope::Polytope<Rational>'
            sage: c.VERTICES.qualified_typename()   # optional - polymake
            'common::Matrix<Rational, NonSymmetric>'

        """
        P = self._check_valid()
        try:
            return P.eval('print {}->type->qualified_name;'.format(self._name))
        except PolymakeError:
            return ''

    def _tab_completion(self):
        """
        Return a list of available function and property names.

        NOTE:

        This currently returns the names of functions defined in the current
        application, regardless whether they can be applied to this element
        or not, together with the list of properties of this element that
        polymake knows how to compute. It does not contain the list of available
        member functions of this element. This may change in future versions
        of polymake.

        EXAMPLES::

            sage: c = polymake.cube(4)              # optional - polymake
            sage: c._tab_completion()               # optional - polymake
            ['AFFINE_HULL',
             ...
             'zero_vector',
             'zonotope',
             'zonotope_tiling_lattice',
             'zonotope_vertices_fukuda']

        """
        return sorted(self._member_list()+self.parent()._tab_completion())

    def __getattr__(self, attrname):
        """
        Return a property of this element, or a polymake function with this
        element as first argument, or a member function of this element.

        NOTE:

        If the attribute name is known as the name of a property, it is
        interpreted as such. Otherwise, if it is known as a function in
        the current application, the function is returned with this
        element inserted as first argument, and potential further arguments,
        when called. Otherwise, it is assumed that it is a member function
        of this element, and treated as such. Note that member functions
        are currently invisible in tab completion, thus, the user has
        to know the name of the member function.

        EXAMPLES:

        A property::

            sage: c = polymake.cube(3)                  # optional - polymake
            sage: c.H_VECTOR                            # optional - polymake
            1 5 5 1
            sage: c.N_VERTICES                          # optional - polymake
            8
            sage: d = polymake.cross(3)                 # optional - polymake
            sage: d.N_VERTICES                          # optional - polymake
            6

        A function::

            sage: c.minkowski_sum_fukuda                # optional - polymake
            minkowski_sum_fukuda (bound to Polymake::polytope::Polytope__Rational object)
            sage: s = c.minkowski_sum_fukuda(d)         # optional - polymake
            sage: s.N_VERTICES                          # optional - polymake
            24
            sage: s                                     # optional - polymake
            Polytope<Rational>[SAGE...]

        A member function::

            sage: c = polymake.cube(2)                          # optional - polymake
            sage: V = polymake.new_object('Vector', [1,0,0])    # optional - polymake
            sage: V                                             # optional - polymake
            1 0 0
            sage: c.contains                                    # optional - polymake
            Member function 'contains' of Polymake::polytope::Polytope__Rational object
            sage: c.contains(V)                                 # optional - polymake
            true

        """
        P = self._check_valid()
        if attrname[:1] == "_":
            raise AttributeError
        if attrname not in P._tab_completion():
            # Does not appear in list of global functions.
            if attrname in self._member_list():
                try:
                    return P('{}->{}'.format(self._name, attrname))
                except (TypeError, PolymakeError):
                    raise AttributeError
            else:
                return P._function_element_class()(self, '{}->{}'.format(self._name, attrname), memberfunction=True)
        return P._function_element_class()(self, attrname, memberfunction=False)

    def get_member_function(self, attrname):
        """
        Request a member function of this element.

        NOTE:

        It is not checked whether a member function with the given name
        exists.

        EXAMPLES::

            sage: c = polymake.cube(2)                                  # optional - polymake
            sage: c.contains                                            # optional - polymake
            Member function 'contains' of Polymake::polytope::Polytope__Rational object
            sage: V = polymake.new_object('Vector', [1,0,0])            # optional - polymake
            sage: V                                                     # optional - polymake
            1 0 0
            sage: c.contains(V)                                         # optional - polymake
            true

        Whether a member function of the given name actually exists for that
        object will only be clear when calling it::

            sage: c.get_member_function("foo")                          # optional - polymake
            Member function 'foo' of Polymake::polytope::Polytope__Rational object
            sage: c.get_member_function("foo")()                        # optional - polymake
            Traceback (most recent call last):
            ...
            TypeError: Can't locate object method "foo" via package "Polymake::polytope::Polytope__Rational"
        """
        P = self._check_valid()
        return P._function_element_class()(self, '{}->{}'.format(self._name, attrname), memberfunction=True)

    def get_member(self, attrname):
        """
        Get a member/property of this element.

        NOTE:

        Normally, it should be possible to just access the property
        in the usual Python syntax for attribute access. However, if
        that fails, one can request the member explicitly.

        EXAMPLES::

            sage: p = polymake.rand_sphere(4, 20, seed=5)    # optional - polymake

        Normally, a property would be accessed as follows::

            sage: p.F_VECTOR                                # optional - polymake
            20 94 148 74

        However, explicit access is possible as well::

            sage: p.get_member('F_VECTOR')                  # optional - polymake
            20 94 148 74

        In some cases, the explicit access works better::

            sage: p.type                                    # optional - polymake
            Member function 'type' of Polymake::polytope::Polytope__Rational object
            sage: p.get_member('type')                      # optional - polymake
            Polytope<Rational>[SAGE...]
            sage: p.get_member('type').get_member('name')   # optional - polymake
            Polytope

        Note that in the last example calling the erroneously constructed
        member function ``type`` still works::

            sage: p.type()                                  # optional - polymake
            Polytope<Rational>[SAGE...]

        """
        P = self._check_valid()
        return P('{}->{}'.format(self.name(), attrname))

    def __getitem__(self, key):
        """
        Indexing and slicing.

        Slicing returns a Python list.

        EXAMPLES::

            sage: p = polymake.rand_sphere(3, 12, seed=15)  # optional - polymake
            sage: p.VERTICES[3]                             # optional - polymake
            1 7977905618560809/18014398509481984 -1671539598851959/144115188075855872 8075083879632623/9007199254740992
            sage: p.list_properties()[2]                    # optional - polymake
            BOUNDED

        Slicing::

            sage: p.F_VECTOR[:]                             # optional - polymake
            [12, 30, 20]
            sage: p.F_VECTOR[0:1]                           # optional - polymake
            [12]
            sage: p.F_VECTOR[0:3:2]                         # optional - polymake
            [12, 20]
        """
        P = self._check_valid()
        if isinstance(key, slice):
            indices = key.indices(len(self))
            return [ self[i] for i in range(*indices) ]
        _, T = self.typeof()
        if self._name.startswith('@'):
            return P('${}[{}]'.format(self._name[1:], key))
        if T == 'ARRAY':
            return P('{}[{}]'.format(self._name, key))
        if T == 'HASH':
            try:
                if key.parent() is self.parent():
                    key = key._name
                else:
                    key = str(key)
            except AttributeError:
                key = str(key)
            return P(self._name + "{" + key + "}")
        raise NotImplementedError("Cannot get items from Perl type {}".format(T))

    def __iter__(self):
        """
        Return an iterator for ``self``.

        OUTPUT: iterator

        EXAMPLES::

            sage: p = polymake.rand_sphere(3, 12, seed=15)  # optional - polymake
            sage: [ x for x in p.VERTICES[3] ]              # optional - polymake
            [1, 7977905618560809/18014398509481984, -1671539598851959/144115188075855872, 8075083879632623/9007199254740992]
        """
        for i in range(len(self)):
            yield self[i]

    def __len__(self):
        """
        EXAMPLES::

            sage: p = polymake.rand_sphere(3, 12, seed=15)           # optional - polymake
            sage: len(p.FACETS)                                     # optional - polymake
            20
            sage: len(p.list_properties()) >= 12                     # optional - polymake
            True

        """
        P = self._check_valid()
        T1, T2 = self.typeof()
        name = self._name
        if T2 == 'ARRAY':
            return int(P.eval('print scalar @{+%s};'%name))
        if T2 == 'HASH':
            return int(P.eval('print scalar keys %{+%s};'%name))
        if T1:
            raise TypeError("Don't know how to compute the length of {} object".format(T1))
        return int(P.eval('print scalar {};'.format(name)))

    @cached_method
    def typeof(self):
        """
        Returns the type of a polymake "big" object, and its underlying Perl type.

        NOTE:

        This is mainly for internal use.

        EXAMPLES::

            sage: p = polymake.rand_sphere(3, 13, seed=12)               # optional - polymake
            sage: p.typeof()                                            # optional - polymake
            ('Polymake::polytope::Polytope__Rational', 'ARRAY')
            sage: p.VERTICES.typeof()                                   # optional - polymake
            ('Polymake::common::Matrix_A_Rational_I_NonSymmetric_Z', 'ARRAY')
            sage: p.get_schedule('"F_VECTOR"').typeof()                   # optional - polymake
            ('Polymake::Core::Scheduler::RuleChain', 'ARRAY')

        On "small" objects, it just returns empty strings::

            sage: p.N_VERTICES.typeof()                                 # optional - polymake
            ('', '')
            sage: p.list_properties().typeof()                          # optional - polymake
            ('', '')
        """
        P = self._check_valid()
        name = self._name
        T1, T2 = P.eval('print ref({});'.format(name)), P.eval('print reftype({});'.format(name))
        if T1 == 'false':                 # Polymake 3.4 returns this
            T1 = ''
        return T1, T2

    def _sage_(self):
        """
        Convert self to a Sage object.

        EXAMPLES::

            sage: a = polymake(1/2); a    # optional - polymake
            1/2
            sage: a.sage()                # optional - polymake
            1/2
            sage: _.parent()              # optional - polymake
            Rational Field

        Quadratic extensions::

            sage: K.<sqrt5> = QuadraticField(5)
            sage: polymake(K(0)).sage()   # optional - polymake
            0
            sage: _.parent()              # optional - polymake
            Rational Field
            sage: polymake(sqrt5).sage()   # optional - polymake
            a
            sage: polymake(-sqrt5).sage()   # optional - polymake
            -a
            sage: polymake(1/3-1/2*sqrt5).sage()   # optional - polymake
            -1/2*a + 1/3
            sage: polymake(-1+sqrt5).sage()   # optional - polymake
            a - 1

        Vectors::

            sage: PP = polymake.cube(3)   # optional - polymake
            sage: PP.F_VECTOR.sage()      # optional - polymake
            (8, 12, 6)
            sage: _.parent()              # optional - polymake
            Ambient free module of rank 3 over the principal ideal domain Integer Ring

        Matrices::

            sage: polymake.unit_matrix(2).sage()   # optional - polymake
            [1 0]
            [0 1]
            sage: _.parent()              # optional - polymake
            Full MatrixSpace of 2 by 2 dense matrices over Integer Ring

        """
        T1, T2 = self.typeof()
        self._check_valid()
        if T1:
            Temp = self.typename()
            if Temp:
                T1 = Temp
        if T1 == 'QuadraticExtension':
            # We can't seem to access a, b, r by method calls, so let's parse.
            from re import match
            m = match(r'(-?[0-9/]+)[+]?((-?[0-9/]+)r([0-9/]+))?', repr(self))
            if m is None:
                raise NotImplementedError("Cannot parse QuadraticExtension element: {}".format(self))
            a, b, r = m.group(1), m.group(3), m.group(4)
            from sage.rings.rational_field import QQ
            if r is None:
                # Prints like a rational, so we can't know the extension. Coerce to rational.
                return QQ(a)
            else:
                from sage.rings.number_field.number_field import QuadraticField
                K = QuadraticField(r)
                return QQ(a) + QQ(b) * K.gen()
        elif T1 == 'Vector' or T1 == 'SparseVector':
            from sage.modules.free_module_element import vector
            return vector([x.sage() for x in self])
        elif T1 == 'Matrix' or T1 == 'SparseMatrix':
            from sage.matrix.constructor import matrix
            return matrix([x.sage() for x in self])
        else:
            return super(PolymakeElement, self)._sage_()

    def _sage_doc_(self):
        """
        EXAMPLES::

            sage: c = polymake.cube(3)                  # optional - polymake
            sage: print(c._sage_doc_())                 # optional - polymake # random
            objects/Polytope:
             Not necessarily bounded or unbounded polyhedron.
             Nonetheless, the name "Polytope" is used for two reasons:
             Firstly, combinatorially we always deal with polytopes; see the description of VERTICES_IN_FACETS for details.
             The second reason is historical.
             We use homogeneous coordinates, which is why Polytope is derived from Cone.
             Note that a pointed polyhedron is projectively equivalent to a polytope.
             Scalar is the numeric data type used for the coordinates.
            <BLANKLINE>
            objects/Polytope/specializations/Polytope<Rational>:
             A rational polyhedron realized in Q^d
            sage: print(c.FACETS._sage_doc_())          # optional - polymake # random
            property_types/Algebraic Types/SparseMatrix:
             A SparseMatrix is a two-dimensional associative array with row and column indices as keys; elements equal to the default value (ElementType(), which is 0 for most numerical types) are not stored, but implicitly encoded by the gaps in the key set. Each row and column is organized as an AVL-tree.
            <BLANKLINE>
             Use dense to convert this into its dense form.
            <BLANKLINE>
             You can create a new SparseMatrix by entering its entries row by row, as a list of SparseVectors e.g.:
                $A = new SparseMatrix<Int>(<< '.');
                (5) (1 1)
                (5) (4 2)
                (5)
                (5) (0 3) (1 -1)
                .

        """
        P = self._check_valid()
        # according to Julian Pfeifle, the only case in which the fully qualified
        # typename would not provide the doc.
        Tname = self.typename()
        Tqname = self.qualified_typename()
        Tfname = self.full_typename()
        if Tname == 'Polytope':
            try:
                doc = P.eval('help "Polytope";')
            except PolymakeError:
                doc = ''
        else:
            try:
                doc = P.eval('help "{}";'.format(Tname))
            except PolymakeError:
                doc = ''
            try:
                doc2 = P.eval('help "{}";'.format(Tqname))
            except PolymakeError:
                doc2 = ''
            if doc:
                if doc2:
                    doc = doc+os.linesep+doc2
            else:
                doc = doc2
        try:
            doc3 = P.eval('help "{}";'.format(Tfname))
        except PolymakeError:
            doc3 = ''
        if doc:
            if doc3:
                doc = doc+os.linesep+doc3
        else:
            doc = doc3
        if doc:
            return doc
        return "Undocumented polymake type '{}'".format(self.full_typename())


class PolymakeFunctionElement(InterfaceFunctionElement):
    """
    A callable (function or member function) bound to a polymake element.

    EXAMPLES::

        sage: c = polymake.cube(2)                          # optional - polymake
        sage: V = polymake.new_object('Vector', [1,0,0])    # optional - polymake
        sage: V                                             # optional - polymake
        1 0 0
        sage: c.contains                                    # optional - polymake
        Member function 'contains' of Polymake::polytope::Polytope__Rational object
        sage: c.contains(V)                                 # optional - polymake
        true

    """
    def __init__(self, obj, name, memberfunction=False):
        """
        INPUT:

        - Polymake object that this function is bound to
        - name (string): It actually says how to call this function in polymake.
          So, if it is a member function, it will look like `"$SAGE123[0]->func_name"`.
        - ``memberfunction`` (bool, default False): Whether this is a member function
          or a plain function applied with this element as first argument.

        EXAMPLES::

            sage: p = polymake.rand_sphere(3, 13, seed=12)   # optional - polymake
            sage: p.minkowski_sum_fukuda                    # optional - polymake
            minkowski_sum_fukuda (bound to Polymake::polytope::Polytope__Rational object)
            sage: p.get_schedule                            # optional - polymake
            Member function 'get_schedule' of Polymake::polytope::Polytope__Rational object

        """
        self._obj = obj
        self._name = name
        self._is_memberfunc = memberfunction

    def _repr_(self):
        """
        EXAMPLES::

            sage: p = polymake.rand_sphere(3, 13, seed=12)  # optional - polymake
            sage: p.minkowski_sum_fukuda                    # optional - polymake
            minkowski_sum_fukuda (bound to Polymake::polytope::Polytope__Rational object)
            sage: p.contains                                # optional - polymake
            Member function 'contains' of Polymake::polytope::Polytope__Rational object

        """
        if self._is_memberfunc:
            return "Member function '{}' of {} object".format(self._name.split("->")[-1], self._obj.typeof()[0])
        return "{} (bound to {} object)".format(self._name, self._obj.typeof()[0])

    def __call__(self, *args, **kwds):
        """
        EXAMPLES:

        We consider both member functions of an element and global functions
        bound to an element::

            sage: p = polymake.rand_sphere(3, 13, seed=12)      # optional - polymake
            sage: p.get_schedule('"VERTICES"')                    # optional - polymake  # random
            sensitivity check for VertexPerm
            cdd.convex_hull.canon: POINTED, RAYS, LINEALITY_SPACE : INPUT_RAYS
            sage: p.minkowski_sum_fukuda(p).F_VECTOR            # optional - polymake
            13 33 22

        """
        if self._is_memberfunc:
            return self._obj._check_valid().function_call(self._name, list(args), kwds)
        return self._obj._check_valid().function_call(self._name, [self._obj] + list(args), kwds)

    def _sage_doc_(self):
        """
        Return documentation of this function.

        NOTE:

        For unclear reasons, accessing documentation with `?` sometimes
        does not include the return value of this method.

        EXAMPLES::

            sage: p = polymake.rand_sphere(3, 13, seed=12)           # optional - polymake
            sage: print(p.get_schedule._sage_doc_())                 # optional - polymake # random
            objects/Core::Object/methods/get_schedule:
            get_schedule(request;  ... ) -> Core::RuleChain
            <BLANKLINE>
             Compose an optimal chain of production rules providing all requested properties.
             The returned RuleChain object can be applied to the original object as well as to any other object
             with the same initial set of properties.  If no feasible rule chain exists, `undef' is returned.
            <BLANKLINE>
             To watch the rule scheduler at work, e.g. to see announcements about tried preconditions,
             you may temporarily increase the verbosity levels $Verbose::rules and $Verbose::scheduler.
            <BLANKLINE>
            Arguments:
              String request : name of a property with optional alternatives or a property path in dotted notation.
                Several requests may be listed.
            <BLANKLINE>
            Returns Core::RuleChain
            sage: print(p.minkowski_sum_fukuda._sage_doc_())        # optional - polymake # random
            functions/Producing a polytope from polytopes/minkowski_sum_fukuda:
            minkowski_sum_fukuda(summands) -> Polytope<Scalar>
            <BLANKLINE>
             Computes the (VERTICES of the) Minkowski sum of a list of polytopes using the algorithm by Fukuda described in
                   Komei Fukuda, From the zonotope construction to the Minkowski addition of convex polytopes, J. Symbolic Comput., 38(4):1261-1272, 2004.
            <BLANKLINE>
            Arguments:
              Array<Polytope<Scalar>> summands
            <BLANKLINE>
            Returns Polytope<Scalar>
            <BLANKLINE>
            Example:
                > $p = minkowski_sum_fukuda([cube(2),simplex(2),cross(2)]);
                > print $p->VERTICES;
                1 -2 -1
                1 -1 -2
                1 3 -1
                1 3 1
                1 2 -2
                1 -2 2
                1 -1 3
                1 1 3

        """
        P = self._obj._check_valid()
        return P.help(self._name.split("->")[-1], pager=False)


class PolymakeExpect(PolymakeAbstract, Expect):
    r"""
    Interface to the polymake interpreter using pexpect.

    In order to use this interface, you need to either install the
    optional polymake package for Sage, or install polymake system-wide
    on your computer; it is available from https://polymake.org.

    Type ``polymake.[tab]`` for a list of most functions
    available from your polymake install. Type
    ``polymake.Function?`` for polymake's help about a given ``Function``.
    Type ``polymake(...)`` to create a new polymake
    object, and ``polymake.eval(...)`` to run a string using
    polymake and get the result back as a string.

    EXAMPLES::

        sage: from sage.interfaces.polymake import polymake_expect as polymake
        sage: type(polymake)
        <...sage.interfaces.polymake.PolymakeExpect...
        sage: p = polymake.rand_sphere(4, 20, seed=5)       # optional - polymake
        sage: p                                             # optional - polymake
        Random spherical polytope of dimension 4; seed=5...
        sage: set_verbose(3)
        sage: p.H_VECTOR                                    # optional - polymake
        used package ppl
          The Parma Polyhedra Library ...
        1 16 40 16 1
        sage: set_verbose(0)
        sage: p.F_VECTOR                                    # optional - polymake
        20 94 148 74
        sage: print(p.F_VECTOR._sage_doc_())                # optional - polymake # random
        property_types/Algebraic Types/Vector:
         A type for vectors with entries of type Element.

         You can perform algebraic operations such as addition or scalar multiplication.

         You can create a new Vector by entering its elements, e.g.:
            $v = new Vector<Int>(1,2,3);
         or
            $v = new Vector<Int>([1,2,3]);

    .. automethod:: _eval_line
    """

    def __init__(self, script_subdirectory=None,
                 logfile=None, server=None, server_tmpdir=None,
                 seed=None, command=None):
        """
        TESTS::

            sage: from sage.interfaces.polymake import PolymakeExpect
            sage: PolymakeExpect()
            Polymake
            sage: PolymakeExpect().is_running()
            False

        """
        if command is None:
            command = "env TERM=dumb {}".format(os.getenv('SAGE_POLYMAKE_COMMAND') or 'polymake')
        PolymakeAbstract.__init__(self, seed=seed)
        Expect.__init__(self,
                        name="polymake",
                        command=command,
                        prompt="polytope > ",
                        server=server,
                        server_tmpdir=server_tmpdir,
                        script_subdirectory=script_subdirectory,
                        restart_on_ctrlc=False,
                        logfile=logfile,
                        eval_using_file_cutoff=1024)   # > 1024 causes hangs

    def _start(self, alt_message=None):
        """
        Start the polymake interface in the application "polytope".

        NOTE:

        There should be no need to call this explicitly.

        TESTS::

            sage: from sage.interfaces.polymake import polymake_expect as polymake
            sage: polymake.application('fan')               # optional - polymake
            sage: 'normal_fan' in dir(polymake)             # optional - polymake
            True
            sage: polymake.quit()                           # optional - polymake
            sage: polymake._start()                         # optional - polymake

        Since 'normal_fan' is not defined in the polymake application 'polytope',
        we now get
        ::

            sage: 'normal_fan' in dir(polymake)             # optional - polymake
            False

        """
        if not self.is_running():
            self._change_prompt("polytope > ")
            Expect._start(self, alt_message=None)
        PolymakeAbstract._start(self)
        self.eval('use File::Slurp;')

    def _keyboard_interrupt(self):
        """
        Interrupt a computation with <Ctrl-c>

        TESTS:

        For reasons that are not clear to the author, the following test
        is very flaky. Therefore, this test is marked as "not tested".

            sage: from sage.interfaces.polymake import polymake_expect as polymake
            sage: c = polymake.cube(15)                         # optional - polymake
            sage: alarm(1)                                      # not tested
            sage: try:                                          # not tested # indirect doctest
            ....:     c.F_VECTOR
            ....: except KeyboardInterrupt:
            ....:     pass
            Interrupting Polymake...
            doctest:warning
            ...
            RuntimeWarning: We ignore that Polymake issues warning during keyboard interrupt
            doctest:warning
            ...
            RuntimeWarning: We ignore that Polymake raises error during keyboard interrupt

        Afterwards, the interface should still be running.  ::

            sage: c.N_FACETS                                    # optional - polymake
            30

        """
        if not self.is_running():
            raise KeyboardInterrupt
        print("Interrupting %s..." % self)
        while True:
            try:
                self._expect.send(chr(3))
            except pexpect.ExceptionPexpect as msg:
                raise pexpect.ExceptionPexpect("THIS IS A BUG -- PLEASE REPORT. This should never happen.\n" + msg)
            sleep(0.1)
            i = self._expect.expect_list(self._prompt, timeout=1)
            if i == 0:
                break
            elif i == 7:  # EOF
                warnings.warn("Polymake {} during keyboard interrupt".format(_available_polymake_answers[i]), RuntimeWarning)
                self._crash_msg()
                self.quit()
            elif i == 8:  # Timeout
                self.quit()
                raise RuntimeError("{} interface is not responding. We closed it".format(self))
            elif i != 3:  # Anything but a "computation killed"
                warnings.warn("We ignore that {} {} during keyboard interrupt".format(self, _available_polymake_answers[i]), RuntimeWarning)
        raise KeyboardInterrupt("Ctrl-c pressed while running {}".format(self))

    def _synchronize(self):
        """
        TESTS::

            sage: from sage.interfaces.polymake import polymake_expect as polymake
            sage: Q = polymake.cube(4)                          # optional - polymake
            sage: polymake('"ok"')                              # optional - polymake
            ok
            sage: polymake._expect.sendline()                   # optional - polymake
            1

        Now the interface is badly out of sync::

            sage: polymake('"foobar"')                          # optional - polymake
            <repr(<sage.interfaces.polymake.PolymakeElement at ...>) failed:
            PolymakeError: Can't locate object method "description" via package "1"
            (perhaps you forgot to load "1"?)...>
            sage: Q.typeof()                                    # optional - polymake # random
            ('foobar...', 'Polymake::polytope::Polytope__Rational')
            sage: Q.typeof.clear_cache()                        # optional - polymake

        After synchronisation, things work again as expected::

            sage: polymake._synchronize()                       # optional - polymake
            doctest:warning
            ...
            UserWarning: Polymake seems out of sync:
            The expected output did not appear before reaching the next prompt.
            sage: polymake('"back to normal"')                  # optional - polymake
            back to normal
            sage: Q.typeof()                                    # optional - polymake
            ('Polymake::polytope::Polytope__Rational', 'ARRAY')

        """
        if not self.is_running():
            return
        rnd = randrange(2147483647)
        res = str(rnd+1)
        cmd = 'print 1+{};' + self._expect.linesep
        self._sendstr(cmd.format(rnd))
        pat = self._expect.expect(self._prompt, timeout=0.5)
        # 0: normal prompt
        # 1: continuation prompt
        # 2: user input expected when requestion "help"
        # 3: what we are looking for when interrupting a computation
        # 4: error
        # 5: warning
        # 6: anything but an error or warning, thus, an information
        # 7: unexpected end of the stream
        # 8: (expected) timeout
        if pat == 8:  # timeout
            warnings.warn("{} unexpectedly {} during synchronisation.".format(self, _available_polymake_answers[pat]), RuntimeWarning)
            self.interrupt()
            # ... but we continue, as that probably means we currently are at the end of the buffer
        elif pat == 7:  # EOF
            self._crash_msg()
            self.quit()
        elif pat == 0:
            # We got the right prompt, but perhaps in a wrong position in the stream
            # The result of the addition should appear *before* our prompt
            if res not in self._expect.before:
                try:
                    warnings.warn("{} seems out of sync: The expected output did not appear before reaching the next prompt.".format(self))
                    while True:
                        i = self._expect.expect_list(self._prompt, timeout=0.1)
                        if i == 8:  # This time, we do expect a timeout
                            return
                        elif i > 0:
                            raise RuntimeError("Polymake unexpectedly {}".format(_available_polymake_answers[i]))
                except pexpect.TIMEOUT:
                    warnings.warn("A timeout has occured when synchronising {}.".format(self), RuntimeWarning)
                    self._interrupt()
                except pexpect.EOF:
                    self._crash_msg()
                    self.quit()
            else:
                return
        else:
            raise RuntimeError("Polymake unexpectedly {}".format(_available_polymake_answers[pat]))

    def _eval_line(self, line, allow_use_file=True, wait_for_prompt=True, restart_if_needed=True, **kwds):
        r"""
        Evaluate a command.

        INPUT:

        - ``line``, a command (string) to be evaluated
        - ``allow_use_file`` (optional bool, default ``True``), whether or not
          to use a file if the line is very long.
        - ``wait_for_prompt`` (optional, default ``True``), whether or not
          to wait before polymake returns a prompt. If it is a string, it is considered
          as alternative prompt to be waited for.
        - ``restart_if_needed`` (optional bool, default ``True``), whether or
          not to restart polymake in case something goes wrong
        - further optional arguments (e.g., timeout) that will be passed to
          :meth:`pexpect.pty_spawn.spawn.expect`. Note that they are ignored
          if the line is too long and thus is evaluated via a file. So,
          if a timeout is defined, it should be accompanied by ``allow_use_file=False``.

        Different reaction types of polymake, including warnings, comments,
        errors, request for user interaction, and yielding a continuation prompt,
        are taken into account.

        Usually, this method is indirectly called via :meth:`~sage.interfaces.expect.Expect.eval`.

        EXAMPLES::

            sage: from sage.interfaces.polymake import polymake_expect as polymake
            sage: p = polymake.cube(3)              # optional - polymake  # indirect doctest

        Here we see that remarks printed by polymake are displayed if
        the verbosity is positive::

            sage: set_verbose(1)
            sage: p.N_LATTICE_POINTS                # optional - polymake # random
            used package latte
              LattE (Lattice point Enumeration) is a computer software dedicated to the
              problems of counting lattice points and integration inside convex polytopes.
              Copyright by Matthias Koeppe, Jesus A. De Loera and others.
              http://www.math.ucdavis.edu/~latte/
            27
            sage: set_verbose(0)

        If polymake raises an error, the polymake *interface* raises
        a :class:`PolymakeError`::

            sage: polymake.eval('FOOBAR(3);')       # optional - polymake
            Traceback (most recent call last):
            ...
            PolymakeError: Undefined subroutine &Polymake::User::FOOBAR called...

        If a command is incomplete, then polymake returns a continuation
        prompt. In that case, we raise an error::

            sage: polymake.eval('print 3')          # optional - polymake
            Traceback (most recent call last):
            ...
            SyntaxError: Incomplete polymake command 'print 3'
            sage: polymake.eval('print 3;')         # optional - polymake
            '3'

        However, if the command contains line breaks but eventually is complete,
        no error is raised::

            sage: print(polymake.eval('$tmp="abc";\nprint $tmp;'))  # optional - polymake
            abc

        When requesting help, polymake sometimes expect the user to choose
        from a list. In that situation, we abort with a warning, and show
        the list from which the user can choose; we could demonstrate this using
        the :meth:`help` method, but here we use an explicit code evaluation::

            sage: print(polymake.eval('help "TRIANGULATION";'))     # optional - polymake # random
            doctest:warning
            ...
            UserWarning: Polymake expects user interaction. We abort and return
            the options that Polymake provides.
            There are 5 help topics matching 'TRIANGULATION':
            1: objects/Cone/properties/Triangulation and volume/TRIANGULATION
            2: objects/Polytope/properties/Triangulation and volume/TRIANGULATION
            3: objects/Visualization/Visual::PointConfiguration/methods/TRIANGULATION
            4: objects/Visualization/Visual::Polytope/methods/TRIANGULATION
            5: objects/PointConfiguration/properties/Triangulation and volume/TRIANGULATION

        By default, we just wait until polymake returns a result. However,
        it is possible to explicitly set a timeout. The following usually does
        work in an interactive session and often in doc tests, too. However,
        sometimes it hangs, and therefore we remove it from the tests, for now::

            sage: c = polymake.cube(15)             # optional - polymake
            sage: polymake.eval('print {}->F_VECTOR;'.format(c.name()), timeout=1) # optional - polymake # not tested
            Traceback (most recent call last):
            ...
            RuntimeError: Polymake fails to respond timely

        We verify that after the timeout, polymake is still able to give answers::

            sage: c                                 # optional - polymake
            cube of dimension 15
            sage: c.N_VERTICES                      # optional - polymake
            32768

        Note, however, that the recovery after a timeout is not perfect.
        It may happen that in some situation the interface collapses and
        thus polymake would automatically be restarted, thereby losing all
        data that have been computed before.

        """
        line = line.strip()
        if allow_use_file and wait_for_prompt and self._eval_using_file_cutoff and len(line) > self._eval_using_file_cutoff:
            return self._eval_line_using_file(line)
        try:
            if not self.is_running():
                self._start()
            E = self._expect
            try:
                if len(line) >= 4096:
                    raise RuntimeError("Sending more than 4096 characters with {} on a line may cause a hang and you're sending {} characters".format(self, len(line)))
                E.sendline(line)
                if not wait_for_prompt:
                    return ''

            except OSError as msg:
                if restart_if_needed:
                    # The subprocess most likely crashed.
                    # If it's really still alive, we fall through
                    # and raise RuntimeError.
                    if sys.platform.startswith('sunos'):
                        # On (Open)Solaris, we might need to wait a
                        # while because the process might not die
                        # immediately. See Trac #14371.
                        for t in [0.5, 1.0, 2.0]:
                            if E.isalive():
                                time.sleep(t)
                            else:
                                break
                    if not E.isalive():
                        try:
                            self._synchronize()
                        except (TypeError, RuntimeError):
                            pass
                        return self._eval_line(line, allow_use_file=allow_use_file, wait_for_prompt=wait_for_prompt, restart_if_needed=False, **kwds)
                raise_(RuntimeError, "{}\nError evaluating {} in {}".format(msg, line, self), sys.exc_info()[2])

            p_warnings = []
            p_errors = []
            have_warning = False
            have_error = False
            have_log = False
            if len(line) > 0:
                first = True
                while True:
                    try:
                        if isinstance(wait_for_prompt, six.string_types):
                            pat = E.expect(wait_for_prompt, **kwds)
                        else:
                            pat = E.expect_list(self._prompt, **kwds)
                    except pexpect.EOF as msg:
                        try:
                            if self.is_local():
                                tmp_to_use = self._local_tmpfile()
                            else:
                                tmp_to_use = self._remote_tmpfile()
                            if self._read_in_file_command(tmp_to_use) in line:
                                raise pexpect.EOF(msg)
                        except NotImplementedError:
                            pass
                        if self._quit_string() in line:
                            # we expect to get an EOF if we're quitting.
                            return ''
                        elif restart_if_needed:  # the subprocess might have crashed
                            try:
                                self._synchronize()
                                return self._eval_line(line, allow_use_file=allow_use_file, wait_for_prompt=wait_for_prompt, restart_if_needed=False, **kwds)
                            except (TypeError, RuntimeError):
                                pass
                        raise RuntimeError("{}\n{} crashed executing {}".format(msg, self, line))
                    if self._terminal_echo:
                        out = E.before
                    else:
                        out = E.before.rstrip('\n\r')
                    if self._terminal_echo and first:
                        i = out.find("\n")
                        j = out.rfind("\r")
                        out = out[i+1:j].replace('\r\n', '\n')
                    else:
                        out = out.strip().replace('\r\n', '\n')
                    first = False
                    if have_error:
                        p_errors.append(out)
                        have_error = False
                        out = ""
                    elif have_warning:
                        p_warnings.append(out)
                        have_warning = False
                        out = ""
                    elif have_log:
                        if get_verbose() > 0:
                            print(out)
                        have_log = False
                        out = ""
                    # 0: normal prompt
                    # 1: continuation prompt
                    # 2: user input expected when requestion "help"
                    # 3: what we are looking for when interrupting a computation
                    # 4: error
                    # 5: warning
                    # 6: anything but an error or warning, thus, an information
                    # 7: unexpected end of the stream
                    # 8: (expected) timeout
                    if pat == 0:
                        have_log = False
                        have_error = False
                        have_warning = False
                        if E.buffer:
                            if not E.buffer.strip():
                                E.send(chr(3))
                                sleep(0.1)
                                pat = E.expect_list(self._prompt)
                                if E.buffer or pat:
                                    raise RuntimeError("Couldn't return to prompt after command '{}'".format(line))
                        break
                    elif pat == 1:  # unexpected continuation prompt
                        # Return to normal prompt
                        i = pat
                        E.send(chr(3))
                        sleep(0.1)
                        i = E.expect_list(self._prompt)
                        assert i == 0, "Command '{}': Couldn't return to normal prompt after polymake {}. Instead, polymake {}".format(line, _available_polymake_answers[pat], _available_polymake_answers[i])
                        raise SyntaxError("Incomplete polymake command '{}'".format(line))
                    elif pat == 2:  # request for user interaction
                        # Return to normal prompt
                        warnings.warn("{} expects user interaction. We abort and return the options that {} provides.".format(self, self))
                        i = pat
                        while i:
                            self._expect.send(chr(3))
                            sleep(0.1)
                            i = self._expect.expect(self._prompt, timeout=0.1)
                        # User interaction is expected to happen when requesting help
                        if line.startswith('help'):
                            out = os.linesep.join(out.split(os.linesep)[:-1])
                            break
                        else:
                            RuntimeError("Polymake unexpectedly {}".format(_available_polymake_answers[pat]))
                    elif pat == 3:  # killed by signal
                        i = pat
                        while pat != 0:
                            E.send(chr(3))
                            sleep(0.1)
                            i = E.expect_list(self._prompt)
                        RuntimeError("Polymake unexpectedly {}".format(_available_polymake_answers[pat]))
                    elif pat == 4:  # polymake error
                        have_error = True
                    elif pat == 5:  # polymake warning
                        have_warning = True
                    elif pat == 6:  # apparently polymake prints a comment
                        have_log = True
                    elif pat == 7:  # we have reached the end of the buffer
                        warnings.warn("Polymake unexpectedly {}".format(_available_polymake_answers[pat]), RuntimeWarning)
                        E.buffer = E.before + E.after + E.buffer
                        break
                    else:  # timeout or some other problem
                        # Polymake would still continue with the computation. Thus, we send an interrupt
                        E.send(chr(3))
                        sleep(0.1)
                        while E.expect_list(self._prompt, timeout=0.1):
                            # ... and since a single Ctrl-c just interrupts *one* of polymake's
                            # rule chains, we repeat until polymake is running out of rules.
                            E.send(chr(3))
                            sleep(0.1)
                        raise RuntimeError("Polymake {}".format(_available_polymake_answers[pat]))
            else:
                out = ''
        except KeyboardInterrupt:
            self._keyboard_interrupt()
            raise KeyboardInterrupt("Ctrl-c pressed while running {}".format(self))
        for w in p_warnings:
            warnings.warn(w, RuntimeWarning)
        for e in p_errors:
            raise PolymakeError(e)
        return out

    def application(self, app):
        """
        Change to a given polymake application.

        INPUT:

        - ``app``, a string, one of "common", "fulton", "group", "matroid", "topaz",
          "fan", "graph", "ideal", "polytope", "tropical"

        EXAMPLES:

        We expose a computation that uses both the 'polytope' and the 'fan'
        application of polymake. Let us start by defining a polytope `q` in
        terms of inequalities. Polymake knows to compute the f- and h-vector
        and finds that the polytope is very ample::

            sage: from sage.interfaces.polymake import polymake_expect as polymake
            sage: q = polymake.new_object("Polytope", INEQUALITIES=[[5,-4,0,1],[-3,0,-4,1],[-2,1,0,0],[-4,4,4,-1],[0,0,1,0],[8,0,0,-1],[1,0,-1,0],[3,-1,0,0]]) # optional - polymake
            sage: q.H_VECTOR                    # optional - polymake
            1 5 5 1
            sage: q.F_VECTOR                    # optional - polymake
            8 14 8
            sage: q.VERY_AMPLE                  # optional - polymake
            true

        In the application 'fan', polymake can now compute the normal fan
        of `q` and its (primitive) rays::

            sage: polymake.application('fan')   # optional - polymake
            sage: g = q.normal_fan()            # optional - polymake
            sage: g.RAYS                        # optional - polymake
            -1 0 1/4
            0 -1 1/4
            1 0 0
            1 1 -1/4
            0 1 0
            0 0 -1
            0 -1 0
            -1 0 0
            sage: g.RAYS.primitive()            # optional - polymake
            -4 0 1
            0 -4 1
            1 0 0
            4 4 -1
            0 1 0
            0 0 -1
            0 -1 0
            -1 0 0

        Note that the list of functions available by tab completion depends
        on the application.

        TESTS:

        Since 'trop_witness' is not defined in the polymake application 'polytope'
        but only in 'tropical', the following shows the effect of changing
        the application. ::

            sage: polymake.application('polytope')                   # optional - polymake
            sage: 'trop_witness' in dir(polymake)                 # optional - polymake
            False
            sage: polymake.application('tropical')                   # optional - polymake
            sage: 'trop_witness' in dir(polymake)                 # optional - polymake
            True
            sage: polymake.application('polytope')                   # optional - polymake
            sage: 'trop_witness' in dir(polymake)                 # optional - polymake
            False

        For completeness, we show what happens when asking for an application
        that doesn't exist::

            sage: polymake.application('killerapp')                  # optional - polymake
            Traceback (most recent call last):
            ...
            ValueError: Unknown polymake application 'killerapp'

        Of course, a different error results when we send an explicit
        command in polymake to change to an unknown application::

            sage: polymake.eval('application "killerapp";')         # optional - polymake
            Traceback (most recent call last):
            ...
            PolymakeError: Unknown application killerapp

        """
        if not self.is_running():
            self._start()
        if app not in ["common", "fulton", "group", "matroid", "topaz", "fan", "graph", "ideal", "polytope", "tropical"]:
            raise ValueError("Unknown polymake application '{}'".format(app))
        self._application = app
        patterns = ["{} > ".format(app),            # 0: normal prompt
                    r"{} \([0-9]+\)> ".format(app),  # 1: continuation prompt
                    "Please choose ".format(app),   # 2: user input expected when requesting "help"
                    "killed by signal",             # 3: what we are looking for when interrupting a computation
                    "polymake: +ERROR: +",          # 4: error
                    "polymake: +WARNING: +",        # 5: warning
                    "polymake: +",                  # 6: anything but an error or warning, thus, an information
                    pexpect.EOF,                    # 7: unexpected end of the stream
                    pexpect.TIMEOUT]                # 8: timeout
        self._change_prompt(self._expect.compile_pattern_list(patterns))
        self._sendstr('application "{}";{}'.format(app, self._expect.linesep))
        pat = self._expect.expect_list(self._prompt)
        if pat:
            raise RuntimeError("When changing the application, polymake unexpectedly {}".format(_available_polymake_answers[pat]))

Polymake = PolymakeExpect

class PolymakeJuPyMake(PolymakeAbstract):

    r"""
    Interface to the polymake interpreter using JuPyMake.

    In order to use this interface, you need to either install the
    optional polymake package for Sage, or install polymake system-wide
    on your computer; it is available from https://polymake.org.
    Also install the jupymake Python package.

    Type ``polymake.[tab]`` for a list of most functions
    available from your polymake install. Type
    ``polymake.Function?`` for polymake's help about a given ``Function``.
    Type ``polymake(...)`` to create a new polymake
    object, and ``polymake.eval(...)`` to run a string using
    polymake and get the result back as a string.

    EXAMPLES::

        sage: type(polymake)
        <...sage.interfaces.polymake.PolymakeJuPyMake...
        sage: p = polymake.rand_sphere(4, 20, seed=5)       # optional - polymake
        sage: p                                             # optional - polymake
        Random spherical polytope of dimension 4; seed=5...
        sage: set_verbose(3)
        sage: p.H_VECTOR                                    # optional - polymake
        used package ppl
          The Parma Polyhedra Library ...
        1 16 40 16 1
        sage: set_verbose(0)
        sage: p.F_VECTOR                                    # optional - polymake
        20 94 148 74
        sage: print(p.F_VECTOR._sage_doc_())                # optional - polymake # random
        property_types/Algebraic Types/Vector:
         A type for vectors with entries of type Element.

         You can perform algebraic operations such as addition or scalar multiplication.

         You can create a new Vector by entering its elements, e.g.:
            $v = new Vector<Int>(1,2,3);
         or
            $v = new Vector<Int>([1,2,3]);
    """

    def __init__(self, seed=None, verbose=False):
        """
        Initialize ``self``.

        INPUT:

        - ``verbose`` -- boolean (default: ``False``); whether to print the
        commands passed to polymake.

        TESTS::

            sage: from sage.interfaces.polymake import PolymakeJuPyMake
            sage: PolymakeJuPyMake()
            Polymake
            sage: PolymakeJuPyMake().is_running()
            False

        """
        self._verbose = verbose
        PolymakeAbstract.__init__(self, seed=seed)

    _is_running = False    # class variable

    def is_running(self):
        return self._is_running

    def _start(self):
        from JuPyMake import InitializePolymake
        if not self.is_running():
            InitializePolymake()          # Can only be called once
            self._is_running = True
        PolymakeAbstract._start(self)
        self.eval("sub Polymake::Core::Shell::Mock::fill_history {}")
        self._tab_completion()   # Run it here already because it causes a segfault when invoked in actual tab completion situation?!

    def eval(self, code, **kwds):
        r"""
        Evaluate a command.

        INPUT:

        - ``code``, a command (string) to be evaluated

        Different reaction types of polymake, including warnings, comments,
        errors, request for user interaction, and yielding a continuation prompt,
        are taken into account.

        EXAMPLES::

            sage: p = polymake.cube(3)              # optional - polymake  # indirect doctest

        Here we see that remarks printed by polymake are displayed if
        the verbosity is positive::

            sage: set_verbose(1)
            sage: p.N_LATTICE_POINTS                # optional - polymake # random
            used package latte
              LattE (Lattice point Enumeration) is a computer software dedicated to the
              problems of counting lattice points and integration inside convex polytopes.
              Copyright by Matthias Koeppe, Jesus A. De Loera and others.
              http://www.math.ucdavis.edu/~latte/
            27
            sage: set_verbose(0)

        If polymake raises an error, the polymake *interface* raises
        a :class:`PolymakeError`::

            sage: polymake.eval('FOOBAR(3);')       # optional - polymake
            Traceback (most recent call last):
            ...
            PolymakeError: Undefined subroutine &Polymake::User::FOOBAR called...

        If a command is incomplete, then polymake returns a continuation
        prompt. In that case, we raise an error::

            sage: polymake.eval('print 3')          # optional - polymake
            Traceback (most recent call last):
            ...
            SyntaxError: Incomplete polymake command 'print 3'
            sage: polymake.eval('print 3;')         # optional - polymake
            '3'

        However, if the command contains line breaks but eventually is complete,
        no error is raised::

            sage: print(polymake.eval('$tmp="abc";\nprint $tmp;'))  # optional - polymake
            abc

        When requesting help, polymake sometimes expect the user to choose
        from a list. In that situation, we abort with a warning, and show
        the list from which the user can choose; we could demonstrate this using
        the :meth:`help` method, but here we use an explicit code evaluation::

            sage: print(polymake.eval('help "TRIANGULATION";'))     # optional - polymake # random
            doctest:warning
            ...
            UserWarning: Polymake expects user interaction. We abort and return
            the options that Polymake provides.
            There are 5 help topics matching 'TRIANGULATION':
            1: objects/Cone/properties/Triangulation and volume/TRIANGULATION
            2: objects/Polytope/properties/Triangulation and volume/TRIANGULATION
            3: objects/Visualization/Visual::PointConfiguration/methods/TRIANGULATION
            4: objects/Visualization/Visual::Polytope/methods/TRIANGULATION
            5: objects/PointConfiguration/properties/Triangulation and volume/TRIANGULATION

        By default, we just wait until polymake returns a result. However,
        it is possible to explicitly set a timeout. The following usually does
        work in an interactive session and often in doc tests, too. However,
        sometimes it hangs, and therefore we remove it from the tests, for now::

            sage: c = polymake.cube(15)             # optional - polymake
            sage: polymake.eval('print {}->F_VECTOR;'.format(c.name()), timeout=1) # optional - polymake # not tested
            Traceback (most recent call last):
            ...
            RuntimeError: Polymake fails to respond timely

        We verify that after the timeout, polymake is still able to give answers::

            sage: c                                 # optional - polymake
            cube of dimension 15
            sage: c.N_VERTICES                      # optional - polymake
            32768

        Note, however, that the recovery after a timeout is not perfect.
        It may happen that in some situation the interface collapses and
        thus polymake would automatically be restarted, thereby losing all
        data that have been computed before.

        """
        if not self.is_running():
            self._start()
        from JuPyMake import ExecuteCommand
        if self._verbose:
            print("## eval: {}".format(code))
        parsed, stdout, stderr, error = ExecuteCommand(code)
        if get_verbose() > 0 or self._verbose:
            stderr = stderr.rstrip('\n\r')
            if stderr:
                print(stderr)
        if error:
            # "Error evaluating {} in {}: {}".format(code, self, error)
            raise PolymakeError(error)
        if not parsed:
            raise SyntaxError("Incomplete polymake command '{}'".format(code))
        return stdout

    _eval_line = eval


def reduce_load_Polymake():
    """
    Returns the polymake interface object defined in :mod:`sage.interfaces.polymake`.

    EXAMPLES::

        sage: from sage.interfaces.polymake import reduce_load_Polymake
        sage: reduce_load_Polymake()
        Polymake
    """
    return polymake


polymake_expect = PolymakeExpect()

polymake_jupymake = PolymakeJuPyMake()

polymake = polymake_jupymake<|MERGE_RESOLUTION|>--- conflicted
+++ resolved
@@ -638,6 +638,15 @@
             sage: 'normal_fan' in dir(polymake)                 # optional - polymake
             False
 
+        Global functions from 'core' are available::
+
+            sage: 'show_credits' in dir(polymake)
+            True
+
+        Global functions from 'common' are available::
+
+            sage: 'lex_ordered' in dir(polymake)
+            True
         """
         if not self.is_running():
             self._start()
@@ -648,7 +657,7 @@
         s = self.eval("apropos '';").split('\n')
         out = []
         for name in s:
-            if name.startswith("/common/functions/") or name.startswith("/" + self._application + "/functions/"):
+            if name.startswith("/common/functions/") or name.startswith("/core/functions") or name.startswith("/" + self._application + "/functions/"):
                 out.append(name.split("/")[-1])
         self.__tab_completion[self._application] = sorted(out)
         return self.__tab_completion[self._application]
@@ -797,34 +806,7 @@
         sage: p                                                 # optional - polymake
         Random spherical polytope of dimension 4; seed=5...
 
-<<<<<<< HEAD
     Now, one can work with that element in Python syntax, for example::
-=======
-        Global functions from 'core' are available::
-
-            sage: 'show_credits' in dir(polymake)
-            True
-
-        Global functions from 'common' are available::
-
-            sage: 'lex_ordered' in dir(polymake)
-            True
-
-        """
-        if not self.is_running():
-            self._start()
-        try:
-            return self.__tab_completion[self._application]
-        except KeyError:
-            pass
-        s = self.eval("apropos '';").split(self._expect.linesep)
-        out = []
-        for name in s:
-            if name.startswith("/common/functions/") or name.startswith("/core/functions") or name.startswith("/" + self._application + "/functions/"):
-                out.append(name.split("/")[-1])
-        self.__tab_completion[self._application] = sorted(out)
-        return self.__tab_completion[self._application]
->>>>>>> 624ac010
 
         sage: p.VERTICES[2][2]                                  # optional - polymake
         1450479926727001/2251799813685248
