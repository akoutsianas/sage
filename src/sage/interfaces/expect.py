--- conflicted
+++ resolved
@@ -68,11 +68,6 @@
 from sage.docs.instancedoc import instancedoc
 
 from sage.cpython.string import str_to_bytes, bytes_to_str
-<<<<<<< HEAD
-
-from six import reraise as raise_
-=======
->>>>>>> a1ec9595
 
 BAD_SESSION = -2
 
@@ -267,21 +262,12 @@
             # contents of E.before, if consisting of multi-byte encoded text,
             # may be incomplete and contain errors, so merely calling
             # bytes_to_str here is probably not sufficient.
-<<<<<<< HEAD
-            return False, bytes_to_str(E.before)
-        except pexpect.EOF:
-            return True, bytes_to_str(E.before)
-        except Exception:   # weird major problem!
-            return True, bytes_to_str(E.before)
-        return True, bytes_to_str(E.before)
-=======
             return False, self._before()
         except pexpect.EOF:
             return True, self._before()
         except Exception:   # weird major problem!
             return True, self._before()
         return True, self._before()
->>>>>>> a1ec9595
 
     def _send(self, cmd):
         if self._expect is None:
@@ -986,15 +972,9 @@
                             pass
                     raise RuntimeError("%s\n%s crashed executing %s"%(msg,self, line))
                 if self._terminal_echo:
-<<<<<<< HEAD
-                    out = bytes_to_str(E.before)
-                else:
-                    out = bytes_to_str(E.before).rstrip('\n\r')
-=======
                     out = self._before()
                 else:
                     out = self._before().rstrip('\n\r')
->>>>>>> a1ec9595
             else:
                 if self._terminal_echo:
                     out = '\n\r'
@@ -1206,11 +1186,7 @@
             else:
                 i = self._expect.expect(expr)
             if i > 0:
-<<<<<<< HEAD
-                v = bytes_to_str(self._expect.before)
-=======
                 v = self._before()
->>>>>>> a1ec9595
                 self.quit()
                 raise ValueError("%s\nComputation failed due to a bug in %s -- NOTE: Had to restart."%(v, self))
         except KeyboardInterrupt:
@@ -1308,13 +1284,8 @@
         self._sendstr(cmd)
         try:
             self._expect_expr(timeout=0.5)
-<<<<<<< HEAD
-            if not s in bytes_to_str(self._expect.before):
-                self._expect_expr(s,timeout=0.5)
-=======
             if not s in self._before():
                 self._expect_expr(s, timeout=0.5)
->>>>>>> a1ec9595
                 self._expect_expr(timeout=0.5)
         except pexpect.TIMEOUT:
             self._interrupt()
