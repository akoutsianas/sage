"""
Common Interface Functionality

See the examples in the other sections for how to use specific
interfaces.  The interface classes all derive from the generic
interface that is described in this section.

AUTHORS:
    -- William Stein (2005): initial version
    -- William Stein (2006-03-01): got rid of infinite loop on startup
                                   if client system missing
"""

#*****************************************************************************
#       Copyright (C) 2005 William Stein <wstein@gmail.com>
#
#  Distributed under the terms of the GNU General Public License (GPL)
#
#    This code is distributed in the hope that it will be useful,
#    but WITHOUT ANY WARRANTY; without even the implied warranty of
#    MERCHANTABILITY or FITNESS FOR A PARTICULAR PURPOSE.  See the GNU
#    General Public License for more details.
#
#  The full text of the GPL is available at:
#
#                  http://www.gnu.org/licenses/
#*****************************************************************************

import os
import weakref
import time

########################################################
# Important note: We use Pexpect 2.0 *not* Pexpect 2.1.
# For reasons I don't understand, pexpect2.1 is much
# worse than pexpect 2.0 for everything SAGE does.
########################################################
import pexpect

from sage.structure.sage_object import SageObject
from sage.structure.parent_base import ParentWithBase
import  sage.structure.element

import sage.misc.sage_eval

import quit

import cleaner

from sage.misc.misc import SAGE_ROOT, verbose, SAGE_TMP_INTERFACE
from sage.structure.element import RingElement
BAD_SESSION = -2

failed_to_start = []

tmp='%s/tmp'%SAGE_TMP_INTERFACE

## On some platforms, e.g., windows, this can easily take 10 seconds!?!  Terrible.  And
## it should not be necessary or used anyways.
## def _absolute(cmd):
##     c = cmd.split()
##     s  = c[0]
##     t = os.popen('which %s'%s).read().strip()
##     if len(t) == 0:
##         raise RuntimeError
##     return ' '.join([t] + c[1:])


# . in user's path causes *HUGE* trouble, e.g., pexpect will try to
# run a directory name!
p = os.environ['PATH'].split(':')
os.environ['PATH'] = ':'.join([v for v in p if v.strip() != '.'])

class AsciiArtString(str):
    def __init__(self, x):
        str.__init__(self, x)

    def __repr__(self):
        return str(self)


class Expect(ParentWithBase):
    """
    Expect interface object.
    """
    def __init__(self, name, prompt, command=None, server=None, maxread=100000,
                 script_subdirectory="", restart_on_ctrlc=False,
                 verbose_start=False, init_code=[], max_startup_time=30,
                 logfile = None, eval_using_file_cutoff=0,
                 do_cleaner = True, path=None):

        self.__is_remote = False
        if command == None:
            command = name
        if server != None:
            command = "ssh -t %s %s"%(server, command)
            self.__is_remote = True
            eval_using_file_cutoff = 0  # don't allow this!
            #print command
            self._server = server
        self.__do_cleaner = do_cleaner
        self.__maxread = maxread
        self._eval_using_file_cutoff = eval_using_file_cutoff
        self.__script_subdirectory = script_subdirectory
        self.__name = name
        self.__coerce_name = '_' + name.lower() + '_'
        self.__command = command
        self._prompt = prompt
        self._restart_on_ctrlc = restart_on_ctrlc
        self.__verbose_start = verbose_start
        if not path is None:
            self.__path = path
        elif script_subdirectory is None:
            self.__path = '.'
        else:
            self.__path = '%s/data/extcode/%s/%s'%(SAGE_ROOT,self.__name,
                                                   self.__script_subdirectory)
        self.__initialized = False
        self.__seq = -1
        self._expect = None
        self._session_number = 0
        self.__init_code = init_code
        self.__max_startup_time = max_startup_time
        if isinstance(logfile, str):
            logfile = open(logfile,'w')
        self.__logfile = logfile
        quit.expect_objects.append(weakref.ref(self))
        self._available_vars = []
        ParentWithBase.__init__(self, self)

    def _get(self, wait=0.1, alternate_prompt=None):
        if self._expect is None:
            self._start()
        E = self._expect
        wait=float(wait)
        try:
            if alternate_prompt is None:
                E.expect(self._prompt, timeout=wait)
            else:
                E.expect(alternate_prompt, timeout=wait)
        except pexpect.TIMEOUT, msg:
            return False, E.before
        except pexpect.EOF, msg:
            return True, E.before
        return True, E.before

    def _send(self, cmd):
        if self._expect is None:
            self._start()
        E = self._expect
        self.__so_far = ''
        E.sendline(cmd)

    def is_running(self):
        """
        Return True if self is currently running.
        """
        if self._expect is None:
            return False
        try:
            os.kill(self._expect.pid,0)
        except OSError:
            # This means the process is not running
            return False
        return True

    def _so_far(self, wait=0.1, alternate_prompt=None):
        """
        Return whether done and output so far and new output since last time called.
        """
        done, new = self._get(wait=wait, alternate_prompt=alternate_prompt)
        try:
            if done:
                #if not new is None:
                X = self.__so_far + new
                del self.__so_far
                return True, X, new
            #new = self._expect.before
            try:
                self.__so_far += new
            except (AttributeError, TypeError):
                self.__so_far = new
            return False, self.__so_far, new
        except AttributeError:   # no __so_far
            raise RuntimeError

    def is_remote(self):
        return self.__is_remote

    def is_local(self):
        return not self.__is_remote

    def user_dir(self):
        return self.__path

    def _repr_(self):
        return self.__name.capitalize()

    def _change_prompt(self, prompt):
        self._prompt = prompt

    def _temp_file(self, x):
        T = self.__path + "/tmp/"
        if not os.path.exists(T):
            os.makedirs(T)
        return T + str(x)

    def name(self):
        return self.__name

    def path(self):
        return self.__path

    def _continuation_prompt(self):
        return False

    def expect(self):
        if self._expect is None:
            self._start()
        return self._expect

    def interact(self):
        r"""
        This allows you to interactively interact with the child
        interpreter.  Press Ctrl-D or type 'quit' or 'exit'
        to exit and return to SAGE.

        \note{This is completely different than the console() member
        function.  The console function opens a new copy of the child
        interepreter, whereas the interact function gives you
        interactive access to the interpreter that is being used by
        SAGE.   Use sage(xxx) or interpretername(xxx) to pull objects
        in from sage to the interpreter.}
        """
        if self._expect is None:
            self._start()
        import sage.misc.preparser_ipython
        sage.misc.preparser_ipython.switch_interface_general(self)

    def _pre_interact(self):
        pass

    def _post_interact(self):
        pass

    def pid(self):
        if self._expect is None:
            self._start()
        return self._expect.pid

    def _install_hints(self):
        """
        Hints for installing needed slave program on your computer.

        There are no hints by default.
        """
        return ''

    def _do_cleaner(self):
        try:
            return self.__do_cleaner
        except AttributeError:
            return False

    def _start(self, alt_message=None, block_during_init=True):
        self.quit()  # in case one is already running
        global failed_to_start
        if self.__name in failed_to_start:
            if alt_message:
                raise RuntimeError, alt_message
            else:
                raise RuntimeError, 'Unable to start %s (%s failed to start during this SAGE session; not attempting to start again)\n%s'%(self.__name, self.__name, self._install_hints())

        self._session_number += 1
        current_path = os.path.abspath('.')
        dir = self.__path
        if not os.path.exists(dir):
            os.makedirs(dir)
        os.chdir(dir)

        cmd = self.__command
##         try:
##             cmd = _absolute(self.__command)
##         except RuntimeError:
##             failed_to_start.append(self.__name)
##             raise RuntimeError, "%s\nCommand %s not available."%(
##                  self._install_hints(), self.__name)

        if self.__verbose_start:
            print cmd
            print "Starting %s"%cmd.split()[0]

        try:
            self._expect = pexpect.spawn(cmd, logfile=self.__logfile)
            if self._do_cleaner() and not self.__is_remote:
                cleaner.cleaner(self._expect.pid, cmd)

        except (pexpect.ExceptionPexpect, pexpect.EOF, IndexError):
            self._expect = None
            self._session_number = BAD_SESSION
            failed_to_start.append(self.__name)
            raise RuntimeError, "Unable to start %s because the command '%s' failed.\n%s"%(
                self.__name, cmd, self._install_hints())

        os.chdir(current_path)
        self._expect.timeout = self.__max_startup_time
        #self._expect.setmaxread(self.__maxread)
        self._expect.maxread = self.__maxread
        self._expect.delaybeforesend = 0
        try:
            self._expect.expect(self._prompt)
        except (pexpect.TIMEOUT, pexpect.EOF), msg:
            self._expect = None
            self._session_number = BAD_SESSION
            failed_to_start.append(self.__name)
            print msg
            raise RuntimeError, "Unable to start %s"%self.__name
        self._expect.timeout = None
        if block_during_init:
            for X in self.__init_code:
                self.eval(X)
        else:
            for X in self.__init_code:
                self._send(X)

    def clear_prompts(self):
        while True:
            try:
                self._expect.expect(self._prompt, timeout=0.1)
            except pexpect.TIMEOUT:
                return

    def __del__(self):
        try:
            if self._expect is None:
                return
            try:
                self.quit()
            except (TypeError, AttributeError):
                pass

            # The following programs around a bug in pexpect.
            def dummy(): pass
            try:
                self._expect.close = dummy
            except Exception, msg:
                pass
        except Exception, msg:
            pass

    def cputime(self):
        """
        CPU time since this process started running.
        """
        raise NotImplementedError

    def quit(self, verbose=False):
        """
        EXAMPLES:
            sage: a = maxima('y')
            sage: a
            y
<<<<<<< HEAD
=======
            sage: maxima.quit()
>>>>>>> ade63ac4
            sage: a._check_valid()
            Traceback (most recent call last):
            ...
            ValueError: The maxima session in which this object was defined is no longer running.
        """
        self._session_number += 1
        if self._expect is None:
            return
        # Send a kill -9 to the process *group*.
        # this is *very useful* when external binaries are started up
        # by shell scripts, and killing the shell script doesn't
        # kill the binary.
        E = self._expect
        if verbose:
            print "Exiting spawned %s process."%self
        try:
            E.sendline(self._quit_string())
            self._so_far(wait=0.25)
            os.killpg(E.pid, 9)
            os.kill(E.pid, 9)
        except (RuntimeError, OSError), msg:
            pass
        self._expect = None
        return

    def _quit_string(self):
        return 'quit'

    def _read_in_file_command(self, filename):
        raise NotImplementedError

    def _eval_line_using_file(self, line, tmp):
        F = open(tmp, 'w')
        F.write(line+'\n')
        F.close()
        try:
            s = self._eval_line(self._read_in_file_command(tmp), allow_use_file=False)
        except pexpect.EOF, msg:
            if self._quit_string() in line:
                # we expect to get an EOF if we're quitting.
                return ''
            raise RuntimeError, '%s terminated unexpectedly while reading in a large line'%self
        return self._post_process_from_file(s)

    def _post_process_from_file(self, s):
        return s

    def _eval_line(self, line, allow_use_file=True, wait_for_prompt=True):
        #if line.find('\n') != -1:
        #    raise ValueError, "line must not contain any newlines"
        if allow_use_file and self._eval_using_file_cutoff and len(line) > self._eval_using_file_cutoff:
            return self._eval_line_using_file(line, tmp)
        try:
            if self._expect is None:
                self._start()
            E = self._expect
            try:
                if len(line) >= 4096:
                    raise RuntimeError, "Sending more than 4096 characters with %s on a line may cause a hang and you're sending %s characters"%(self, len(line))
                E.sendline(line)
                if wait_for_prompt == False:
                    return ''

            except OSError, msg:
                raise RuntimeError, "%s\nError evaluating %s in %s"%(msg, line, self)

            if len(line)>0:
                try:
                    if isinstance(wait_for_prompt, str):
                        E.expect(wait_for_prompt)
                    else:
                        E.expect(self._prompt)
                except pexpect.EOF, msg:
                    try:
                        if self._read_in_file_command(tmp) in line:
                            raise pexpect.EOF, msg
                    except NotImplementedError:
                        pass
                    if self._quit_string() in line:
                        # we expect to get an EOF if we're quitting.
                        return ''
                    raise RuntimeError, "%s\n%s crashed executing %s"%(msg,
                                                   self, line)
                out = E.before
            else:
                out = '\n\r'
        except KeyboardInterrupt:
            self._keyboard_interrupt()
            raise KeyboardInterrupt, "Ctrl-c pressed while running %s"%self
        i = out.find("\n")
        j = out.rfind("\r")
        return out[i+1:j].replace('\r\n','\n')

    def _keyboard_interrupt(self):
        print "Interrupting %s..."%self
        if self._restart_on_ctrlc:
            try:
                self._expect.close(force=1)
            except pexpect.ExceptionPexpect:
                print "WARNING: -- unable to kill %s. You may have to do so manually."%self
                pass
            self._start()
            raise KeyboardInterrupt, "Restarting %s (WARNING: all variables defined in previous session are now invalid)"%self
        else:
            self._expect.sendline(chr(3))  # send ctrl-c
            self._expect.expect(self._prompt)
            self._expect.expect(self._prompt)
            raise KeyboardInterrupt, "Ctrl-c pressed while running %s"%self

    def interrupt(self, tries=20, timeout=0.3):
        E = self._expect
        if E is None:
            return True
        success = False
        try:
            for i in range(tries):
                E.sendline(self._quit_string())
                E.sendline(chr(3))
                try:
                    E.expect(self._prompt, timeout=timeout)
                    success= True
                    break
                except (pexpect.TIMEOUT, pexpect.EOF), msg:
                    #print msg
                    pass
        except Exception, msg:
            pass
        if success:
            pass
        else:
            self.quit()
        return success

    def eval(self, code, strip=True):
        """
        INPUT:
            code -- text to evaluate
            strip -- bool; whether to strip output prompts, etc.
                     (ignored in the base class).
        """
        if not isinstance(code, str):
            raise TypeError, 'input code must be a string.'
        code = code.strip()
        try:
            return '\n'.join([self._eval_line(L) for L in code.split('\n') if L != ''])
        except KeyboardInterrupt:
            self._keyboard_interrupt()
        except TypeError, s:
            raise TypeError, 'error evaluating "%s":\n%s'%(code,s)

    def execute(self, *args, **kwds):
        return self.eval(*args, **kwds)

    #def __call__(self, x, globals=None):
    def __call__(self, x):
        r"""
        Create a new object in self from x.

        The object X returned can be used like any SAGE object, and
        wraps an object in self.  The standard arithmetic operators
        work.  Morever if foo is a function then
                      X.foo(y,z,...)
        calls foo(X, y, z, ...) and returns the corresponding object.
        """
        #if not globals is None:
        #    for k, x in globals.iteritems():
        #        self.set(k,x)
        cls = self._object_class()

        if isinstance(x, cls) and x.parent() is self:
            return x
        if isinstance(x, str):
            return cls(self, x)
        try:
            return self._coerce_impl(x)
        except TypeError, msg:
            try:
                return cls(self, str(x))
            except TypeError, msg2:
                raise TypeError, msg


    def _coerce_impl(self, x):
        s = '_%s_'%self.name()
        if s == '_pari_':
            s = '_gp_'
        try:
            return (x.__getattribute__(s))(self)
        except AttributeError, msg:
            pass
        try:
            return x._interface_(self)
        except AttributeError, msg:
            pass

        if isinstance(x, (list, tuple)):
            A = []
            z = []
            cls = self._object_class()
            for v in x:
                if isinstance(v, cls):
                    A.append(v.name())
                    z.append(v)
                else:
                    w = self(v)
                    A.append(w.name())
                    z.append(w)
            X = ','.join(A)
            r = self.new('%s%s%s'%(self._left_list_delim(), X, self._right_list_delim()))
            r.__sage_list = z   # do this to avoid having the entries of the list be garbage collected
            return r


        raise TypeError, "unable to coerce element into %s"%self.name()

    def new(self, code):
        return self(code)

    ###################################################################
    # these should all be appropriately overloaded by the derived class
    ###################################################################

    def _left_list_delim(self):
        return "["

    def _right_list_delim(self):
        return "]"

    def _assign_symbol(self):
        return "="

    def _equality_symbol(self):
        raise NotImplementedError

    # For efficiency purposes, you should definitely override these
    # in your derived class.
    def _true_symbol(self):
        try:
            return self.__true_symbol
        except AttributeError:
            self.__true_symbol = self.eval('1 %s 1'%self._equality_symbol())

    def _false_symbol(self):
        try:
            return self.__false_symbol
        except AttributeError:
            self.__false_symbol = self.eval('1 %s 2'%self._equality_symbol())

    def _lessthan_symbol(self):
        return '<'

    def _greaterthan_symbol(self):
        return '>'


    ############################################################
    #         Functions for working with variables.
    #  The first three must be overloaded by derived classes,
    #  and the definition depends a lot on the class.  But
    #  the functionality one gets from this is very nice.
    ############################################################

    def set(self, var, value):
        """
        Set the variable var to the given value.
        """
        cmd = '%s%s%s;'%(var,self._assign_symbol(), value)
        self.eval(cmd)

    def get(self, var):
        """
        Get the value of the variable var.
        """
        return self.eval(var)

    def get_using_file(self, var):
        return self.get(var)

    def clear(self, var):
        """
        Clear the variable named var.
        """
        self._available_vars.append(var)

    def _next_var_name(self):
        if len(self._available_vars) != 0:
            v = self._available_vars[0]
            del self._available_vars[0]
            return v
        self.__seq += 1
        return "sage%s"%self.__seq

    def _create(self, value):
        name = self._next_var_name()
        #self._last_name = name
        self.set(name, value)
        return name

    #def _last_created_varname(self):
    #    return self._last_name

    def _object_class(self):
        return ExpectElement

    def function_call(self, function, args=[]):
        if function == '':
            raise ValueError, "function name must be nonempty"
        if function[:2] == "__":
            raise AttributeError
        if not isinstance(args, list):
            args = [args]
        for i in range(len(args)):
            if not isinstance(args[i], ExpectElement):
                args[i] = self.new(args[i])
        return self.new("%s(%s)"%(function, ",".join([s.name() for s in args])))

    def call(self, function_name, *args):
        return self.function_call(function_name, args)

    def _contains(self, v1, v2):
        raise NotImplementedError

    def _is_true_string(self, s):
        raise NotImplementedError

    def __getattr__(self, attrname):
        if attrname[:1] == "_":
            raise AttributeError
        return ExpectFunction(self, attrname)

    def __cmp__(self, other):
        return cmp(type(self), type(other))

    def console(self):
        raise NotImplementedError

    def help(self, s):
        print 'No help on %s available'%s


class ExpectFunction(SageObject):
    """
    Expect function.
    """
    def __init__(self, parent, name):
        self._parent = parent
        self._name = name

    def __repr__(self):
        return "%s"%self._name

    def __call__(self, *args):
        return self._parent.function_call(self._name, list(args))


class FunctionElement(SageObject):
    """
    Expect function element.
    """
    def __init__(self, obj, name):
        self._obj = obj
        self._name = name

    def __repr__(self):
        return "%s"%self._name

    def __call__(self, *args):
        return self._obj.parent().function_call(self._name, [self._obj] + list(args))

    def help(self):
        print self._sage_doc_()

    def _sage_doc_(self):
        return ''


def is_ExpectElement(x):
    return isinstance(x, ExpectElement)

class ExpectElement(RingElement):
    """
    Expect element.
    """
    def __init__(self, parent, value, is_name=False):
        RingElement.__init__(self, parent)
        self._create = value
        if parent is None: return     # means "invalid element"
        # idea: Joe Wetherell -- try to find out if the output
        # is too long aqnd if so get it using file, otherwise
        # don't.
        if isinstance(value, str) and parent._eval_using_file_cutoff and \
           parent._eval_using_file_cutoff < len(value):
            self._get_using_file = True

        if is_name:
            self._name = value
        else:
            try:
                self._name = parent._create(value)
            except (TypeError, KeyboardInterrupt, RuntimeError, ValueError), x:
                self._session_number = -1
                raise TypeError, x
        self._session_number = parent._session_number

    def _latex_(self):
        return "\\begin{verbatim}%s\\end{verbatim}"%self


    def __iter__(self):
        for i in range(1, len(self)+1):
            yield self[i]

    def __len__(self):
        raise NotImplementedError

    def __reduce__(self):
        return reduce_load, (self.parent(), self._reduce())

    def _reduce(self):
        return repr(self)

    def _r_action(self, x):   # used for coercion
        raise AttributeError

    def __call__(self, *args):
        self._check_valid()
        P = self.parent()
        return getattr(P, self.name())(*args)

    def _sage_doc_(self):
        return str(self)

    def __cmp__(self, other):
        P = self.parent()
        if P.eval("%s %s %s"%(self.name(), P._lessthan_symbol(), other.name())) == P._true_symbol():
            return -1
        elif P.eval("%s %s %s"%(self.name(), P._greaterthan_symbol(), other.name())) == P._true_symbol():
            return 1
        elif P.eval("%s %s %s"%(self.name(), P._equality_symbol(),
                                 other.name())) == P._true_symbol():
            return 0
        else:
            return -1  # everything is supposed to be comparable in Python, so we define
                       # the comparison thus when no comparable in interfaced system.

    def _matrix_(self, R):
        raise NotImplementedError

    def _vector_(self, R):
        raise NotImplementedError

    def _check_valid(self):
        """
        Check that this object is valid, i.e., the session in which
        this object is defined is still running.  This is relevant for
        interpreters that can't be interrupted via ctrl-C, hence get
        restarted.
        """
        try:
            P = self.parent()
            if P is None or P._session_number == BAD_SESSION or self._session_number == -1 or \
                          P._session_number != self._session_number:
                raise ValueError, "The %s session in which this object was defined is no longer running."%P.name()
        except AttributeError:
            raise ValueError, "The session in which this object was defined is no longer running."
        return P

    def __contains__(self, x):
        P = self._check_valid()
        if not isinstance(x, ExpectElement) or x.parent() != self.parent():
            x = P.new(x)
        t = P._contains(x.name(), self.name())
        return P._is_true_string(t)

    def __del__(self):
        try:
            self._check_valid()
        except ValueError:
            return
        try:
            if hasattr(self,'_name'):
                P = self.parent()
                if not (P is None):
                    P.clear(self._name)

        except (RuntimeError, pexpect.ExceptionPexpect), msg:    # needed to avoid infinite loops in some rare cases
            #print msg
            pass

    def _sage_(self):
        """
        Attempt to return a SAGE version of this object.
        """
        return self.sage()

    def sage(self):
        return sage.misc.sage_eval.sage_eval(repr(self))

    def __repr__(self):
        try:
            self._check_valid()
        except ValueError:
            return '(invalid object -- defined in terms of closed session)'
        try:
            if self._get_using_file:
                return self.parent().get_using_file(self._name)
        except AttributeError:
            return self.parent().get(self._name)

    def __getattr__(self, attrname):
        self._check_valid()
        if attrname[:1] == "_":
            raise AttributeError
        return FunctionElement(self, attrname)

    def hasattr(self, attrname):
        """
        Returns whether the given attribute is already defined by this object,
        and in particular is not dynamically generated.
        """
        return not isinstance(getattr(self, attrname), FunctionElement)

    def attribute(self, attrname):
        """
        If this wraps the object x in the system, this returns the object
        x.attrname.  This is useful for some systems that have object
        oriented attribute access notation.

        EXAMPLES:
            sage: g = gap('SO(1,4,7)')
            sage: k = g.InvariantQuadraticForm()
            sage: k.attribute('matrix')
            [ [ 0*Z(7), Z(7)^0, 0*Z(7), 0*Z(7) ], [ 0*Z(7), 0*Z(7), 0*Z(7), 0*Z(7) ],
              [ 0*Z(7), 0*Z(7), Z(7), 0*Z(7) ], [ 0*Z(7), 0*Z(7), 0*Z(7), Z(7)^0 ] ]

            sage: e = gp('ellinit([0,-1,1,-10,-20])')
            sage: e.attribute('j')
            -122023936/161051
        """
        P = self._check_valid()
        return P('%s.%s'%(self.name(), attrname))

    def __getitem__(self, n):
        P = self._check_valid()
        if not isinstance(n, tuple):
            return P.new('%s[%s]'%(self._name, n))
        else:
            return P.new('%s[%s]'%(self._name, str(n)[1:-1]))

    def __int__(self):
        return int(repr(self))

    def bool(self):
        P = self.parent()
        t = P._true_symbol()
        cmd = '%s %s %s'%(self._name, P._equality_symbol(), t)
        return P.eval(cmd) == t

    def __bool__(self):
        return self.bool()


    def __long__(self):
        return long(repr(self))

    def __float____(self):
        return float(repr(self))

    def _integer_(self):
        import sage.rings.all
        return sage.rings.all.Integer(repr(self))

    def _rational_(self):
        import sage.rings.all
        return sage.rings.all.Rational(repr(self))

    def name(self):
        return self._name

    def gen(self, n):
        P = self._check_valid()
        return P.new('%s.%s'%(self._name, int(n)))

    def _add_(self, right):
        P = self._check_valid()
        try:
            return P.new('%s + %s'%(self._name, right._name))
        except Exception, msg:
            raise TypeError, msg

    def _sub_(self, right):
        P = self._check_valid()
        try:
            return P.new('%s - %s'%(self._name, right._name))
        except Exception, msg:
            raise TypeError, msg


    def _mul_(self, right):
        P = self._check_valid()
        try:
            return P.new('%s * %s'%(self._name, right._name))
        except Exception, msg:
            raise TypeError,msg

    def _div_(self, right):
        P = self._check_valid()
        try:
            return P.new('%s / %s'%(self._name, right._name))
        except Exception, msg:
            raise TypeError, msg


    def __pow__(self, n):
        """
        EXAMPLES:
            sage: a = maxima('2')
            sage: a^(3/4)
            2^(3/4)
        """
        P = self._check_valid()
        if isinstance(n, ExpectElement):
            if not P is n.parent():
                n = P(n)
            return P.new('%s ^ %s'%(self._name,n._name))
        else:
            z = P(n)
            return P.new('%s ^ %s'%(self._name,z._name))


def reduce_load(parent, x):
    return parent(x)

import os
def console(cmd):
    os.system(cmd)

<|MERGE_RESOLUTION|>--- conflicted
+++ resolved
@@ -358,12 +358,7 @@
         """
         EXAMPLES:
             sage: a = maxima('y')
-            sage: a
-            y
-<<<<<<< HEAD
-=======
             sage: maxima.quit()
->>>>>>> ade63ac4
             sage: a._check_valid()
             Traceback (most recent call last):
             ...
