"""
Reporting doctest results

This module determines how doctest results are reported to the user.

It also computes the exit status in the ``error_status`` attribute of
:class:`DocTestReporter`. This is a bitwise OR of the following bits:

- 1: Doctest failure
- 2: Bad command line syntax or invalid options
- 4: Test timed out
- 8: Test exited with non-zero status
- 16: Test crashed with a signal (e.g. segmentation fault)
- 32: TAB character found
- 64: Internal error in the doctesting framework
- 128: Testing interrupted, not all tests run
- 256: Doctest contains explicit source line number

AUTHORS:

- David Roe (2012-03-27) -- initial version, based on Robert Bradshaw's code.
"""

#*****************************************************************************
#       Copyright (C) 2012 David Roe <roed.math@gmail.com>
#                          Robert Bradshaw <robertwb@gmail.com>
#                          William Stein <wstein@gmail.com>
#       Copyright (C) 2013 Jeroen Demeyer <jdemeyer@cage.ugent.be>
#
#  Distributed under the terms of the GNU General Public License (GPL)
#  as published by the Free Software Foundation; either version 2 of
#  the License, or (at your option) any later version.
#                  http://www.gnu.org/licenses/
#*****************************************************************************
from __future__ import print_function

import sys
import signal
from sage.structure.sage_object import SageObject
from sage.doctest.util import count_noun
from sage.doctest.sources import DictAsObject
from .external import available_software

def signal_name(sig):
    """
    Return a string describing a signal number.

    EXAMPLES::

        sage: import signal
        sage: from sage.doctest.reporting import signal_name
        sage: signal_name(signal.SIGSEGV)
        'segmentation fault'
        sage: signal_name(9)
        'kill signal'
        sage: signal_name(12345)
        'signal 12345'
    """
    if sig == signal.SIGHUP:
        return "hangup"
    if sig == signal.SIGINT:
        return "interrupt"
    if sig == signal.SIGQUIT:
        return "quit"
    if sig == signal.SIGILL:
        return "illegal instruction"
    if sig == signal.SIGABRT:
        return "abort"
    if sig == signal.SIGFPE:
        return "floating point exception"
    if sig == signal.SIGKILL:
        return "kill signal"
    if sig == signal.SIGSEGV:
        return "segmentation fault"
    if sig == signal.SIGPIPE:
        return "broken pipe"
    if sig == signal.SIGALRM:
        return "alarm"
    if sig == signal.SIGTERM:
        return "terminate"
    if sig == signal.SIGBUS:
        return "bus error"
    return "signal %s"%sig

class DocTestReporter(SageObject):
    """
    This class reports to the users on the results of doctests.
    """
    def __init__(self, controller):
        """
        Initialize the reporter.

        INPUT:

        - ``controller`` -- a
          :class:`sage.doctest.control.DocTestController` instance.
          Note that some methods assume that appropriate tests have
          been run by the controller.

        EXAMPLES::

            sage: from sage.doctest.reporting import DocTestReporter
            sage: from sage.doctest.control import DocTestController, DocTestDefaults
            sage: from sage.env import SAGE_SRC
            sage: import os
            sage: filename = os.path.join(SAGE_SRC,'sage','doctest','reporting.py')
            sage: DC = DocTestController(DocTestDefaults(),[filename])
            sage: DTR = DocTestReporter(DC)
        """
        self.controller = controller
        self.postscript = dict(lines=[], cputime=0, walltime=0)
        self.sources_completed = 0
        self.stats = {}
        self.error_status = 0

    def have_optional_tag(self, tag):
        r"""
        Return whether doctests marked with this tag are run.

        INPUT:

        - ``tag`` -- string

        EXAMPLES::

            sage: from sage.doctest.reporting import DocTestReporter
            sage: from sage.doctest.control import DocTestController, DocTestDefaults
            sage: from sage.env import SAGE_SRC
            sage: import os
            sage: filename = os.path.join(SAGE_SRC,'sage','doctest','reporting.py')
            sage: DC = DocTestController(DocTestDefaults(),[filename])
            sage: DTR = DocTestReporter(DC)

        ::

            sage: DTR.have_optional_tag('sage')
            True
            sage: DTR.have_optional_tag('nice_unavailable_package')
            False

        """
        if tag in self.controller.options.optional:
            return True
        if 'external' in self.controller.options.optional:
            if tag in available_software.seen():
                return True
        return False

    def report_head(self, source):
        """
        Return the "sage -t [options] file.py" line as string.

        INPUT:

        - ``source`` -- a source from :mod:`sage.doctest.sources`

        EXAMPLES::

            sage: from sage.doctest.reporting import DocTestReporter
            sage: from sage.doctest.control import DocTestController, DocTestDefaults
            sage: from sage.doctest.sources import FileDocTestSource
            sage: from sage.doctest.forker import SageDocTestRunner
            sage: from sage.env import SAGE_SRC
            sage: filename = os.path.join(SAGE_SRC,'sage','doctest','reporting.py')
            sage: DD = DocTestDefaults()
            sage: FDS = FileDocTestSource(filename,DD)
            sage: DC = DocTestController(DD, [filename])
            sage: DTR = DocTestReporter(DC)
            sage: print(DTR.report_head(FDS))
            sage -t .../sage/doctest/reporting.py

        The same with various options::

            sage: DD.long = True
            sage: print(DTR.report_head(FDS))
            sage -t --long .../sage/doctest/reporting.py
        """
        cmd = "sage -t"
        if self.controller.options.long:
            cmd += " --long"
        warnlong = self.controller.options.warn_long
        if warnlong is not None:
            cmd += " --warn-long"
            if warnlong != 1.0:
                cmd += " %.1f"%(warnlong)
        cmd += " " + source.printpath
        return cmd

    def report(self, source, timeout, return_code, results, output, pid=None):
        """
        Report on the result of running doctests on a given source.

        This doesn't print the :meth:`report_head`, which is assumed
        to be printed already.

        INPUT:

        - ``source`` -- a source from :mod:`sage.doctest.sources`

        - ``timeout`` -- a boolean, whether doctests timed out

        - ``return_code`` -- an int, the return code of the process
          running doctests on that file.

        - ``results`` -- (irrelevant if ``timeout`` or
          ``return_code``), a tuple

          - ``ntests`` -- the number of doctests

          - ``timings`` -- a
            :class:`sage.doctest.sources.DictAsObject` instance
            storing timing data.

        - ``output`` -- a string, printed if there was some kind of
          failure

        - ``pid`` -- optional integer (default: ``None``). The pid of
          the worker process.

        EXAMPLES::

            sage: from sage.doctest.reporting import DocTestReporter
            sage: from sage.doctest.control import DocTestController, DocTestDefaults
            sage: from sage.doctest.sources import FileDocTestSource, DictAsObject
            sage: from sage.doctest.forker import SageDocTestRunner
            sage: from sage.doctest.parsing import SageOutputChecker
            sage: from sage.doctest.util import Timer
            sage: from sage.env import SAGE_SRC
            sage: import os, sys, doctest
            sage: filename = os.path.join(SAGE_SRC,'sage','doctest','reporting.py')
            sage: DD = DocTestDefaults()
            sage: FDS = FileDocTestSource(filename,DD)
            sage: DC = DocTestController(DD,[filename])
            sage: DTR = DocTestReporter(DC)

        You can report a timeout::

            sage: DTR.report(FDS, True, 0, None, "Output so far...", pid=1234)
                Timed out
            **********************************************************************
            Tests run before process (pid=1234) timed out:
            Output so far...
            **********************************************************************
            sage: DTR.stats
            {'sage.doctest.reporting': {'failed': True, 'walltime': 1000000.0}}

        Or a process that returned a bad exit code::

            sage: DTR.report(FDS, False, 3, None, "Output before trouble")
                Bad exit: 3
            **********************************************************************
            Tests run before process failed:
            Output before trouble
            **********************************************************************
            sage: DTR.stats
            {'sage.doctest.reporting': {'failed': True, 'walltime': 1000000.0}}

        Or a process that segfaulted::

            sage: import signal
            sage: DTR.report(FDS, False, -signal.SIGSEGV, None, "Output before trouble")
                Killed due to segmentation fault
            **********************************************************************
            Tests run before process failed:
            Output before trouble
            **********************************************************************
            sage: DTR.stats
            {'sage.doctest.reporting': {'failed': True, 'walltime': 1000000.0}}

        Report a timeout with results and a ``SIGKILL``::

            sage: DTR.report(FDS, True, -signal.SIGKILL, (1,None), "Output before trouble")
                Timed out after testing finished (and interrupt failed)
            **********************************************************************
            Tests run before process timed out:
            Output before trouble
            **********************************************************************
            sage: DTR.stats
            {'sage.doctest.reporting': {'failed': True, 'walltime': 1000000.0}}

        This is an internal error since results is None::

            sage: DTR.report(FDS, False, 0, None, "All output")
                Error in doctesting framework (bad result returned)
            **********************************************************************
            Tests run before error:
            All output
            **********************************************************************
            sage: DTR.stats
            {'sage.doctest.reporting': {'failed': True, 'walltime': 1000000.0}}

        Or tell the user that everything succeeded::

            sage: doctests, extras = FDS.create_doctests(globals())
            sage: runner = SageDocTestRunner(SageOutputChecker(), verbose=False, sage_options=DD, optionflags=doctest.NORMALIZE_WHITESPACE|doctest.ELLIPSIS)
            sage: Timer().start().stop().annotate(runner)
            sage: D = DictAsObject({'err':None})
            sage: runner.update_results(D)
            0
            sage: DTR.report(FDS, False, 0, (sum([len(t.examples) for t in doctests]), D), "Good tests")
                [... tests, ... s]
            sage: DTR.stats
            {'sage.doctest.reporting': {'walltime': ...}}

        Or inform the user that some doctests failed::

            sage: runner.failures = 1
            sage: runner.update_results(D)
            1
            sage: DTR.report(FDS, False, 0, (sum([len(t.examples) for t in doctests]), D), "Doctest output including the failure...")
                [... tests, 1 failure, ... s]

        If the user has requested that we report on skipped doctests,
        we do so::

            sage: DC.options = DocTestDefaults(show_skipped=True)
            sage: import collections
            sage: optionals = collections.defaultdict(int)
            sage: optionals['magma'] = 5; optionals['long time'] = 4; optionals[''] = 1; optionals['not tested'] = 2
            sage: D = DictAsObject(dict(err=None,optionals=optionals))
            sage: runner.failures = 0
            sage: runner.update_results(D)
            0
            sage: DTR.report(FDS, False, 0, (sum([len(t.examples) for t in doctests]), D), "Good tests")
                1 unlabeled test not run
                4 long tests not run
                5 magma tests not run
                2 other tests skipped
                [... tests, ... s]

        Test an internal error in the reporter::

            sage: DTR.report(None, None, None, None, None)
            Traceback (most recent call last):
            ...
            AttributeError: 'NoneType' object has no attribute 'basename'

        The only-errors mode does not output anything on success::

            sage: DD = DocTestDefaults(only_errors=True)
            sage: FDS = FileDocTestSource(filename, DD)
            sage: DC = DocTestController(DD, [filename])
            sage: DTR = DocTestReporter(DC)
            sage: doctests, extras = FDS.create_doctests(globals())
            sage: runner = SageDocTestRunner(SageOutputChecker(), verbose=False, sage_options=DD, optionflags=doctest.NORMALIZE_WHITESPACE|doctest.ELLIPSIS)
            sage: Timer().start().stop().annotate(runner)
            sage: D = DictAsObject({'err':None})
            sage: runner.update_results(D)
            0
            sage: DTR.report(FDS, False, 0, (sum([len(t.examples) for t in doctests]), D), "Good tests")

        However, failures are still output in the errors-only mode::

            sage: runner.failures = 1
            sage: runner.update_results(D)
            1
            sage: DTR.report(FDS, False, 0, (sum([len(t.examples) for t in doctests]), D), "Failed test")
                [... tests, 1 failure, ... s]
        """
        log = self.controller.log
        process_name = 'process (pid={0})'.format(pid) if pid else 'process'
        try:
            postscript = self.postscript
            stats = self.stats
            basename = source.basename
            cmd = self.report_head(source)
            try:
                ntests, result_dict = results
            except (TypeError, ValueError):
                ntests = 0
                result_dict = DictAsObject(dict(err='badresult'))
            if timeout:
                fail_msg = "Timed out"
                if ntests > 0:
                    fail_msg += " after testing finished"
                if return_code > 0:
                    fail_msg += " (with error after interrupt)"
                elif return_code < 0:
                    sig = -return_code
                    if sig == signal.SIGQUIT:
                        pass  # and interrupt succeeded
                    elif sig == signal.SIGKILL:
                        fail_msg += " (and interrupt failed)"
                    else:
                        fail_msg += " (with %s after interrupt)"%signal_name(sig)
                log("    %s\n%s\nTests run before %s timed out:"%(fail_msg, "*"*70, process_name))
                log(output)
                log("*"*70)
                postscript['lines'].append(cmd + "  # %s"%fail_msg)
                stats[basename] = dict(failed=True, walltime=1e6)
                self.error_status |= 4
            elif return_code:
                if return_code > 0:
                    fail_msg = "Bad exit: %s"%return_code
                else:
                    fail_msg = "Killed due to %s"%signal_name(-return_code)
                if ntests > 0:
                    fail_msg += " after testing finished"
                log("    %s\n%s\nTests run before %s failed:"%(fail_msg,"*"*70, process_name))
                log(output)
                log("*"*70)
                postscript['lines'].append(cmd + "  # %s" % fail_msg)
                stats[basename] = dict(failed=True, walltime=1e6)
                self.error_status |= (8 if return_code > 0 else 16)
            else:
                if hasattr(result_dict, 'walltime') and hasattr(result_dict.walltime, '__len__') and len(result_dict.walltime) > 0:
                    wall = sum(result_dict.walltime) / len(result_dict.walltime)
                else:
                    wall = 1e6
                if hasattr(result_dict, 'cputime') and hasattr(result_dict.cputime, '__len__') and len(result_dict.cputime) > 0:
                    cpu = sum(result_dict.cputime) / len(result_dict.cputime)
                else:
                    cpu = 1e6
                if result_dict.err == 'badresult':
                    log("    Error in doctesting framework (bad result returned)\n%s\nTests run before error:"%("*"*70))
                    log(output)
                    log("*"*70)
                    postscript['lines'].append(cmd + "  # Testing error: bad result")
                    self.error_status |= 64
                elif result_dict.err == 'noresult':
                    log("    Error in doctesting framework (no result returned)\n%s\nTests run before error:"%("*"*70))
                    log(output)
                    log("*"*70)
                    postscript['lines'].append(cmd + "  # Testing error: no result")
                    self.error_status |= 64
                elif result_dict.err == 'tab':
                    if len(result_dict.tab_linenos) > 5:
                        result_dict.tab_linenos[3:-1] = "..."
                    tabs = " " + ",".join(result_dict.tab_linenos)
                    if len(result_dict.tab_linenos) > 1:
                        tabs = "s" + tabs
                    log("    Error: TAB character found at line%s"%(tabs))
                    postscript['lines'].append(cmd + "  # Tab character found")
                    self.error_status |= 32
                elif result_dict.err == 'line_number':
                    log("    Error: Source line number found")
                    postscript['lines'].append(cmd + "  # Source line number found")
                    self.error_status |= 256
                elif result_dict.err is not None:
                    # This case should not occur
                    if result_dict.err is True:
                        fail_msg = "Error in doctesting framework"
                    else:
                        if hasattr(result_dict.err, '__name__'):
                            err = result_dict.err.__name__
                        else:
                            err = repr(result_dict.err)
                        fail_msg = "%s in doctesting framework"%err

                    log("    %s\n%s"%(fail_msg, "*"*70))
                    if output:
                        log("Tests run before doctest exception:\n" + output)
                        log("*"*70)
                    postscript['lines'].append(cmd + "  # %s"%fail_msg)
                    if hasattr(result_dict, 'tb'):
                        log(result_dict.tb)
                    if hasattr(result_dict, 'walltime'):
                        stats[basename] = dict(failed=True, walltime=wall)
                    else:
                        stats[basename] = dict(failed=True, walltime=1e6)
                    self.error_status |= 64
                if result_dict.err is None or result_dict.err == 'tab':
                    f = result_dict.failures
                    if f:
                        postscript['lines'].append(cmd + "  # %s failed" % (count_noun(f, "doctest")))
                        self.error_status |= 1
                    if f or result_dict.err == 'tab':
                        stats[basename] = dict(failed=True, walltime=wall)
                    else:
                        stats[basename] = dict(walltime=wall)
                    postscript['cputime'] += cpu
                    postscript['walltime'] += wall

<<<<<<< HEAD
                    if self.controller.options.show_skipped:
                        try:
                            optionals = result_dict.optionals
                        except AttributeError:
                            optionals = dict()
                        if self.controller.options.optional is not True: # if True we test all optional tags
                            untested = 0  # Report not tested/implemented tests at the end
                            seen_other = False
                            for tag in sorted(optionals.keys()):
                                nskipped = optionals[tag]
                                if tag == "long time":
                                    if not self.controller.options.long:
                                        seen_other = True
                                        log("    %s not run"%(count_noun(nskipped, "long test")))
                                elif tag in ("not tested", "not implemented"):
                                    untested += nskipped
                                elif not self.have_optional_tag(tag):
                                    seen_other = True
                                    if tag == "bug":
                                        log("    %s not run due to known bugs"%(count_noun(nskipped, "test")))
                                    elif tag == "":
                                        log("    %s not run"%(count_noun(nskipped, "unlabeled test")))
                                    else:
                                        log("    %s not run"%(count_noun(nskipped, tag + " test")))
                            if untested:
                                log("    %s skipped"%(count_noun(untested, "%stest"%("other " if seen_other else ""))))
                    if not (self.controller.options.only_errors and not f):
                        log("    [%s, %s%.2f s]" % (count_noun(ntests, "test"), "%s, "%(count_noun(f, "failure")) if f else "", wall))
=======
                    try:
                        optionals = result_dict.optionals
                    except AttributeError:
                        optionals = dict()
                    for tag in sorted(optionals.keys()):
                        nskipped = optionals[tag]
                        if tag == "long time":
                            if not self.controller.options.long:
                                if self.controller.options.show_skipped:
                                    log("    %s not run"%(count_noun(nskipped, "long test")))
                        elif tag == "not tested":
                            if self.controller.options.show_skipped:
                                log("    %s not run"%(count_noun(nskipped, "not tested test")))
                        elif tag == "not implemented":
                            if self.controller.options.show_skipped:
                                log("    %s for not implemented functionality not run"%(count_noun(nskipped, "test")))
                        else:
                            if tag not in self.controller.options.optional:
                                if tag == "bug":
                                    if self.controller.options.show_skipped:
                                        log("    %s not run due to known bugs"%(count_noun(nskipped, "test")))
                                elif tag == "":
                                    if self.controller.options.show_skipped:
                                        log("    %s not run"%(count_noun(nskipped, "unlabeled test")))
                                else:
                                    if self.controller.options.show_skipped:
                                        log("    %s not run"%(count_noun(nskipped, tag + " test")))

                    nskipped = result_dict.walltime_skips
                    if self.controller.options.show_skipped:
                        log("    %s not run because we ran out of time"%(count_noun(nskipped, "test")))

                    if nskipped != 0:
                        # It would be nice to report "a/b tests run" instead of
                        # the percentage that is printed here.  However, it is
                        # not clear how to pull out the actual part of "ntests"
                        # that has been run for a variety of reasons, such as
                        # the sig_on_count() tests, the possibility to run
                        # tests multiple times, and some other unclear mangling
                        # of these numbers that was not clear to the author.
                        ntests_run = result_dict.tests
                        total = "%d%% of tests run"%(round(100*ntests_run/float(ntests_run + nskipped)))
                    else:
                        total = count_noun(ntests, "test")
                    log("    [%s, %s%.2f s]" % (total, "%s, "%(count_noun(f, "failure")) if f else "", wall))

>>>>>>> 4c8639d3
            self.sources_completed += 1

        except Exception:
            import traceback
            log(traceback.format_exc(), end="")


    def finalize(self):
        """
        Print out the postscript that summarizes the doctests that were run.

        EXAMPLES:

        First we have to set up a bunch of stuff::

            sage: from sage.doctest.reporting import DocTestReporter
            sage: from sage.doctest.control import DocTestController, DocTestDefaults
            sage: from sage.doctest.sources import FileDocTestSource, DictAsObject
            sage: from sage.doctest.forker import SageDocTestRunner
            sage: from sage.doctest.parsing import SageOutputChecker
            sage: from sage.doctest.util import Timer
            sage: from sage.env import SAGE_SRC
            sage: import os, sys, doctest
            sage: filename = os.path.join(SAGE_SRC,'sage','doctest','reporting.py')
            sage: DD = DocTestDefaults()
            sage: FDS = FileDocTestSource(filename,DD)
            sage: DC = DocTestController(DD,[filename])
            sage: DTR = DocTestReporter(DC)

        Now we pretend to run some doctests::

            sage: DTR.report(FDS, True, 0, None, "Output so far...", pid=1234)
                Timed out
            **********************************************************************
            Tests run before process (pid=1234) timed out:
            Output so far...
            **********************************************************************
            sage: DTR.report(FDS, False, 3, None, "Output before bad exit")
                Bad exit: 3
            **********************************************************************
            Tests run before process failed:
            Output before bad exit
            **********************************************************************
            sage: doctests, extras = FDS.create_doctests(globals())
            sage: runner = SageDocTestRunner(SageOutputChecker(), verbose=False, sage_options=DD,optionflags=doctest.NORMALIZE_WHITESPACE|doctest.ELLIPSIS)
            sage: t = Timer().start().stop()
            sage: t.annotate(runner)
            sage: DC.timer = t
            sage: D = DictAsObject({'err':None})
            sage: runner.update_results(D)
            0
            sage: DTR.report(FDS, False, 0, (sum([len(t.examples) for t in doctests]), D), "Good tests")
                [... tests, ... s]
            sage: runner.failures = 1
            sage: runner.update_results(D)
            1
            sage: DTR.report(FDS, False, 0, (sum([len(t.examples) for t in doctests]), D), "Doctest output including the failure...")
                [... tests, 1 failure, ... s]

        Now we can show the output of finalize::

            sage: DC.sources = [None] * 4 # to fool the finalize method
            sage: DTR.finalize()
            ----------------------------------------------------------------------
            sage -t .../sage/doctest/reporting.py  # Timed out
            sage -t .../sage/doctest/reporting.py  # Bad exit: 3
            sage -t .../sage/doctest/reporting.py  # 1 doctest failed
            ----------------------------------------------------------------------
            Total time for all tests: 0.0 seconds
                cpu time: 0.0 seconds
                cumulative wall time: 0.0 seconds

        If we interrupted doctests, then the number of files tested
        will not match the number of sources on the controller::

            sage: DC.sources = [None] * 6
            sage: DTR.finalize()
            <BLANKLINE>
            ----------------------------------------------------------------------
            sage -t .../sage/doctest/reporting.py  # Timed out
            sage -t .../sage/doctest/reporting.py  # Bad exit: 3
            sage -t .../sage/doctest/reporting.py  # 1 doctest failed
            Doctests interrupted: 4/6 files tested
            ----------------------------------------------------------------------
            Total time for all tests: 0.0 seconds
                cpu time: 0.0 seconds
                cumulative wall time: 0.0 seconds
        """
        log = self.controller.log
        postscript = self.postscript
        if self.sources_completed < len(self.controller.sources) * self.controller.options.global_iterations:
            postscript['lines'].append("Doctests interrupted: %s/%s files tested"%(self.sources_completed, len(self.controller.sources)))
            self.error_status |= 128
        elif not postscript['lines']:
            postscript['lines'].append("All tests passed!")
        log('-' * 70)
        log("\n".join(postscript['lines']))
        log('-' * 70)
        log("Total time for all tests: %.1f seconds" % self.controller.timer.walltime)
        log("    cpu time: %.1f seconds" % postscript['cputime'])
        log("    cumulative wall time: %.1f seconds" % postscript['walltime'])
        sys.stdout.flush()<|MERGE_RESOLUTION|>--- conflicted
+++ resolved
@@ -471,36 +471,6 @@
                     postscript['cputime'] += cpu
                     postscript['walltime'] += wall
 
-<<<<<<< HEAD
-                    if self.controller.options.show_skipped:
-                        try:
-                            optionals = result_dict.optionals
-                        except AttributeError:
-                            optionals = dict()
-                        if self.controller.options.optional is not True: # if True we test all optional tags
-                            untested = 0  # Report not tested/implemented tests at the end
-                            seen_other = False
-                            for tag in sorted(optionals.keys()):
-                                nskipped = optionals[tag]
-                                if tag == "long time":
-                                    if not self.controller.options.long:
-                                        seen_other = True
-                                        log("    %s not run"%(count_noun(nskipped, "long test")))
-                                elif tag in ("not tested", "not implemented"):
-                                    untested += nskipped
-                                elif not self.have_optional_tag(tag):
-                                    seen_other = True
-                                    if tag == "bug":
-                                        log("    %s not run due to known bugs"%(count_noun(nskipped, "test")))
-                                    elif tag == "":
-                                        log("    %s not run"%(count_noun(nskipped, "unlabeled test")))
-                                    else:
-                                        log("    %s not run"%(count_noun(nskipped, tag + " test")))
-                            if untested:
-                                log("    %s skipped"%(count_noun(untested, "%stest"%("other " if seen_other else ""))))
-                    if not (self.controller.options.only_errors and not f):
-                        log("    [%s, %s%.2f s]" % (count_noun(ntests, "test"), "%s, "%(count_noun(f, "failure")) if f else "", wall))
-=======
                     try:
                         optionals = result_dict.optionals
                     except AttributeError:
@@ -518,7 +488,7 @@
                             if self.controller.options.show_skipped:
                                 log("    %s for not implemented functionality not run"%(count_noun(nskipped, "test")))
                         else:
-                            if tag not in self.controller.options.optional:
+                            if not self.have_optional_tag(tag):
                                 if tag == "bug":
                                     if self.controller.options.show_skipped:
                                         log("    %s not run due to known bugs"%(count_noun(nskipped, "test")))
@@ -547,7 +517,6 @@
                         total = count_noun(ntests, "test")
                     log("    [%s, %s%.2f s]" % (total, "%s, "%(count_noun(f, "failure")) if f else "", wall))
 
->>>>>>> 4c8639d3
             self.sources_completed += 1
 
         except Exception:
