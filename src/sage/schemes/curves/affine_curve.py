--- conflicted
+++ resolved
@@ -35,14 +35,10 @@
 from __future__ import absolute_import
 
 from sage.categories.fields import Fields
-<<<<<<< HEAD
-from sage.categories.homset import Hom
+from sage.categories.finite_fields import FiniteFields
 from copy import copy
-=======
-from sage.categories.finite_fields import FiniteFields
+from sage.categories.homset import Hom, End
 from sage.categories.number_fields import NumberFields
-from sage.categories.homset import Hom, End
->>>>>>> 5cd62cb4
 from sage.interfaces.all import singular
 import sage.libs.singular
 
@@ -52,13 +48,8 @@
 
 from sage.rings.number_field.number_field import NumberField
 from sage.rings.polynomial.polynomial_ring_constructor import PolynomialRing
-<<<<<<< HEAD
-from sage.rings.qqbar import QQbar
-
-=======
 from sage.rings.qqbar import number_field_elements_from_algebraics, QQbar
 from sage.rings.rational_field import is_RationalField
->>>>>>> 5cd62cb4
 from sage.schemes.affine.affine_space import (AffineSpace,
                                               is_AffineSpace)
 
