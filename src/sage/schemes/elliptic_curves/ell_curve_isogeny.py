--- conflicted
+++ resolved
@@ -1275,13 +1275,7 @@
             True
         """
         output = copy(self)
-<<<<<<< HEAD
-        output._set_post_isomorphism(negation_morphism(output.__E2))
-=======
-        E2 = output._codomain
-        iso = WeierstrassIsomorphism(E2, (-1, 0, -E2.a1(), -E2.a3()))
-        output._set_post_isomorphism(iso)
->>>>>>> 7f714948
+        output._set_post_isomorphism(negation_morphism(output._codomain))
         return output
 
     #
@@ -3118,12 +3112,7 @@
         from sage.misc.superseded import deprecation
         deprecation(32388, 'Elliptic-curve isogenies will be immutable in a future release of Sage.'
                           ' Use -phi instead of phi.switch_sign() to obtain the negated isogeny.')
-<<<<<<< HEAD
-        self._set_post_isomorphism(negation_morphism(self.__E2))
-=======
-        E2 = self._codomain
-        self._set_post_isomorphism(WeierstrassIsomorphism(E2, (-1, 0, -E2.a1(), -E2.a3())))
->>>>>>> 7f714948
+        self._set_post_isomorphism(negation_morphism(self._codomain))
 
     def dual(self):
         r"""
