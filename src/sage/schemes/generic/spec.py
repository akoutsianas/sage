--- conflicted
+++ resolved
@@ -43,16 +43,10 @@
         Spectrum of Multivariate Polynomial Ring in x0, x1, x2 over Rational Field
         sage: X = Spec(PolynomialRing(GF(49,'a'), 3, 'x')); X
         Spectrum of Multivariate Polynomial Ring in x0, x1, x2 over Finite Field in a of size 7^2
-<<<<<<< HEAD
-        sage: TestSuite(X).run(skip=["_test_an_element", "_test_elements", "_test_some_elements"])
-
-    Applying ``Spec`` twice gives equal but non-identical output::
-=======
         sage: TestSuite(X).run()
 
     Applying ``Spec`` twice to the same ring gives identical output
     (see :trac:`17008`)::
->>>>>>> f16112c7
 
         sage: A = Spec(ZZ); B = Spec(ZZ)
         sage: A is B
@@ -135,63 +129,10 @@
     def _latex_(self):
         r"""
         Return a LaTeX representation of ``self``.
-<<<<<<< HEAD
 
         EXAMPLES::
 
             sage: from sage.schemes.generic.spec import SpecFunctor
-            sage: latex(SpecFunctor())
-            \mathrm{Spec}\colon \mathbf{CommutativeRings} \longrightarrow \mathbf{Schemes}
-        """
-        return r'\mathrm{{Spec}}\colon {} \longrightarrow {}'.format(
-               self.domain()._latex_(), self.codomain()._latex_())
-
-    def _apply_functor(self, A):
-        """
-        Apply the Spec functor to the commutative ring ``A``.
-=======
->>>>>>> f16112c7
-
-        EXAMPLES::
-
-            sage: from sage.schemes.generic.spec import SpecFunctor
-<<<<<<< HEAD
-            sage: F = SpecFunctor()
-            sage: F(RR) # indirect doctest
-            Spectrum of Real Field with 53 bits of precision
-        """
-        return AffineScheme(A, self._base_ring)
-
-    def _apply_functor_to_morphism(self, f):
-        """
-        Apply the Spec functor to the ring homomorphism ``f``.
-
-        EXAMPLES::
-
-            sage: from sage.schemes.generic.spec import SpecFunctor
-            sage: F = SpecFunctor(GF(7))
-            sage: A.<x, y> = GF(7)[]
-            sage: B.<t> = GF(7)[]
-            sage: f = A.hom((t^2, t^3))
-            sage: Spec(f) # indirect doctest
-            Affine Scheme morphism:
-              From: Spectrum of Univariate Polynomial Ring in t over Finite Field of size 7
-              To:   Spectrum of Multivariate Polynomial Ring in x, y over Finite Field of size 7
-              Defn: Ring morphism:
-                     From: Multivariate Polynomial Ring in x, y over Finite Field of size 7
-                     To:   Univariate Polynomial Ring in t over Finite Field of size 7
-                     Defn: x |--> t^2
-                           y |--> t^3
-        """
-        A = f.domain()
-        B = f.codomain()
-        return self(B).hom(f, self(A))
-
-
-SpecZ = Spec(ZZ)
-
-
-=======
             sage: latex(SpecFunctor())
             \mathrm{Spec}\colon \mathbf{CommutativeRings} \longrightarrow \mathbf{Schemes}
         """
@@ -246,7 +187,6 @@
 SpecZ = Spec(ZZ)
 
 
->>>>>>> f16112c7
 # Compatibility with older versions of this module
 
 from sage.misc.superseded import deprecated_function_alias
