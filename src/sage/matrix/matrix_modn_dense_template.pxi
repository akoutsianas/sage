"""
Dense matrices over `\ZZ/n\ZZ` for `n` small using the LinBox library (FFLAS/FFPACK).

FFLAS/FFPACK are libraries to provide BLAS/LAPACK-style routines for
working with finite fields. Additionally, these routines reduce to
BLAS/LAPACK routines using floating point arithmetic.

EXAMPLES::

    sage: A = matrix(GF(127), 7, 7, range(49))
    sage: A*A
    [  2  23  44  65  86 107   1]
    [ 15  85  28  98  41 111  54]
    [ 28  20  12   4 123 115 107]
    [ 41  82 123  37  78 119  33]
    [ 54  17 107  70  33 123  86]
    [ 67  79  91 103 115   0  12]
    [ 80  14  75   9  70   4  65]
    sage: A.rank()
    2

    sage: A = matrix(GF(127), 4, 4, [106, 98, 24, 84, 108, 7, 94, 71, 96, 100, 15, 42, 80, 56, 72, 35])
    sage: A.rank()
    4
    sage: v = vector(GF(127), 4, (100, 93, 47, 110))
    sage: x = A\v
    sage: A*x == v
    True

AUTHORS:

- William Stein (2004-2006): some functions in this file were copied
  from ``matrix_modn_dense.pyx`` which was mainly written by William
  Stein
- Clement Pernet (2010): LinBox related functions in this file were
  taken from linbox-sage.C by Clement Pernet
- Burcin Erocal (2010-2011): most of the functions present in this file
- Martin Albrecht (2011): some polishing, bug fixes, documentation
- Rob Beezer (2011): documentation

TESTS:

We test corner cases for multiplication::

    sage: v0 = vector(GF(3),[])
    sage: v1 = vector(GF(3),[1])
    sage: m00 = matrix(GF(3),0,0,[])
    sage: m01 = matrix(GF(3),0,1,[])
    sage: m10 = matrix(GF(3),1,0,[])
    sage: m11 = matrix(GF(3),1,1,[1])
    sage: good = [ (v0,m00), (v0,m01), (v1,m10), (v1,m11), (m00,v0), (m10,v0), (m01,v1), (m11,v1), (m00,m00), (m01,m10), (m10,m01), (m11,m11) ]
    sage: for v, m in good:
    ....:     print('{} x {} = {}'.format(v, m, v * m))
    () x [] = ()
    () x [] = (0)
    (1) x [] = ()
    (1) x [1] = (1)
    [] x () = ()
    [] x () = (0)
    [] x (1) = ()
    [1] x (1) = (1)
    [] x [] = []
    [] x [] = []
    [] x [] = [0]
    [1] x [1] = [1]

    sage: bad  = [ (v1,m00), (v1,m01), (v0,m10), (v0,m11), (m00,v1), (m10,v1), (m01,v0), (m11,v0), (m01,m01), (m10,m10), (m11,m01), (m10,m11) ]
    sage: for v,m in bad:
    ....:     try:
    ....:         v*m
    ....:         print('Uncaught dimension mismatch!')
    ....:     except (TypeError, ArithmeticError):
    ....:         pass

"""

#*****************************************************************************
#       Copyright (C) 2004,2005,2006 William Stein <wstein@gmail.com>
#       Copyright (C) 2011 Burcin Erocal <burcin@erocal.org>
#       Copyright (C) 2011 Martin Albrecht <martinralbrecht@googlemail.com>
#       Copyright (C) 2011 Rob Beezer
#
# This program is free software: you can redistribute it and/or modify
# it under the terms of the GNU General Public License as published by
# the Free Software Foundation, either version 2 of the License, or
# (at your option) any later version.
#                  http://www.gnu.org/licenses/
#*****************************************************************************

from libc.stdint cimport uint64_t
from cpython.bytes cimport *

from cysignals.memory cimport check_malloc, check_allocarray, sig_malloc, sig_free
from cysignals.signals cimport sig_check, sig_on, sig_off

from sage.libs.gmp.mpz cimport *
from sage.libs.linbox.fflas cimport fflas_trans_enum, fflas_no_trans, fflas_trans, \
    fflas_right, vector, list as std_list

cimport sage.rings.fast_arith
cdef sage.rings.fast_arith.arith_int ArithIntObj
ArithIntObj  = sage.rings.fast_arith.arith_int()

# for copying/pickling
from libc.string cimport memcpy
from libc.stdio cimport snprintf

from sage.modules.vector_modn_dense cimport Vector_modn_dense

from sage.arith.all import is_prime
from sage.structure.element cimport (Element, Vector, Matrix,
        ModuleElement, RingElement)
from sage.matrix.matrix_dense cimport Matrix_dense
from sage.matrix.matrix_integer_dense cimport Matrix_integer_dense
from sage.rings.finite_rings.integer_mod cimport IntegerMod_int, IntegerMod_abstract
from sage.misc.misc import verbose, get_verbose, cputime
from sage.rings.integer cimport Integer
from sage.rings.integer_ring import ZZ
from sage.structure.proof.proof import get_flag as get_proof_flag
from sage.misc.randstate cimport randstate, current_randstate
import sage.matrix.matrix_space as matrix_space

cdef long num = 1
cdef bint little_endian = (<char*>(&num))[0]

cdef inline celement_invert(celement a, celement n):
    """
    Invert the finite field element `a` modulo `n`.
    """
    # This is copied from linbox source linbox/field/modular-float.h
    # The extended Euclidean algorithm
    cdef int x_int, y_int, q, tx, ty, temp
    x_int = <int>n
    y_int = <int>a
    tx = 0
    ty = 1

    while y_int != 0:
        # always: gcd (n,residue) = gcd (x_int,y_int)
        #         sx*n + tx*residue = x_int
        #         sy*n + ty*residue = y_int
        q = x_int / y_int # integer quotient
        temp = y_int
        y_int = x_int - q * y_int
        x_int = temp
        temp = ty
        ty = tx - q * ty;
        tx = temp

    if tx < 0:
         tx += <int>n

    # now x_int = gcd (n,residue)
    return <celement>tx

cdef inline bint linbox_is_zero(celement modulus, celement* entries, Py_ssize_t nrows, Py_ssize_t ncols) except -1:
    """
    Return 1 if all entries of this matrix are zero.
    """
    cdef Py_ssize_t i, j
    for i in range(nrows):
        for j in range(ncols):
            if (entries+i*ncols+j)[0] != 0:
                return 0
    return 1

cdef inline linbox_echelonize(celement modulus, celement* entries, Py_ssize_t nrows, Py_ssize_t ncols):
    """
    Return the reduced row echelon form of this matrix.
    """
    if linbox_is_zero(modulus, entries, nrows, ncols):
        return 0,[]

    cdef Py_ssize_t i, j
    cdef ModField *F = new ModField(<long>modulus)
    cdef size_t* P = <size_t*>check_allocarray(nrows, sizeof(size_t))
    cdef size_t* Q = <size_t*>check_allocarray(ncols, sizeof(size_t))

    if nrows*ncols > 1000: sig_on()
    cdef Py_ssize_t r = Mod_echelon(F[0], nrows, ncols, <ModFieldElement*>entries, ncols, P, Q)
    if nrows*ncols > 1000: sig_off()

    for i in range(nrows):
        for j in range(r):
            (entries+i*ncols+j)[0] = 0
        if i<r:
            (entries + i*(ncols+1))[0] = 1

    Mod_applyp(F[0], fflas_right, fflas_no_trans, nrows, 0, r, <ModFieldElement*>entries, ncols, Q)

    cdef list pivots = [int(Q[i]) for i in range(r)]

    sig_free(P)
    sig_free(Q)
    del F
    return r, pivots

cdef inline linbox_echelonize_efd(celement modulus, celement* entries, Py_ssize_t nrows, Py_ssize_t ncols):
    # See trac #13878: This is to avoid sending invalid data to linbox,
    # which would yield a segfault in Sage's debug version. TODO: Fix
    # that bug upstream.
    if nrows == 0 or ncols == 0:
        return 0,[]

    cdef ModField *F = new ModField(<long>modulus)
    cdef EchelonFormDomain *EF = new EchelonFormDomain(F[0])
    cdef BlasMatrix *A = new BlasMatrix(F[0], <uint64_t>nrows, <uint64_t>ncols)
    cdef BlasMatrix *E = new BlasMatrix(F[0], <uint64_t>nrows, <uint64_t>ncols)

    cdef Py_ssize_t i,j

    # TODO: can we avoid this copy?
    for i in range(nrows):
        for j in range(ncols):
            A.setEntry(i, j, <ModFieldElement>entries[i*ncols+j])

    cdef int r = EF.rowReducedEchelon(E[0], A[0])
    for i in range(nrows):
        for j in range(ncols):
            entries[i*ncols+j] = <celement>E.getEntry(i,j)

    cdef Py_ssize_t ii = 0
    cdef list pivots = []
    for i in range(r):
        for j in range(ii,ncols):
            if entries[i*ncols+j] == 1:
                pivots.append(j)
                ii = j+1
                break

    del F, A, E, EF
    return r, pivots

cdef inline celement *linbox_copy(celement modulus, celement *entries,  Py_ssize_t nrows, Py_ssize_t ncols) except? NULL:
    """
    Create a copy of the entries array.
    """
    cdef celement *entries_copy = <celement*>check_allocarray(nrows * ncols, sizeof(celement))
    memcpy(entries_copy, entries, sizeof(celement)*nrows*ncols)
    return entries_copy

cdef inline int linbox_rank(celement modulus, celement* entries, Py_ssize_t nrows, Py_ssize_t ncols) except -1:
    """
    Return the rank of this matrix.
    """
    cdef ModField *F = new ModField(<long>modulus)

    cdef celement *cpy = linbox_copy(modulus, entries, nrows, ncols)

    if nrows*ncols > 1000: sig_on()
    r = ModRank(F[0], nrows, ncols, <ModFieldElement*>cpy, ncols)
    if nrows*ncols > 1000: sig_off()
    sig_free(cpy)
    del F
    return r

cdef inline celement linbox_det(celement modulus, celement* entries, Py_ssize_t nrows, Py_ssize_t ncols):
    """
    Return the determinant of this matrix.
    """
    cdef ModField *F = new ModField(<long>modulus)
    cdef celement *cpy = linbox_copy(modulus, entries, nrows, ncols)
    if nrows*ncols > 1000: sig_on()
    d =  <celement>ModDet(F[0], nrows, ncols, <ModFieldElement*>cpy, ncols)
    if nrows*ncols > 1000: sig_off()
    sig_free(cpy)
    del F
    return d

cdef inline int linbox_matrix_matrix_multiply(celement modulus, celement* ans, celement* A, celement* B, Py_ssize_t m, Py_ssize_t n, Py_ssize_t k):
    """
    C = A*B
    """
    cdef ModField *F = new ModField(<long>modulus)
    cdef ModFieldElement one, mone, zero
    F[0].init(one, <int>1)
    F[0].init(zero, <int>0)
    if m*n*k > 100000: sig_on()
    Mod_fgemm(F[0], fflas_no_trans, fflas_no_trans, m, n, k,
              one, <ModFieldElement*>A, k, <ModFieldElement*>B, n, zero,
              <ModFieldElement*>ans, n)
    if m*n*k > 100000: sig_off()
    del F

cdef inline int linbox_matrix_vector_multiply(celement modulus, celement* C, celement* A, celement* b, Py_ssize_t m, Py_ssize_t n, fflas_trans_enum trans):
    """
    C = A*v
    """
    cdef ModField *F = new ModField(<long>modulus)
    cdef ModFieldElement one, mone, zero
    F.init(one, <int>1)
    F.init(zero, <int>0)

    Mod_fgemv(F[0], trans,  m, n,
              one, <ModFieldElement*>A, n,
              <ModFieldElement*>b, 1,
              zero, <ModFieldElement*>C, 1)
    del F

cdef inline linbox_minpoly(celement modulus, Py_ssize_t nrows, celement* entries):
    """
    Compute the minimal polynomial.
    """
    cdef Py_ssize_t i
    cdef ModField *F = new ModField(<long>modulus)
    cdef vector[ModFieldElement] *minP = new vector[ModFieldElement]()
    cdef ModFieldElement *X = <ModFieldElement*>check_allocarray(nrows * (nrows+1), sizeof(ModFieldElement))
    cdef size_t *P = <size_t*>check_allocarray(nrows, sizeof(size_t))

    cdef celement *cpy = linbox_copy(modulus, entries, nrows, nrows)

    if nrows*nrows > 1000: sig_on()
    Mod_MinPoly(F[0], minP[0], nrows, <ModFieldElement*>cpy, nrows, X, nrows, P)
    if nrows*nrows > 1000: sig_off()

    sig_free(cpy)

    l = []
    for i in range(minP.size()):
        l.append( <celement>minP.at(i) )

    sig_free(P)
    sig_free(X)
    del F
    return l

cdef inline linbox_charpoly(celement modulus, Py_ssize_t nrows, celement* entries):
    """
    Compute the characteristic  polynomial.
    """
    cdef Py_ssize_t i
    cdef ModField *F = new ModField(<long>modulus)
    cdef std_list[vector[ModFieldElement]] P_list
    P_list.clear()

    cdef celement *cpy = linbox_copy(modulus, entries, nrows, nrows)

    if nrows*nrows > 1000: sig_on()
    Mod_CharPoly(F[0], P_list, nrows, <ModFieldElement*>cpy, nrows)
    if nrows*nrows > 1000: sig_off()

    sig_free(cpy)

    cdef vector[ModFieldElement] tmp
    l = []
    while P_list.size():
        l.append([])
        tmp = P_list.front()
        for i in range(tmp.size()):
            l[-1].append(<celement>tmp.at(i))
        P_list.pop_front()

    del F
    return l


cpdef __matrix_from_rows_of_matrices(X):
    """
    Return a matrix whose row ``i`` is constructed from the entries of
    matrix ``X[i]``.

    INPUT:

    - ``X`` - a nonempty list of matrices of the same size mod a
       single modulus `n`

    EXAMPLES::

        sage: X = [random_matrix(GF(17), 4, 4) for _ in range(10)]; X
        [
        [ 2 14  0 15]  [12 14  3 13]  [ 9 15  8  1]  [ 2 12  6 10]
        [11 10 16  2]  [10  1 14  6]  [ 5  8 10 11]  [12  0  6  9]
        [ 9  4 10 14]  [ 2 14 13  7]  [ 5 12  4  9]  [ 7  7  3  8]
        [ 1 14  3 14], [ 6 14 10  3], [15  2  6 11], [ 2  9  1  5],
        <BLANKLINE>
        [12 13  7 16]  [ 5  3 16  2]  [14 15 16  4]  [ 1 15 11  0]
        [ 7 11 11  1]  [11 10 12 14]  [14  1 12 13]  [16 13  8 14]
        [ 0  2  0  4]  [ 0  7 16  4]  [ 5  5 16 13]  [13 14 16  4]
        [ 7  9  8 15], [ 6  5  2  3], [10 12  1  7], [15  6  6  6],
        <BLANKLINE>
        [ 4 10 11 15]  [13 12  5  1]
        [11  2  9 14]  [16 13 16  7]
        [12  5  4  4]  [12  2  0 11]
        [ 2  0 12  8], [13 11  6 15]
        ]
        sage: X[0]._matrix_from_rows_of_matrices(X) # indirect doctest
        [ 2 14  0 15 11 10 16  2  9  4 10 14  1 14  3 14]
        [12 14  3 13 10  1 14  6  2 14 13  7  6 14 10  3]
        [ 9 15  8  1  5  8 10 11  5 12  4  9 15  2  6 11]
        [ 2 12  6 10 12  0  6  9  7  7  3  8  2  9  1  5]
        [12 13  7 16  7 11 11  1  0  2  0  4  7  9  8 15]
        [ 5  3 16  2 11 10 12 14  0  7 16  4  6  5  2  3]
        [14 15 16  4 14  1 12 13  5  5 16 13 10 12  1  7]
        [ 1 15 11  0 16 13  8 14 13 14 16  4 15  6  6  6]
        [ 4 10 11 15 11  2  9 14 12  5  4  4  2  0 12  8]
        [13 12  5  1 16 13 16  7 12  2  0 11 13 11  6 15]

    OUTPUT: A single matrix mod ``p`` whose ``i``-th row is ``X[i].list()``.

    .. note::

         Do not call this function directly but use the static method
         ``Matrix_modn_dense_float/double._matrix_from_rows_of_matrices``
    """
    # The code below is just a fast version of the following:
    ##     from constructor import matrix
    ##     K = X[0].base_ring()
    ##     v = sum([y.list() for y in X],[])
    ##     return matrix(K, len(X), X[0].nrows()*X[0].ncols(), v)

    cdef Matrix_modn_dense_template T
    cdef Py_ssize_t i, n, m
    n = len(X)

    T = X[0]
    m = T._nrows * T._ncols
    cdef Matrix_modn_dense_template A = T.new_matrix(nrows = n, ncols = m)

    for i from 0 <= i < n:
        T = X[i]
        memcpy(A._entries + i*m, T._entries, sizeof(celement)*m)
    return A


cdef class Matrix_modn_dense_template(Matrix_dense):
    def __cinit__(self, parent, entries, copy, coerce):
        """
        Create a new matrix.

        INPUT:

        - ``parent`` - a matrix space

        - ``entries`` - a list of entries or a scalar

        - ``copy`` - ignroed

        - ``coerce`` - perform modular reduction first?

        EXAMPLES::

            sage: A = random_matrix(GF(3),1000,1000)
            sage: type(A)
            <type 'sage.matrix.matrix_modn_dense_float.Matrix_modn_dense_float'>
            sage: A = random_matrix(Integers(10),1000,1000)
            sage: type(A)
            <type 'sage.matrix.matrix_modn_dense_float.Matrix_modn_dense_float'>
            sage: A = random_matrix(Integers(2^16),1000,1000)
            sage: type(A)
            <type 'sage.matrix.matrix_modn_dense_double.Matrix_modn_dense_double'>
        """
        Matrix_dense.__init__(self, parent)

        cdef long p = self._base_ring.characteristic()
        self.p = p
        if p >= MAX_MODULUS:
            raise OverflowError("p (=%s) must be < %s."%(p, MAX_MODULUS))

        self._entries = <celement *>check_allocarray(self._nrows * self._ncols, sizeof(celement))
        self._matrix = <celement **>check_allocarray(self._nrows, sizeof(celement*))

        cdef unsigned int k
        cdef Py_ssize_t i
        k = 0
        for i in range(self._nrows):
            self._matrix[i] = self._entries + k
            k = k + self._ncols

    def __dealloc__(self):
        """
        TESTS::

            sage: import gc
            sage: for i in range(10):
            ....:      A = random_matrix(GF(7),1000,1000)
            ....:      B = random_matrix(Integers(10),1000,1000)
            ....:      C = random_matrix(GF(16007),1000,1000)
            ....:      D = random_matrix(Integers(1000),1000,1000)
            ....:      del A
            ....:      del B
            ....:      del C
            ....:      del D
            ....:      _ = gc.collect()

        """
        if self._entries == NULL:
            return
        sig_free(self._entries)
        sig_free(self._matrix)

    def __init__(self, parent, entries, copy, coerce):
        """
        Create a new matrix.

        INPUT:

        - ``parent`` - a matrix space

        - ``entries`` - a list of entries or a scalar

        - ``copy`` - ignroed

        - ``coerce`` - perform modular reduction first?

        EXAMPLES::

            sage: A = random_matrix(GF(3),1000,1000)
            sage: type(A)
            <type 'sage.matrix.matrix_modn_dense_float.Matrix_modn_dense_float'>
            sage: A = random_matrix(Integers(10),1000,1000)
            sage: type(A)
            <type 'sage.matrix.matrix_modn_dense_float.Matrix_modn_dense_float'>
            sage: A = random_matrix(Integers(2^16),1000,1000)
            sage: type(A)
            <type 'sage.matrix.matrix_modn_dense_double.Matrix_modn_dense_double'>

        TESTS::

            sage: Matrix(GF(7), 2, 2, [-1, int(-2), GF(7)(-3), 1/4])
            [6 5]
            [4 2]

            sage: Matrix(GF(6434383), 2, 2, [-1, int(-2), GF(7)(-3), 1/4])
            [6434382 6434381]
            [      4 1608596]

            sage: Matrix(Integers(4618990), 2, 2, [-1, int(-2), GF(7)(-3), 1/7])
            [4618989 4618988]
            [      4 2639423]
        """
        cdef celement e
        cdef Py_ssize_t i, j, k
        cdef celement *v
        cdef long p
        p = self._base_ring.characteristic()

        R = self.base_ring()

        # scalar?
        if not isinstance(entries, list) and not isinstance(entries, tuple):
            sig_on()
            for i in range(self._nrows*self._ncols):
                self._entries[i] = 0
            sig_off()
            if entries is None:
                # zero matrix
                pass
            else:
                e = R(entries)
                if e != 0:
                    for i in range(min(self._nrows, self._ncols)):
                        self._matrix[i][i] = e
            return

        # all entries are given as a long list
        if len(entries) != self._nrows * self._ncols:
            raise IndexError("The vector of entries has the wrong length.")

        k = 0
        cdef long tmp

        for i in range(self._nrows):
            sig_check()
            v = self._matrix[i]
            for j in range(self._ncols):
                x = entries[k]
                if type(x) is int:
                    tmp = (<long>x) % p
                    v[j] = tmp + (tmp<0)*p
                elif type(x) is IntegerMod_int and (<IntegerMod_int>x)._parent is R:
                    v[j] = <celement>(<IntegerMod_int>x).ivalue
                elif type(x) is Integer:
                    if coerce:
                        v[j] = mpz_fdiv_ui((<Integer>x).value, p)
                    else:
                        v[j] = mpz_get_ui((<Integer>x).value)
                elif coerce:
                    v[j] = R(entries[k])
                else:
                    v[j] = <celement>(entries[k])
                k = k + 1

    def __hash__(self):
        """
        EXAMPLES::

            sage: B = random_matrix(GF(127),3,3)
            sage: B.set_immutable()
            sage: {B:0} # indirect doctest
            {[  9  75  94]
            [  4  57 112]
            [ 59  85  45]: 0}

            sage: M = random_matrix(GF(7), 10, 10)
            sage: M.set_immutable()
            sage: hash(M)
            143
            sage: MZ = M.change_ring(ZZ)
            sage: MZ.set_immutable()
            sage: hash(MZ)
            143
            sage: MS = M.sparse_matrix()
            sage: MS.set_immutable()
            sage: hash(MS)
            143

        TESTS::

            sage: A = matrix(GF(2),2,0)
            sage: hash(A)
            Traceback (most recent call last):
            ...
            TypeError: mutable matrices are unhashable
            sage: A.set_immutable()
            sage: hash(A)
            0
        """
        if self.is_mutable():
            raise TypeError("Mutable matrices are unhashable.")
        x = self.fetch('hash')
        if not x is None:
            return x

        cdef long _hash = 0
        cdef celement *_matrix
        cdef long n = 0
        cdef Py_ssize_t i, j

        if self._nrows == 0 or self._ncols == 0:
            return 0

        sig_on()
        for i in range(self._nrows):
            _matrix = self._matrix[i]
            for j in range(self._ncols):
                _hash ^= <long>(n * _matrix[j])
                n+=1
        sig_off()

        if _hash == -1:
            return -2

        self.cache('hash', _hash)

        return _hash

    def _pickle(self):
        """
        Utility function for pickling.

        If the prime is small enough to fit in a byte, then it is
        stored as a contiguous string of bytes (to save
        space). Otherwise, memcpy is used to copy the raw data in the
        platforms native format. Endianness is dealt with when
        unpickling.

        EXAMPLES::

            sage: m = matrix(Integers(128), 3, 3, [ord(c) for c in "Hi there!"]); m
            [ 72 105  32]
            [116 104 101]
            [114 101  33]
            sage: m._pickle()
            ((1, ..., 'Hi there!'), 10)

        .. todo::

            The upcoming buffer protocol would be useful to not have
            to do any copying.
        """
        cdef Py_ssize_t i, j
        cdef unsigned char* us
        cdef mod_int *um
        cdef unsigned char* row_us
        cdef mod_int *row_um
        cdef long word_size
        cdef celement *row_self

        if self.p <= 0xFF:
            word_size = sizeof(unsigned char)
        else:
            word_size = sizeof(mod_int)

        cdef void *buf = check_allocarray(self._nrows * self._ncols, word_size)

        sig_on()
        try:
            if word_size == sizeof(unsigned char):
                us = <unsigned char*>buf
                for i in range(self._nrows):
                    row_self = self._matrix[i]
                    row_us = us + i*self._ncols
                    for j in range(self._ncols):
                        row_us[j] = <mod_int>row_self[j]
            else:
                um = <mod_int*>buf
                for i in range(self._nrows):
                    row_self = self._matrix[i]
                    row_um = um + i*self._ncols
                    for j in range(self._ncols):
                        row_um[j] = <mod_int>row_self[j]

            s = PyBytes_FromStringAndSize(<char*>buf, word_size * self._nrows * self._ncols)
        finally:
            sig_free(buf)
            sig_off()
        return (word_size, little_endian, s), 10

    def _unpickle(self, data, int version):
        """
        TESTS:

        Test for char-sized modulus::

            sage: A = random_matrix(GF(7), 5, 9)
            sage: data, version = A._pickle()
            sage: B = A.parent()(0)
            sage: B._unpickle(data, version)
            sage: B == A
            True

        And for larger modulus::

            sage: A = random_matrix(GF(1009), 51, 5)
            sage: data, version = A._pickle()
            sage: B = A.parent()(0)
            sage: B._unpickle(data, version)
            sage: B == A
            True

        Now test all the bit-packing options::

            sage: A = matrix(Integers(1000), 2, 2)
            sage: A._unpickle((1, True, '\x01\x02\xFF\x00'), 10)
            sage: A
            [  1   2]
            [255   0]

            sage: A = matrix(Integers(1000), 1, 2)
            sage: A._unpickle((4, True, '\x02\x01\x00\x00\x01\x00\x00\x00'), 10)
            sage: A
            [258   1]
            sage: A._unpickle((4, False, '\x00\x00\x02\x01\x00\x00\x01\x03'), 10)
            sage: A
            [513 259]
            sage: A._unpickle((8, True, '\x03\x01\x00\x00\x00\x00\x00\x00\x05\x00\x00\x00\x00\x00\x00\x00'), 10)
            sage: A
            [259   5]
            sage: A._unpickle((8, False, '\x00\x00\x00\x00\x00\x00\x02\x08\x00\x00\x00\x00\x00\x00\x01\x04'), 10)
            sage: A
            [520 260]

        Now make sure it works in context::

            sage: A = random_matrix(Integers(33), 31, 31)
            sage: loads(dumps(A)) == A
            True
            sage: A = random_matrix(Integers(3333), 31, 31)
            sage: loads(dumps(A)) == A
            True
        """
        if version < 10:
            return Matrix_dense._unpickle(self, data, version)

        cdef Py_ssize_t i, j
        cdef unsigned char* us
        cdef long word_size
        cdef celement *row_self
        cdef bint little_endian_data
        cdef char* buf
        cdef Py_ssize_t buflen
        cdef Py_ssize_t expectedlen
        cdef mod_int v

        if version == 10:
            word_size, little_endian_data, s = data
            expectedlen = word_size * self._nrows * self._ncols

            PyBytes_AsStringAndSize(s, &buf, &buflen)
            if buflen != expectedlen:
                raise ValueError("incorrect size in matrix pickle (expected %d, got %d)"%(expectedlen, buflen))

            sig_on()
            try:
                if word_size == 1:
                    us = <unsigned char*>buf
                    for i from 0 <= i < self._nrows:
                        row_self = self._matrix[i]
                        for j from 0 <= j < self._ncols:
                            row_self[j] = <celement>(us[0])
                            us += word_size

                elif word_size >= 4 and little_endian_data:
                    us = <unsigned char*>buf
                    for i from 0 <= i < self._nrows:
                        row_self = self._matrix[i]
                        for j from 0 <= j < self._ncols:
                            v  = <mod_int>(us[0])
                            v += <mod_int>(us[1]) << 8
                            v += <mod_int>(us[2]) << 16
                            v += <mod_int>(us[3]) << 24
                            row_self[j] = <celement>v
                            us += word_size

                elif word_size >= 4 and not little_endian_data:
                    us = <unsigned char*>buf
                    for i from 0 <= i < self._nrows:
                        row_self = self._matrix[i]
                        for j from 0 <= j < self._ncols:
                            v  = <mod_int>(us[word_size-1])
                            v += <mod_int>(us[word_size-2]) << 8
                            v += <mod_int>(us[word_size-3]) << 16
                            v += <mod_int>(us[word_size-4]) << 24
                            row_self[j] = <celement>v
                            us += word_size

                else:
                    raise ValueError("unknown matrix pickle format")
            finally:
                sig_off()
        else:
            raise ValueError("unknown matrix pickle version")

    def __neg__(self):
        """
        EXAMPLES::

            sage: A = matrix(GF(19), 3, 3, range(9)); A
            [0 1 2]
            [3 4 5]
            [6 7 8]

            sage: -A
            [ 0 18 17]
            [16 15 14]
            [13 12 11]
        """
        cdef Py_ssize_t i, j
        cdef Matrix_modn_dense_template M
        cdef celement p = self.p

        M = self.__class__.__new__(self.__class__, self._parent,None,None,None)

        sig_on()
        for i in range(self._nrows*self._ncols):
            if self._entries[i]:
                M._entries[i] = p - self._entries[i]
            else:
                M._entries[i] = 0
        sig_off()
        return M

    cpdef _lmul_(self, Element left):
        """
        EXAMPLES::

            sage: A = matrix(GF(101), 3, 3, range(9)); A
            [0 1 2]
            [3 4 5]
            [6 7 8]
            sage: A * 5
            [ 0  5 10]
            [15 20 25]
            [30 35 40]
            sage: A * 50
            [  0  50 100]
            [ 49  99  48]
            [ 98  47  97]

        ::

            sage: A = random_matrix(Integers(60), 400, 500)
            sage: 3*A + 9*A == 12*A
            True
        """
        cdef Py_ssize_t i,j
        cdef Matrix_modn_dense_template M
        cdef celement p = self.p
        cdef celement a = left

        M = self.__class__.__new__(self.__class__, self._parent,None,None,None)

        sig_on()
        for i in range(self._nrows*self._ncols):
            M._entries[i] = (a*self._entries[i]) % p
        sig_off()
        return M

    def __copy__(self):
        """
        EXAMPLES::

            sage: A = random_matrix(GF(127), 100, 100)
            sage: copy(A) == A
            True
            sage: copy(A) is A
            False
        """
        cdef Matrix_modn_dense_template A
        A = self.__class__.__new__(self.__class__, self._parent, 0, 0, 0)
        memcpy(A._entries, self._entries, sizeof(celement)*self._nrows*self._ncols)
        if self._subdivisions is not None:
            A.subdivide(*self.subdivisions())
        return A


    cpdef _add_(self, right):
        """
        Add two dense matrices over `\Z/n\Z`

        INPUT:

        - ``right`` - a matrix

        EXAMPLES::

            sage: A = MatrixSpace(GF(19),3)(range(9))
            sage: A+A
            [ 0  2  4]
            [ 6  8 10]
            [12 14 16]

            sage: B = MatrixSpace(GF(19),3)(range(9))
            sage: B.swap_rows(1,2)
            sage: A+B
            [ 0  2  4]
            [ 9 11 13]
            [ 9 11 13]

            sage: B+A
            [ 0  2  4]
            [ 9 11 13]
            [ 9 11 13]
        """
        cdef Py_ssize_t i
        cdef celement k, p
        cdef Matrix_modn_dense_template M

        M = self.__class__.__new__(self.__class__, self._parent,None,None,None)
        p = self.p
        cdef celement* other_ent = (<Matrix_modn_dense_template>right)._entries

        sig_on()
        for i in range(self._nrows*self._ncols):
            k = self._entries[i] + other_ent[i]
            M._entries[i] = k - (k >= p) * p
        sig_off()
        return M


    cpdef _sub_(self, right):
        r"""
        Subtract two dense matrices over `\Z/n\Z`

        EXAMPLES::

            sage: A = matrix(GF(11), 3, 3, range(9)); A
            [0 1 2]
            [3 4 5]
            [6 7 8]

            sage: A - 4
            [7 1 2]
            [3 0 5]
            [6 7 4]

            sage: A - matrix(GF(11), 3, 3, range(1, 19, 2))
            [10  9  8]
            [ 7  6  5]
            [ 4  3  2]
        """
        cdef Py_ssize_t i
        cdef celement k, p
        cdef Matrix_modn_dense_template M

        M = self.__class__.__new__(self.__class__, self._parent, None, None, None)
        p = self.p
        cdef celement* other_ent = (<Matrix_modn_dense_template>right)._entries

        sig_on()
        for i in range(self._nrows*self._ncols):
            k = p + self._entries[i] - other_ent[i]
            M._entries[i] = k - (k >= p) * p
        sig_off()
        return M


    cpdef int _cmp_(self, right) except -2:
        r"""
        Compare two dense matrices over `\Z/n\Z`

        EXAMPLES::

            sage: A = matrix(GF(17), 4, range(3, 83, 5)); A
            [ 3  8 13  1]
            [ 6 11 16  4]
            [ 9 14  2  7]
            [12  0  5 10]
            sage: A == A
            True
            sage: B = A - 3; B
            [ 0  8 13  1]
            [ 6  8 16  4]
            [ 9 14 16  7]
            [12  0  5  7]
            sage: B < A
            True
            sage: B > A
            False
            sage: B == A
            False
            sage: B + 3 == A
            True

        ::

            sage: A = matrix(ZZ, 10, 10, range(1000, 1100))
            sage: A.change_ring(GF(17)) == A.change_ring(GF(17))
            True
            sage: A.change_ring(GF(17)) == A.change_ring(GF(19))
            False
            sage: A.change_ring(GF(17)) == A.change_ring(Integers(2000))
            False
            sage: A.change_ring(GF(17)) == A.change_ring(Integers(2000))
            False
        """
        cdef Py_ssize_t i
        cdef celement* other_ent = (<Matrix_modn_dense_template>right)._entries
        sig_on()
        for i in range(self._nrows*self._ncols):
            if self._entries[i] < other_ent[i]:
                sig_off()
                return -1
            elif self._entries[i] > other_ent[i]:
                sig_off()
                return 1
        sig_off()
        return 0


    cdef _matrix_times_matrix_(self, Matrix right):
        """
        return ``self*right``

        INPUT:

        - ``right``-  a matrix

        EXAMPLES::

            sage: A = random_matrix(GF(7),2,2); A
            [3 1]
            [6 6]

            sage: B = random_matrix(GF(7),2,2); B
            [4 4]
            [2 2]

            sage: A*B
            [0 0]
            [1 1]

            sage: 3*A
            [2 3]
            [4 4]

            sage: MS = parent(A)
            sage: MS(3) * A
            [2 3]
            [4 4]

        ::

            sage: A = random_matrix(GF(17), 201, 117)
            sage: B = random_matrix(GF(17), 117, 195)
            sage: C = random_matrix(GF(17), 201, 117)
            sage: D = random_matrix(GF(17), 117, 195)

            sage: E = (A+C)*(B+D)

            sage: F = A*B + A*D + C*B + C*D

            sage: E == F
            True

            sage: A = random_matrix(GF(17), 200, 200)
            sage: MS = parent(A)
            sage: (MS(0) * A) == 0
            True

            sage: (MS(1) * A) == A
            True

        ::

            sage: A = random_matrix(Integers(8),2,2); A
            [7 2]
            [6 1]

            sage: B = random_matrix(Integers(8),2,2); B
            [4 0]
            [5 6]

            sage: A*B
            [6 4]
            [5 6]

            sage: 3*A
            [5 6]
            [2 3]

            sage: MS = parent(A)
            sage: MS(3) * A
            [5 6]
            [2 3]

        ::

            sage: A = random_matrix(Integers(16), 201, 117)
            sage: B = random_matrix(Integers(16), 117, 195)
            sage: C = random_matrix(Integers(16), 201, 117)
            sage: D = random_matrix(Integers(16), 117, 195)

            sage: E = (A+C)*(B+D)

            sage: F = A*B + A*D + C*B + C*D

            sage: E == F
            True

            sage: A = random_matrix(Integers(16), 200, 200)
            sage: MS = parent(A)
            sage: (MS(0) * A) == 0
            True

            sage: (MS(1) * A) == A
            True

        ::

            sage: A = random_matrix(GF(16007),2,2); A
            [ 7856  5786]
            [10134 14607]

            sage: B = random_matrix(GF(16007),2,2); B
            [10839  6194]
            [13327  5985]

            sage: A*B
            [14254  4853]
            [ 8754 15217]

            sage: 3*A
            [ 7561  1351]
            [14395 11807]

            sage: MS = parent(A)
            sage: MS(3) * A
            [ 7561  1351]
            [14395 11807]

        ::

            sage: A = random_matrix(GF(15991), 201, 117)
            sage: B = random_matrix(GF(15991), 117, 195)
            sage: C = random_matrix(GF(15991), 201, 117)
            sage: D = random_matrix(GF(15991), 117, 195)

            sage: E = (A+C)*(B+D)

            sage: F = A*B + A*D + C*B + C*D

            sage: E == F
            True

        ::

            sage: A = random_matrix(GF(16007), 200, 200)
            sage: MS = parent(A)
            sage: (MS(0) * A) == 0
            True

            sage: (MS(1) * A) == A
            True

        ::

            sage: A = random_matrix(Integers(1008),2,2); A
            [354 413]
            [307 499]

            sage: B = random_matrix(Integers(1008),2,2); B
            [952  41]
            [973 851]

            sage: A*B
            [1001   73]
            [ 623  772]

            sage: 3*A
            [ 54 231]
            [921 489]

            sage: MS = parent(A)
            sage: MS(3) * A
            [ 54 231]
            [921 489]

        ::

            sage: A = random_matrix(Integers(1600), 201, 117)
            sage: B = random_matrix(Integers(1600), 117, 195)
            sage: C = random_matrix(Integers(1600), 201, 117)
            sage: D = random_matrix(Integers(1600), 117, 195)

            sage: E = (A+C)*(B+D)

            sage: F = A*B + A*D + C*B + C*D

            sage: E == F
            True
        """
        if get_verbose() >= 2:
            verbose('mod-p multiply of %s x %s matrix by %s x %s matrix modulo %s'%(
                    self._nrows, self._ncols, right._nrows, right._ncols, self.p))

        if self._ncols != right._nrows:
            raise ArithmeticError("right's number of rows must match self's number of columns")

        cdef int e
        cdef Matrix_modn_dense_template ans, B

        ans = self.new_matrix(nrows = self.nrows(), ncols = right.ncols())

        B = right

        linbox_matrix_matrix_multiply(self.p, ans._entries, self._entries,
                                      B._entries, self._nrows, B._ncols, B._nrows)

        return ans

    cdef _vector_times_matrix_(self, Vector v):
        """
        ``v*self``

        INPUT:

        - ``v`` - a vector

        EXAMPLES::

            sage: A = random_matrix(GF(17), 10, 20)
            sage: v = random_vector(GF(17), 10)
            sage: matrix(v*A) == matrix(v)*A
            True

            sage: A = random_matrix(Integers(126), 10, 20)
            sage: v = random_vector(Integers(126), 10)
            sage: matrix(v*A) == matrix(v)*A
            True

            sage: A = random_matrix(GF(4796509), 10, 20)
            sage: v = random_vector(GF(4796509), 10)
            sage: matrix(v*A) == matrix(v)*A
            True

            sage: A = random_matrix(Integers(16337), 10, 20)
            sage: v = random_vector(Integers(16337), 10)
            sage: matrix(v*A) == matrix(v)*A
            True

        """
        if not isinstance(v, Vector_modn_dense):
            return (self.new_matrix(1,self._nrows, entries=v.list()) * self)[0]

        M = self._row_ambient_module()
        cdef Vector_modn_dense c = M.zero_vector()

        if self._ncols == 0 or self._nrows == 0:
            return c

        cdef Py_ssize_t i
        cdef Vector_modn_dense b = v

        cdef celement *_b = <celement*>check_allocarray(self._nrows, sizeof(celement))
        cdef celement *_c = <celement*>check_allocarray(self._ncols, sizeof(celement))

        for i in range(self._nrows):
            _b[i] = <celement>b._entries[i]

        linbox_matrix_vector_multiply(self.p, _c, self._entries, _b, self._nrows, self._ncols, fflas_trans)

        for i in range(self._ncols):
            c._entries[i] = <mod_int>_c[i]
        sig_free(_b)
        sig_free(_c)
        return c

    cdef _matrix_times_vector_(self, Vector v):
        """
        ``self*v``

        EXAMPLES::

            sage: A = random_matrix(GF(17), 10, 20)
            sage: v = random_vector(GF(17), 20)
            sage: matrix(A*v).transpose() == A*matrix(v).transpose()
            True

            sage: A = random_matrix(Integers(126), 10, 20)
            sage: v = random_vector(Integers(126), 20)
            sage: matrix(A*v).transpose() == A*matrix(v).transpose()
            True

            sage: A = random_matrix(GF(4796509), 10, 20)
            sage: v = random_vector(GF(4796509), 20)
            sage: matrix(A*v).transpose() == A*matrix(v).transpose()
            True

            sage: A = random_matrix(Integers(16337), 10, 20)
            sage: v = random_vector(Integers(16337), 20)
            sage: matrix(A*v).transpose() == A*matrix(v).transpose()
            True
        """
        if not isinstance(v, Vector_modn_dense):
            r = (self * self.new_matrix(nrows=len(v), ncols=1, entries=v.list()))
            from sage.modules.free_module_element import vector
            return vector(r.list())

        M = self._column_ambient_module()
        cdef Vector_modn_dense c = M.zero_vector()

        if self._ncols == 0 or self._nrows == 0:
            return c

        cdef Py_ssize_t i
        cdef Vector_modn_dense b = v

        cdef celement *_b = <celement*>check_allocarray(self._ncols, sizeof(celement))
        cdef celement *_c = <celement*>check_allocarray(self._nrows, sizeof(celement))

        for i in range(self._ncols):
            _b[i] = <celement>b._entries[i]

        linbox_matrix_vector_multiply(self.p, _c, self._entries, _b, self._nrows, self._ncols, fflas_no_trans)

        for i in range(self._nrows):
            c._entries[i] = <mod_int>_c[i]
        sig_free(_b)
        sig_free(_c)
        return c

    ########################################################################
    # LEVEL 3 functionality (Optional)
    #  x * cdef _sub_
    #    * __deepcopy__
    #    * __invert__
    #    * Matrix windows -- only if you need strassen for that base
    #    * Other functions (list them here):
    #        - all row/column operations, but optimized
    # x      - echelon form in place
    #        - Hessenberg forms of matrices
    ########################################################################

    def charpoly(self, var='x', algorithm='linbox'):
        """
        Return the characteristic polynomial of ``self``.

        INPUT:

        - ``var`` - a variable name

        - ``algorithm`` - 'generic', 'linbox' or 'all' (default: linbox)

        EXAMPLES::

            sage: A = random_matrix(GF(19), 10, 10); A
            [ 3  1  8 10  5 16 18  9  6  1]
            [ 5 14  4  4 14 15  5 11  3  0]
            [ 4  1  0  7 11  6 17  8  5  6]
            [ 4  6  9  4  8  1 18 17  8 18]
            [11  2  0  6 13  7  4 11 16 10]
            [12  6 12  3 15 10  5 11  3  8]
            [15  1 16  2 18 15 14  7  2 11]
            [16 16 17  7 14 12  7  7  0  5]
            [13 15  9  2 12 16  1 15 18  7]
            [10  8 16 18  9 18  2 13  5 10]

            sage: B = copy(A)
            sage: char_p = A.characteristic_polynomial(); char_p
            x^10 + 2*x^9 + 18*x^8 + 4*x^7 + 13*x^6 + 11*x^5 + 2*x^4 + 5*x^3 + 7*x^2 + 16*x + 6
            sage: char_p(A) == 0
            True
            sage: B == A              # A is not modified
            True

            sage: min_p = A.minimal_polynomial(proof=True); min_p
            x^10 + 2*x^9 + 18*x^8 + 4*x^7 + 13*x^6 + 11*x^5 + 2*x^4 + 5*x^3 + 7*x^2 + 16*x + 6
            sage: min_p.divides(char_p)
            True

        ::

            sage: A = random_matrix(GF(2916337), 7, 7); A
            [ 446196 2267054   36722 2092388 1694559  514193 1196222]
            [1242955 1040744   99523 2447069   40527  930282 2685786]
            [2892660 1347146 1126775 2131459  869381 1853546 2266414]
            [2897342 1342067 1054026  373002   84731 1270068 2421818]
            [ 569466  537440  572533  297105 1415002 2079710  355705]
            [2546914 2299052 2883413 1558788 1494309 1027319 1572148]
            [ 250822  522367 2516720  585897 2296292 1797050 2128203]

            sage: B = copy(A)
            sage: char_p = A.characteristic_polynomial(); char_p
            x^7 + 1191770*x^6 + 547840*x^5 + 215639*x^4 + 2434512*x^3 + 1039968*x^2 + 483592*x + 733817
            sage: char_p(A) == 0
            True
            sage: B == A               # A is not modified
            True

            sage: min_p = A.minimal_polynomial(proof=True); min_p
            x^7 + 1191770*x^6 + 547840*x^5 + 215639*x^4 + 2434512*x^3 + 1039968*x^2 + 483592*x + 733817
            sage: min_p.divides(char_p)
            True

            sage: A = Mat(Integers(6),3,3)(range(9))
            sage: A.charpoly()
            x^3

        TESTS::

            sage: for i in range(10):
            ....:     A = random_matrix(GF(17), 50, 50, density=0.1)
            ....:     _ = A.characteristic_polynomial(algorithm='all')

            sage: A = random_matrix(GF(19), 0, 0)
            sage: A.minimal_polynomial()
            1

            sage: A = random_matrix(GF(19), 0, 1)
            sage: A.minimal_polynomial()
            Traceback (most recent call last):
            ...
            ValueError: matrix must be square

            sage: A = random_matrix(GF(19), 1, 0)
            sage: A.minimal_polynomial()
            Traceback (most recent call last):
            ...
            ValueError: matrix must be square

            sage: A = matrix(GF(19), 10, 10)
            sage: A.minimal_polynomial()
            x

            sage: A = random_matrix(GF(4198973), 0, 0)
            sage: A.minimal_polynomial()
            1

            sage: A = random_matrix(GF(4198973), 0, 1)
            sage: A.minimal_polynomial()
            Traceback (most recent call last):
            ...
            ValueError: matrix must be square

            sage: A = random_matrix(GF(4198973), 1, 0)
            sage: A.minimal_polynomial()
            Traceback (most recent call last):
            ...
            ValueError: matrix must be square

            sage: A = matrix(GF(4198973), 10, 10)
            sage: A.minimal_polynomial()
            x

            sage: A = Mat(GF(7),3,3)(range(3)*3)
            sage: A.charpoly()
            x^3 + 4*x^2

        ALGORITHM: Uses LinBox if ``self.base_ring()`` is a field,
        otherwise use Hessenberg form algorithm.

        TESTS:

        The cached polynomial should be independent of the ``var``
        argument (:trac:`12292`). We check (indirectly) that the
        second call uses the cached value by noting that its result is
        not cached. The polynomial here is not unique, so we only
        check the polynomial's variable.

            sage: M = MatrixSpace(Integers(37), 2)
            sage: A = M(range(0, 2^2))
            sage: type(A)
            <type 'sage.matrix.matrix_modn_dense_float.Matrix_modn_dense_float'>
            sage: A.charpoly('x').variables()
            (x,)
            sage: A.charpoly('y').variables()
            (y,)
            sage: A._cache['charpoly_linbox'].variables()
            (x,)

        """
        cache_key = 'charpoly_%s' % algorithm
        g = self.fetch(cache_key)
        if g is not None:
            return g.change_variable_name(var)

        if algorithm == 'linbox' and (self.p == 2 or not self.base_ring().is_field()):
            algorithm = 'generic' # LinBox only supports Z/pZ (p prime)

        if algorithm == 'linbox':
            g = self._charpoly_linbox(var)
        elif algorithm == 'generic':
            g = Matrix_dense.charpoly(self, var)
        elif algorithm == 'all':
            g = self._charpoly_linbox(var)
            h = Matrix_dense.charpoly(self, var)
            if g != h:
                raise ArithmeticError("Characteristic polynomials do not match.")
        else:
            raise ValueError("no algorithm '%s'" % algorithm)

        self.cache(cache_key, g)
        return g


    def minpoly(self, var='x', algorithm='linbox', proof=None):
        """
        Returns the minimal polynomial of`` self``.

        INPUT:

        - ``var`` - a variable name

        - ``algorithm`` - ``generic`` or ``linbox`` (default:
          ``linbox``)

        - ``proof`` -- (default: ``True``); whether to provably return
          the true minimal polynomial; if ``False``, we only guarantee
          to return a divisor of the minimal polynomial.  There are
          also certainly cases where the computed results is
          frequently not exactly equal to the minimal polynomial (but
          is instead merely a divisor of it).

         .. warning::

             If ``proof=True``, minpoly is insanely slow compared to
             ``proof=False``. This matters since proof=True is the
             default, unless you first type
             ``proof.linear_algebra(False)``.

        EXAMPLES::

            sage: A = random_matrix(GF(17), 10, 10); A
            [ 2 14  0 15 11 10 16  2  9  4]
            [10 14  1 14  3 14 12 14  3 13]
            [10  1 14  6  2 14 13  7  6 14]
            [10  3  9 15  8  1  5  8 10 11]
            [ 5 12  4  9 15  2  6 11  2 12]
            [ 6 10 12  0  6  9  7  7  3  8]
            [ 2  9  1  5 12 13  7 16  7 11]
            [11  1  0  2  0  4  7  9  8 15]
            [ 5  3 16  2 11 10 12 14  0  7]
            [16  4  6  5  2  3 14 15 16  4]

            sage: B = copy(A)
            sage: min_p = A.minimal_polynomial(proof=True); min_p
            x^10 + 13*x^9 + 10*x^8 + 9*x^7 + 10*x^6 + 4*x^5 + 10*x^4 + 10*x^3 + 12*x^2 + 14*x + 7
            sage: min_p(A) == 0
            True
            sage: B == A
            True

            sage: char_p = A.characteristic_polynomial(); char_p
            x^10 + 13*x^9 + 10*x^8 + 9*x^7 + 10*x^6 + 4*x^5 + 10*x^4 + 10*x^3 + 12*x^2 + 14*x + 7
            sage: min_p.divides(char_p)
            True

        ::

            sage: A = random_matrix(GF(1214471), 10, 10); A
            [ 266673  745841  418200  521668  905837  160562  831940   65852  173001  515930]
            [ 714380  778254  844537  584888  392730  502193  959391  614352  775603  240043]
            [1156372  104118 1175992  612032 1049083  660489 1066446  809624   15010 1002045]
            [ 470722  314480 1155149 1173111   14213 1190467 1079166  786442  429883  563611]
            [ 625490 1015074  888047 1090092  892387    4724  244901  696350  384684  254561]
            [ 898612   44844   83752 1091581  349242  130212  580087  253296  472569  913613]
            [ 919150   38603  710029  438461  736442  943501  792110  110470  850040  713428]
            [ 668799 1122064  325250 1084368  520553 1179743  791517   34060 1183757 1118938]
            [ 642169   47513   73428 1076788  216479  626571  105273  400489 1041378 1186801]
            [ 158611  888598 1138220 1089631   56266 1092400  890773 1060810  211135  719636]

            sage: B = copy(A)
            sage: min_p = A.minimal_polynomial(proof=True); min_p
            x^10 + 283013*x^9 + 252503*x^8 + 512435*x^7 + 742964*x^6 + 130817*x^5 + 581471*x^4 + 899760*x^3 + 207023*x^2 + 470831*x + 381978

            sage: min_p(A) == 0
            True
            sage: B == A
            True

            sage: char_p = A.characteristic_polynomial(); char_p
            x^10 + 283013*x^9 + 252503*x^8 + 512435*x^7 + 742964*x^6 + 130817*x^5 + 581471*x^4 + 899760*x^3 + 207023*x^2 + 470831*x + 381978

            sage: min_p.divides(char_p)
            True

        TESTS::

            sage: A = random_matrix(GF(17), 0, 0)
            sage: A.minimal_polynomial()
            1

            sage: A = random_matrix(GF(17), 0, 1)
            sage: A.minimal_polynomial()
            Traceback (most recent call last):
            ...
            ValueError: matrix must be square

            sage: A = random_matrix(GF(17), 1, 0)
            sage: A.minimal_polynomial()
            Traceback (most recent call last):
            ...
            ValueError: matrix must be square

            sage: A = matrix(GF(17), 10, 10)
            sage: A.minimal_polynomial()
            x

        ::

            sage: A = random_matrix(GF(2535919), 0, 0)
            sage: A.minimal_polynomial()
            1

            sage: A = random_matrix(GF(2535919), 0, 1)
            sage: A.minimal_polynomial()
            Traceback (most recent call last):
            ...
            ValueError: matrix must be square

            sage: A = random_matrix(GF(2535919), 1, 0)
            sage: A.minimal_polynomial()
            Traceback (most recent call last):
            ...
            ValueError: matrix must be square

            sage: A = matrix(GF(2535919), 10, 10)
            sage: A.minimal_polynomial()
            x

        EXAMPLES::

            sage: R.<x>=GF(3)[]
            sage: A = matrix(GF(3),2,[0,0,1,2])
            sage: A.minpoly()
            x^2 + x

            sage: A.minpoly(proof=False) in [x, x+1, x^2+x]
            True
        """
        proof = get_proof_flag(proof, "linear_algebra")

        if algorithm == 'linbox' and (self.p == 2 or not self.base_ring().is_field()):
            algorithm='generic' # LinBox only supports fields

        if algorithm == 'linbox':
            if self._nrows != self._ncols:
                raise ValueError("matrix must be square")

            if self._nrows <= 1:
                return Matrix_dense.minpoly(self, var)

            R = self._base_ring[var]
            v = linbox_minpoly(self.p, self._nrows, self._entries)
            g = R(v)

            if proof == True:
                while g(self):  # insanely toy slow (!)
                    g = g.lcm(R(linbox_minpoly(self.p, self._nrows, self._entries)))

        elif algorithm == 'generic':
            raise NotImplementedError("Minimal polynomials are not implemented for Z/nZ.")

        else:
            raise ValueError("no algorithm '%s'"%algorithm)

        self.cache('minpoly_%s_%s'%(algorithm, var), g)
        return g

    def _charpoly_linbox(self, var='x'):
        """
        Computes the characteristic polynomial using LinBox. No checks
        are performed.

        This function is called internally by ``charpoly``.

        INPUT:

        - ``var`` - a variable name

        EXAMPLES::

            sage: A = random_matrix(GF(19), 10, 10); A
            [ 3  1  8 10  5 16 18  9  6  1]
            [ 5 14  4  4 14 15  5 11  3  0]
            [ 4  1  0  7 11  6 17  8  5  6]
            [ 4  6  9  4  8  1 18 17  8 18]
            [11  2  0  6 13  7  4 11 16 10]
            [12  6 12  3 15 10  5 11  3  8]
            [15  1 16  2 18 15 14  7  2 11]
            [16 16 17  7 14 12  7  7  0  5]
            [13 15  9  2 12 16  1 15 18  7]
            [10  8 16 18  9 18  2 13  5 10]

            sage: B = copy(A)
            sage: char_p = A._charpoly_linbox(); char_p
            x^10 + 2*x^9 + 18*x^8 + 4*x^7 + 13*x^6 + 11*x^5 + 2*x^4 + 5*x^3 + 7*x^2 + 16*x + 6
            sage: char_p(A) == 0
            True
            sage: B == A              # A is not modified
            True

            sage: min_p = A.minimal_polynomial(proof=True); min_p
            x^10 + 2*x^9 + 18*x^8 + 4*x^7 + 13*x^6 + 11*x^5 + 2*x^4 + 5*x^3 + 7*x^2 + 16*x + 6
            sage: min_p.divides(char_p)
            True
        """
        verbose('_charpoly_linbox...')

        if self._nrows != self._ncols:
            raise ValueError("matrix must be square")
        if self._nrows <= 1:
            return Matrix_dense.charpoly(self, var)
        R = self._base_ring[var]
        # call linbox for charpoly
        v = linbox_charpoly(self.p, self._nrows, self._entries)
        r = R(1)
        for e in v:
            r *= R(e)
        return r

    def echelonize(self, algorithm="linbox", **kwds):
        """
        Put ``self`` in reduced row echelon form.

        INPUT:

        - ``self`` - a mutable matrix

        - ``algorithm``

          - ``linbox`` - uses the LinBox library (``EchelonFormDomain`` implementation, default)

          - ``linbox_noefd`` - uses the LinBox library (FFPACK directly, less memory but slower)

          - ``gauss`` - uses a custom slower `O(n^3)` Gauss
            elimination implemented in Sage.

          - ``all`` - compute using both algorithms and verify that
            the results are the same.

        - ``**kwds`` - these are all ignored

        OUTPUT:

        - ``self`` is put in reduced row echelon form.

        - the rank of self is computed and cached

        - the pivot columns of self are computed and cached.

        - the fact that self is now in echelon form is recorded and
          cached so future calls to echelonize return immediately.

        EXAMPLES::

            sage: A = random_matrix(GF(7), 10, 20); A
            [3 1 6 6 4 4 2 2 3 5 4 5 6 2 2 1 2 5 0 5]
            [3 2 0 5 0 1 5 4 2 3 6 4 5 0 2 4 2 0 6 3]
            [2 2 4 2 4 5 3 4 4 4 2 5 2 5 4 5 1 1 1 1]
            [0 6 3 4 2 2 3 5 1 1 4 2 6 5 6 3 4 5 5 3]
            [5 2 4 3 6 2 3 6 2 1 3 3 5 3 4 2 2 1 6 2]
            [0 5 6 3 2 5 6 6 3 2 1 4 5 0 2 6 5 2 5 1]
            [4 0 4 2 6 3 3 5 3 0 0 1 2 5 5 1 6 0 0 3]
            [2 0 1 0 0 3 0 2 4 2 2 4 4 4 5 4 1 2 3 4]
            [2 4 1 4 3 0 6 2 2 5 2 5 3 6 4 2 2 6 4 4]
            [0 0 2 2 1 6 2 0 5 0 4 3 1 6 0 6 0 4 6 5]

            sage: A.echelon_form()
            [1 0 0 0 0 0 0 0 0 0 6 2 6 0 1 1 2 5 6 2]
            [0 1 0 0 0 0 0 0 0 0 0 4 5 4 3 4 2 5 1 2]
            [0 0 1 0 0 0 0 0 0 0 6 3 4 6 1 0 3 6 5 6]
            [0 0 0 1 0 0 0 0 0 0 0 3 5 2 3 4 0 6 5 3]
            [0 0 0 0 1 0 0 0 0 0 0 6 3 4 5 3 0 4 3 2]
            [0 0 0 0 0 1 0 0 0 0 1 1 0 2 4 2 5 5 5 0]
            [0 0 0 0 0 0 1 0 0 0 1 0 1 3 2 0 0 0 5 3]
            [0 0 0 0 0 0 0 1 0 0 4 4 2 6 5 4 3 4 1 0]
            [0 0 0 0 0 0 0 0 1 0 1 0 4 2 3 5 4 6 4 0]
            [0 0 0 0 0 0 0 0 0 1 2 0 5 0 5 5 3 1 1 4]

        ::

            sage: A = random_matrix(GF(13), 10, 10); A
            [ 8  3 11 11  9  4  8  7  9  9]
            [ 2  9  6  5  7 12  3  4 11  5]
            [12  6 11 12  4  3  3  8  9  5]
            [ 4  2 10  5 10  1  1  1  6  9]
            [12  8  5  5 11  4  1  2  8 11]
            [ 2  6  9 11  4  7  1  0 12  2]
            [ 8  9  0  7  7  7 10  4  1  4]
            [ 0  8  2  6  7  5  7 12  2  3]
            [ 2 11 12  3  4  7  2  9  6  1]
            [ 0 11  5  9  4  5  5  8  7 10]

            sage: MS = parent(A)
            sage: B = A.augment(MS(1))
            sage: B.echelonize()
            sage: A.rank()
            10
            sage: C = B.submatrix(0,10,10,10); C
            [ 4  9  4  4  0  4  7 11  9 11]
            [11  7  6  8  2  8  6 11  9  5]
            [ 3  9  9  2  4  8  9  2  9  4]
            [ 7  0 11  4  0  9  6 11  8  1]
            [12 12  4 12  3 12  6  1  7 12]
            [12  2 11  6  6  6  7  0 10  6]
            [ 0  7  3  4  7 11 10 12  4  6]
            [ 5 11  0  5  3 11  4 12  5 12]
            [ 6  7  3  5  1  4 11  7  4  1]
            [ 4  9  6  7 11  1  2 12  6  7]

            sage: ~A == C
            True

        ::

            sage: A = random_matrix(Integers(10), 10, 20)
            sage: A.echelon_form()
            Traceback (most recent call last):
            ...
            NotImplementedError: Echelon form not implemented over 'Ring of integers modulo 10'.

        ::
            sage: A = random_matrix(GF(16007), 10, 20); A
            [15455  1177 10072  4693  3887  4102 10746 15265  6684 14559  4535 13921  9757  9525  9301  8566  2460  9609  3887  6205]
            [ 8602 10035  1242  9776   162  7893 12619  6660 13250  1988 14263 11377  2216  1247  7261  8446 15081 14412  7371  7948]
            [12634  7602   905  9617 13557  2694 13039  4936 12208 15480  3787 11229   593 12462  5123 14167  6460  3649  5821  6736]
            [10554  2511 11685 12325 12287  6534 11636  5004  6468  3180  3607 11627 13436  5106  3138 13376  8641  9093  2297  5893]
            [ 1025 11376 10288   609 12330  3021   908 13012  2112 11505    56  5971   338  2317  2396  8561  5593  3782  7986 13173]
            [ 7607   588  6099 12749 10378   111  2852 10375  8996  7969   774 13498 12720  4378  6817  6707  5299  9406 13318  2863]
            [15545   538  4840  1885  8471  1303 11086 14168  1853 14263  3995 12104  1294  7184  1188 11901 15971  2899  4632   711]
            [  584 11745  7540 15826 15027  5953  7097 14329 10889 12532 13309 15041  6211  1749 10481  9999  2751 11068    21  2795]
            [  761 11453  3435 10596  2173  7752 15941 14610  1072  8012  9458  5440   612 10581 10400   101 11472 13068  7758  7898]
            [10658  4035  6662   655  7546  4107  6987  1877  4072  4221  7679 14579  2474  8693  8127 12999 11141   605  9404 10003]
            sage: A.echelon_form()
            [    1     0     0     0     0     0     0     0     0     0  8416  8364 10318  1782 13872  4566 14855  7678 11899  2652]
            [    0     1     0     0     0     0     0     0     0     0  4782 15571  3133 10964  5581 10435  9989 14303  5951  8048]
            [    0     0     1     0     0     0     0     0     0     0 15688  6716 13819  4144   257  5743 14865 15680  4179 10478]
            [    0     0     0     1     0     0     0     0     0     0  4307  9488  2992  9925 13984 15754  8185 11598 14701 10784]
            [    0     0     0     0     1     0     0     0     0     0   927  3404 15076  1040  2827  9317 14041 10566  5117  7452]
            [    0     0     0     0     0     1     0     0     0     0  1144 10861  5241  6288  9282  5748  3715 13482  7258  9401]
            [    0     0     0     0     0     0     1     0     0     0   769  1804  1879  4624  6170  7500 11883  9047   874   597]
            [    0     0     0     0     0     0     0     1     0     0 15591 13686  5729 11259 10219 13222 15177 15727  5082 11211]
            [    0     0     0     0     0     0     0     0     1     0  8375 14939 13471 12221  8103  4212 11744 10182  2492 11068]
            [    0     0     0     0     0     0     0     0     0     1  6534   396  6780 14734  1206  3848  7712  9770 10755   410]

        ::

            sage: A = random_matrix(Integers(10000), 10, 20)
            sage: A.echelon_form()
            Traceback (most recent call last):
            ...
            NotImplementedError: Echelon form not implemented over 'Ring of integers modulo 10000'.

        TESTS::

            sage: A = random_matrix(GF(7),  0, 10)
            sage: A.echelon_form()
            []
            sage: A = random_matrix(GF(7), 10,  0)
            sage: A.echelon_form()
            []
            sage: A = random_matrix(GF(7),  0,  0)
            sage: A.echelon_form()
            []
            sage: A = matrix(GF(7),  10,  10)
            sage: A.echelon_form()
            [0 0 0 0 0 0 0 0 0 0]
            [0 0 0 0 0 0 0 0 0 0]
            [0 0 0 0 0 0 0 0 0 0]
            [0 0 0 0 0 0 0 0 0 0]
            [0 0 0 0 0 0 0 0 0 0]
            [0 0 0 0 0 0 0 0 0 0]
            [0 0 0 0 0 0 0 0 0 0]
            [0 0 0 0 0 0 0 0 0 0]
            [0 0 0 0 0 0 0 0 0 0]
            [0 0 0 0 0 0 0 0 0 0]
            sage: A = random_matrix(GF(16007),  0, 10)
            sage: A.echelon_form()
            []
            sage: A = random_matrix(GF(16007), 10,  0)
            sage: A.echelon_form()
            []
            sage: A = random_matrix(GF(16007),  0,  0)
            sage: A.echelon_form()
            []
            sage: A = matrix(GF(16007),  10,  10)
            sage: A.echelon_form()
            [0 0 0 0 0 0 0 0 0 0]
            [0 0 0 0 0 0 0 0 0 0]
            [0 0 0 0 0 0 0 0 0 0]
            [0 0 0 0 0 0 0 0 0 0]
            [0 0 0 0 0 0 0 0 0 0]
            [0 0 0 0 0 0 0 0 0 0]
            [0 0 0 0 0 0 0 0 0 0]
            [0 0 0 0 0 0 0 0 0 0]
            [0 0 0 0 0 0 0 0 0 0]
            [0 0 0 0 0 0 0 0 0 0]

            sage: A = matrix(GF(97),3,4,range(12))
            sage: A.echelonize(); A
            [ 1  0 96 95]
            [ 0  1  2  3]
            [ 0  0  0  0]
            sage: A.pivots()
            (0, 1)

            sage: for p in (3,17,97,127,1048573):
            ....:    for i in range(10):
            ....:        A = random_matrix(GF(3), 100, 100)
            ....:        A.echelonize(algorithm='all')
        """
        x = self.fetch('in_echelon_form')
        if not x is None:
            return  # already known to be in echelon form

        if not self.base_ring().is_field():
            raise NotImplementedError("Echelon form not implemented over '%s'."%self.base_ring())

        if algorithm == 'linbox':
            self._echelonize_linbox(efd=True)
        elif algorithm == 'linbox_noefd':
            self._echelonize_linbox(efd=False)
        elif algorithm == 'gauss':
            self._echelon_in_place_classical()

        elif algorithm == 'all':
            A = self.__copy__()
            B = self.__copy__()
            self._echelonize_linbox(efd=True)
            A._echelon_in_place_classical()
            B._echelonize_linbox(efd=False)
            if A != self or A != B:
                raise ArithmeticError("Bug in echelon form.")
        else:
            raise ValueError("Algorithm '%s' not known"%algorithm)

    def _echelonize_linbox(self, efd=True):
        """
        Puts ``self`` in row echelon form using LinBox.

        This function is called by echelonize if
        ``algorithm='linbox'``.

        INPUT:

        - ``efd`` - if ``True`` LinBox's ``EchelonFormDomain``
          implementation is used, which is faster than the direct
          ``LinBox::FFPACK`` implementation, since the latter also
          computes the transformation matrix (which we
          ignore). However, ``efd=True`` uses more memory than FFLAS
          directly (default=``True``)

        EXAMPLES::

            sage: A = random_matrix(GF(7), 10, 20); A
            [3 1 6 6 4 4 2 2 3 5 4 5 6 2 2 1 2 5 0 5]
            [3 2 0 5 0 1 5 4 2 3 6 4 5 0 2 4 2 0 6 3]
            [2 2 4 2 4 5 3 4 4 4 2 5 2 5 4 5 1 1 1 1]
            [0 6 3 4 2 2 3 5 1 1 4 2 6 5 6 3 4 5 5 3]
            [5 2 4 3 6 2 3 6 2 1 3 3 5 3 4 2 2 1 6 2]
            [0 5 6 3 2 5 6 6 3 2 1 4 5 0 2 6 5 2 5 1]
            [4 0 4 2 6 3 3 5 3 0 0 1 2 5 5 1 6 0 0 3]
            [2 0 1 0 0 3 0 2 4 2 2 4 4 4 5 4 1 2 3 4]
            [2 4 1 4 3 0 6 2 2 5 2 5 3 6 4 2 2 6 4 4]
            [0 0 2 2 1 6 2 0 5 0 4 3 1 6 0 6 0 4 6 5]

            sage: A._echelonize_linbox(); A
            [1 0 0 0 0 0 0 0 0 0 6 2 6 0 1 1 2 5 6 2]
            [0 1 0 0 0 0 0 0 0 0 0 4 5 4 3 4 2 5 1 2]
            [0 0 1 0 0 0 0 0 0 0 6 3 4 6 1 0 3 6 5 6]
            [0 0 0 1 0 0 0 0 0 0 0 3 5 2 3 4 0 6 5 3]
            [0 0 0 0 1 0 0 0 0 0 0 6 3 4 5 3 0 4 3 2]
            [0 0 0 0 0 1 0 0 0 0 1 1 0 2 4 2 5 5 5 0]
            [0 0 0 0 0 0 1 0 0 0 1 0 1 3 2 0 0 0 5 3]
            [0 0 0 0 0 0 0 1 0 0 4 4 2 6 5 4 3 4 1 0]
            [0 0 0 0 0 0 0 0 1 0 1 0 4 2 3 5 4 6 4 0]
            [0 0 0 0 0 0 0 0 0 1 2 0 5 0 5 5 3 1 1 4]
        """
        self.check_mutability()
        self.clear_cache()

        t = verbose('Calling echelonize mod %d.'%self.p)
        if efd:
            r, pivots = linbox_echelonize_efd(self.p, self._entries, self._nrows, self._ncols)
        else:
            r, pivots = linbox_echelonize(self.p, self._entries, self._nrows, self._ncols)
        verbose('done with echelonize',t)

        self.cache('in_echelon_form',True)
        self.cache('rank', r)
        self.cache('pivots', tuple(pivots))

    def _echelon_in_place_classical(self):
        """
        Puts ``self`` in row echelon form using LinBox.

        This function is called by echelonize if
        ``algorithm='gauss'``.

        EXAMPLES::

            sage: A = random_matrix(GF(7), 10, 20); A
            [3 1 6 6 4 4 2 2 3 5 4 5 6 2 2 1 2 5 0 5]
            [3 2 0 5 0 1 5 4 2 3 6 4 5 0 2 4 2 0 6 3]
            [2 2 4 2 4 5 3 4 4 4 2 5 2 5 4 5 1 1 1 1]
            [0 6 3 4 2 2 3 5 1 1 4 2 6 5 6 3 4 5 5 3]
            [5 2 4 3 6 2 3 6 2 1 3 3 5 3 4 2 2 1 6 2]
            [0 5 6 3 2 5 6 6 3 2 1 4 5 0 2 6 5 2 5 1]
            [4 0 4 2 6 3 3 5 3 0 0 1 2 5 5 1 6 0 0 3]
            [2 0 1 0 0 3 0 2 4 2 2 4 4 4 5 4 1 2 3 4]
            [2 4 1 4 3 0 6 2 2 5 2 5 3 6 4 2 2 6 4 4]
            [0 0 2 2 1 6 2 0 5 0 4 3 1 6 0 6 0 4 6 5]

            sage: A._echelon_in_place_classical(); A
            [1 0 0 0 0 0 0 0 0 0 6 2 6 0 1 1 2 5 6 2]
            [0 1 0 0 0 0 0 0 0 0 0 4 5 4 3 4 2 5 1 2]
            [0 0 1 0 0 0 0 0 0 0 6 3 4 6 1 0 3 6 5 6]
            [0 0 0 1 0 0 0 0 0 0 0 3 5 2 3 4 0 6 5 3]
            [0 0 0 0 1 0 0 0 0 0 0 6 3 4 5 3 0 4 3 2]
            [0 0 0 0 0 1 0 0 0 0 1 1 0 2 4 2 5 5 5 0]
            [0 0 0 0 0 0 1 0 0 0 1 0 1 3 2 0 0 0 5 3]
            [0 0 0 0 0 0 0 1 0 0 4 4 2 6 5 4 3 4 1 0]
            [0 0 0 0 0 0 0 0 1 0 1 0 4 2 3 5 4 6 4 0]
            [0 0 0 0 0 0 0 0 0 1 2 0 5 0 5 5 3 1 1 4]
        """
        self.check_mutability()
        self.clear_cache()

        cdef Py_ssize_t start_row, c, r, nr, nc, i
        cdef celement p, a, s, t, b
        cdef celement **m

        start_row = 0
        p = self.p
        m = self._matrix
        nr = self._nrows
        nc = self._ncols
        pivots = []
        fifth = self._ncols / 10 + 1
        do_verb = (get_verbose() >= 2)
        for c from 0 <= c < nc:
            if do_verb and (c % fifth == 0 and c>0):
                tm = verbose('on column %s of %s'%(c, self._ncols),
                             level = 2,
                             caller_name = 'matrix_modn_dense echelon')
            #end if
            sig_check()
            for r from start_row <= r < nr:
                a = m[r][c]
                if a:
                    pivots.append(c)
                    a_inverse = celement_invert(a, p)
                    self.rescale_row_c(r, a_inverse, c)
                    self.swap_rows_c(r, start_row)
                    for i from 0 <= i < nr:
                        if i != start_row:
                            b = m[i][c]
                            if b != 0:
                                self.add_multiple_of_row_c(i, start_row, p-b, c)
                    start_row = start_row + 1
                    break
        self.cache('pivots', tuple(pivots))
        self.cache('in_echelon_form',True)

    def right_kernel_matrix(self, algorithm='linbox', basis='echelon'):
        r"""
        Returns a matrix whose rows form a basis for the right kernel
        of ``self``, where ``self`` is a matrix over a (small) finite field.

        INPUT:

        - ``algorithm`` -- (default: ``'linbox'``) a parameter that is
          passed on to ``self.echelon_form``, if computation of an echelon
          form is required; see that routine for allowable values

        - ``basis`` -- (default: ``'echelon'``) a keyword that describes the
          format of the basis returned, allowable values are:

          - ``'echelon'``: the basis matrix is in echelon form
          - ``'pivot'``: the basis matrix is such that the submatrix obtained
             by taking the columns that in ``self`` contain no pivots, is the
             identity matrix
          - ``'computed'``: no work is done to transform the basis; in
             the current implementation the result is the negative of
             that returned by ``'pivot'``

        OUTPUT:

        A matrix ``X`` whose rows are a basis for the right kernel of
        ``self``. This means that ``self * X.transpose()`` is a zero matrix.

        The result is not cached, but the routine benefits when ``self`` is
        known to be in echelon form already.

        EXAMPLES::

            sage: M = matrix(GF(5),6,6,range(36))
            sage: M.right_kernel_matrix(basis='computed')
            [4 2 4 0 0 0]
            [3 3 0 4 0 0]
            [2 4 0 0 4 0]
            [1 0 0 0 0 4]
            sage: M.right_kernel_matrix(basis='pivot')
            [1 3 1 0 0 0]
            [2 2 0 1 0 0]
            [3 1 0 0 1 0]
            [4 0 0 0 0 1]
            sage: M.right_kernel_matrix()
            [1 0 0 0 0 4]
            [0 1 0 0 1 3]
            [0 0 1 0 2 2]
            [0 0 0 1 3 1]
            sage: M * M.right_kernel_matrix().transpose()
            [0 0 0 0]
            [0 0 0 0]
            [0 0 0 0]
            [0 0 0 0]
            [0 0 0 0]
            [0 0 0 0]
        """
        if self.fetch('in_echelon_form') is None:
            self = self.echelon_form(algorithm=algorithm)

        cdef Py_ssize_t r = self.rank()
        cdef Py_ssize_t nrows = self._nrows
        cdef Py_ssize_t ncols = self._ncols
        cdef Py_ssize_t i, j, k

        cdef Py_ssize_t* nonpivots = <Py_ssize_t*>sig_malloc(sizeof(Py_ssize_t)*(ncols-r))
        cdef Py_ssize_t* pivots = <Py_ssize_t*>sig_malloc(sizeof(Py_ssize_t)*(r))
        cdef tuple pivot_tuple = self.pivots()

        for i in range(r):
            pivots[i] = pivot_tuple[i]
        j = 0
        k = 0
        for i in range(ncols):
            if j < r and i == pivots[j]:
                j += 1
            else:
                nonpivots[k] = i
                k += 1

        cdef Matrix_modn_dense_template M = self.new_matrix(nrows=ncols-r, ncols=ncols)
        cdef celement pm1 = self.p - 1

        k = 0
        for i in range(ncols-r):
            for j in range(ncols-r):
                M._entries[nonpivots[i]+j*ncols] = 0
            M._entries[nonpivots[i]+k*ncols] = pm1
            k += 1
            for j in range(r):
                M._entries[i*ncols+pivots[j]] = self._entries[nonpivots[i]+j*ncols]

        sig_free(pivots)
        sig_free(nonpivots)
        if basis == 'computed':
            return M
        elif basis == 'pivot':
            return -M
        elif basis != 'echelon':
            raise ValueError("matrix kernel basis format not recognized")
        M.echelonize(algorithm=algorithm)
        return M

    def hessenbergize(self):
        """
        Transforms self in place to its Hessenberg form.

        EXAMPLES::

            sage: A = random_matrix(GF(17), 10, 10, density=0.1); A
            [ 0  0  0  0 12  0  0  0  0  0]
            [ 0  0  0  4  0  0  0  0  0  0]
            [ 0  0  0  0  2  0  0  0  0  0]
            [ 0 14  0  0  0  0  0  0  0  0]
            [ 0  0  0  0  0 10  0  0  0  0]
            [ 0  0  0  0  0 16  0  0  0  0]
            [ 0  0  0  0  0  0  6  0  0  0]
            [15  0  0  0  0  0  0  0  0  0]
            [ 0  0  0 16  0  0  0  0  0  0]
            [ 0  5  0  0  0  0  0  0  0  0]
            sage: A.hessenbergize(); A
            [ 0  0  0  0  0  0  0 12  0  0]
            [15  0  0  0  0  0  0  0  0  0]
            [ 0  0  0  0  0  0  0  2  0  0]
            [ 0  0  0  0 14  0  0  0  0  0]
            [ 0  0  0  4  0  0  0  0  0  0]
            [ 0  0  0  0  5  0  0  0  0  0]
            [ 0  0  0  0  0  0  6  0  0  0]
            [ 0  0  0  0  0  0  0  0  0 10]
            [ 0  0  0  0  0  0  0  0  0  0]
            [ 0  0  0  0  0  0  0  0  0 16]
        """
        self.check_mutability()
        x = self.fetch('in_hessenberg_form')
        if not x is None and x: return  # already known to be in Hessenberg form

        if self._nrows != self._ncols:
            raise ArithmeticError("Matrix must be square to compute Hessenberg form.")

        cdef Py_ssize_t n
        n = self._nrows

        cdef celement **h
        h = self._matrix

        cdef celement p, t, t_inv, u
        cdef Py_ssize_t i, j, m
        p = self.p

        sig_on()
        for m from 1 <= m < n-1:
            # Search for a nonzero entry in column m-1
            i = -1
            for r from m+1 <= r < n:
                if h[r][m-1]:
                     i = r
                     break

            if i != -1:
                 # Found a nonzero entry in column m-1 that is strictly
                 # below row m.  Now set i to be the first nonzero position >=
                 # m in column m-1.
                 if h[m][m-1]:
                     i = m
                 t = h[i][m-1]
                 t_inv = celement_invert(t,p)
                 if i > m:
                     self.swap_rows_c(i,m)
                     self.swap_columns_c(i,m)

                 # Now the nonzero entry in position (m,m-1) is t.
                 # Use t to clear the entries in column m-1 below m.
                 for j from m+1 <= j < n:
                     if h[j][m-1]:
                         u = (h[j][m-1] * t_inv) % p
                         self.add_multiple_of_row_c(j, m, p - u, 0)  # h[j] -= u*h[m]
                         # To maintain charpoly, do the corresponding
                         # column operation, which doesn't mess up the
                         # matrix, since it only changes column m, and
                         # we're only worried about column m-1 right
                         # now.  Add u*column_j to column_m.
                         self.add_multiple_of_column_c(m, j, u, 0)
                 # end for
            # end if
        # end for
        sig_off()
        self.cache('in_hessenberg_form',True)

    def _charpoly_hessenberg(self, var):
        """
        Transforms self in place to its Hessenberg form then computes
        and returns the coefficients of the characteristic polynomial
        of this matrix.

        INPUT:

        - ``var`` - name of the indeterminate of the charpoly.

        OUTPUT:

           The characteristic polynomial is represented as a vector of
           ints, where the constant term of the characteristic
           polynomial is the 0th coefficient of the vector.

        EXAMPLES::

            sage: A = random_matrix(GF(17), 10, 10, density=0.1); A
            [ 0  0  0  0 12  0  0  0  0  0]
            [ 0  0  0  4  0  0  0  0  0  0]
            [ 0  0  0  0  2  0  0  0  0  0]
            [ 0 14  0  0  0  0  0  0  0  0]
            [ 0  0  0  0  0 10  0  0  0  0]
            [ 0  0  0  0  0 16  0  0  0  0]
            [ 0  0  0  0  0  0  6  0  0  0]
            [15  0  0  0  0  0  0  0  0  0]
            [ 0  0  0 16  0  0  0  0  0  0]
            [ 0  5  0  0  0  0  0  0  0  0]
            sage: A.characteristic_polynomial()
            x^10 + 12*x^9 + 6*x^8 + 8*x^7 + 13*x^6
            sage: P.<x> = GF(17)[]
            sage: A._charpoly_hessenberg('x')
            x^10 + 12*x^9 + 6*x^8 + 8*x^7 + 13*x^6
        """
        if self._nrows != self._ncols:
            raise ArithmeticError("charpoly not defined for non-square matrix.")

        cdef Py_ssize_t i, m, n,
        n = self._nrows

        cdef celement p, t
        p = self.p

        # Replace self by its Hessenberg form, and set H to this form
        # for notation below.
        cdef Matrix_modn_dense_template H
        H = self.__copy__()
        H.hessenbergize()

        # We represent the intermediate polynomials that come up in
        # the calculations as rows of an (n+1)x(n+1) matrix, since
        # we've implemented basic arithmetic with such a matrix.
        # Please see the generic implementation of charpoly in
        # matrix.py to see more clearly how the following algorithm
        # actually works.  (The implementation is clearer (but slower)
        # if one uses polynomials to represent polynomials instead of
        # using the rows of a matrix.)  Also see Cohen's first GTM,
        # Algorithm 2.2.9.

        cdef Matrix_modn_dense_template c
        c = self.new_matrix(nrows=n+1,ncols=n+1)    # the 0 matrix
        c._matrix[0][0] = 1
        for m from 1 <= m <= n:
            # Set the m-th row of c to (x - H[m-1,m-1])*c[m-1] = x*c[m-1] - H[m-1,m-1]*c[m-1]
            # We do this by hand by setting the m-th row to c[m-1]
            # shifted to the right by one.  We then add
            # -H[m-1,m-1]*c[m-1] to the resulting m-th row.
            for i from 1 <= i <= n:
                c._matrix[m][i] = c._matrix[m-1][i-1]
            # the p-.. below is to keep scalar normalized between 0 and p.
            c.add_multiple_of_row_c(m, m-1, p - H._matrix[m-1][m-1], 0)
            t = 1
            for i from 1 <= i < m:
                t = (t*H._matrix[m-i][m-i-1]) % p
                # Set the m-th row of c to c[m] - t*H[m-i-1,m-1]*c[m-i-1]
                c.add_multiple_of_row_c(m, m-i-1, p - (t*H._matrix[m-i-1][m-1])%p, 0)

        # The answer is now the n-th row of c.
        v = []
        for i from 0 <= i <= n:
            v.append(int(c._matrix[n][i]))
        R = self._base_ring[var]    # polynomial ring over the base ring
        return R(v)

    def rank(self):
        """
        Return the rank of this matrix.

        EXAMPLES::

            sage: A = random_matrix(GF(3), 100, 100)
            sage: B = copy(A)
            sage: A.rank()
            99
            sage: B == A
            True

            sage: A = random_matrix(GF(3), 100, 100, density=0.01)
            sage: A.rank()
            63

            sage: A = matrix(GF(3), 100, 100)
            sage: A.rank()
            0

        Rank is not implemented over the integers modulo a composite
        yet.::

            sage: M = matrix(Integers(4), 2, [2,2,2,2])
            sage: M.rank()
            Traceback (most recent call last):
            ...
            NotImplementedError: Echelon form not implemented over 'Ring of integers modulo 4'.

        ::

            sage: A = random_matrix(GF(16007), 100, 100)
            sage: B = copy(A)
            sage: A.rank()
            100
            sage: B == A
            True
            sage: MS = A.parent()
            sage: MS(1) == ~A*A
            True

        TESTS::

            sage: A = random_matrix(GF(7), 0, 0)
            sage: A.rank()
            0
            sage: A = random_matrix(GF(7), 1, 0)
            sage: A.rank()
            0
            sage: A = random_matrix(GF(7), 0, 1)
            sage: A.rank()
            0
            sage: A = random_matrix(GF(16007), 0, 0)
            sage: A.rank()
            0
            sage: A = random_matrix(GF(16007), 1, 0)
            sage: A.rank()
            0
            sage: A = random_matrix(GF(16007), 0, 1)
            sage: A.rank()
            0
        """
        cdef Matrix_modn_dense_template A
        if self.p > 2 and is_prime(self.p):
            x = self.fetch('rank')
            if not x is None:
                return x
            r = Integer(linbox_rank(self.p, self._entries, self._nrows, self._ncols))
            self.cache('rank', r)
            return r
        else:
            # linbox is very buggy for p=2, but this code should never
            # be called since p=2 is handled via M4RI
            return Matrix_dense.rank(self)

    def determinant(self):
        """
        Return the determinant of this matrix.

        EXAMPLES::

            sage: A = random_matrix(GF(7), 10, 10); A
            [3 1 6 6 4 4 2 2 3 5]
            [4 5 6 2 2 1 2 5 0 5]
            [3 2 0 5 0 1 5 4 2 3]
            [6 4 5 0 2 4 2 0 6 3]
            [2 2 4 2 4 5 3 4 4 4]
            [2 5 2 5 4 5 1 1 1 1]
            [0 6 3 4 2 2 3 5 1 1]
            [4 2 6 5 6 3 4 5 5 3]
            [5 2 4 3 6 2 3 6 2 1]
            [3 3 5 3 4 2 2 1 6 2]

            sage: A.determinant()
            6

       ::

            sage: A = random_matrix(GF(7), 100, 100)
            sage: A.determinant()
            2

            sage: A.transpose().determinant()
            2

            sage: B = random_matrix(GF(7), 100, 100)
            sage: B.determinant()
            4

            sage: (A*B).determinant() == A.determinant() * B.determinant()
            True

        ::

            sage: A = random_matrix(GF(16007), 10, 10); A
            [ 5037  2388  4150  1400   345  5945  4240 14022 10514   700]
            [15552  8539  1927  3870  9867  3263 11637   609 15424  2443]
            [ 3761 15836 12246 15577 10178 13602 13183 15918 13942  2958]
            [ 4526 10817  6887  6678  1764  9964  6107  1705  5619  5811]
            [13537 15004  8307 11846 14779   550 14113  5477  7271  7091]
            [13338  4927 11406 13065  5437 12431  6318  5119 14198   496]
            [ 1044   179 12881   353 12975 12567  1092 10433 12304   954]
            [10072  8821 14118 13895  6543 13484 10685 14363  2612 11070]
            [15113   237  2612 14127 11589  5808   117  9656 15957 14118]
            [15233 11080  5716  9029 11402  9380 13045 13986 14544  5771]

            sage: A.determinant()
            10207

        ::

            sage: A = random_matrix(GF(16007), 100, 100)
            sage: A.determinant()
            3576


            sage: A.transpose().determinant()
            3576

            sage: B = random_matrix(GF(16007), 100, 100)
            sage: B.determinant()
            4075

            sage: (A*B).determinant() == A.determinant() * B.determinant()
            True

        TESTS::

            sage: A = random_matrix(GF(7), 0, 0); A.det()
            1

            sage: A = random_matrix(GF(7), 0, 1); A.det()
            Traceback (most recent call last):
            ...
            ValueError: self must be a square matrix

            sage: A = random_matrix(GF(7), 1, 0); A.det()
            Traceback (most recent call last):
            ...
            ValueError: self must be a square matrix

            sage: A = matrix(GF(7), 5, 5); A.det()
            0

            sage: A = random_matrix(GF(16007), 0, 0); A.det()
            1

            sage: A = random_matrix(GF(16007), 0, 1); A.det()
            Traceback (most recent call last):
            ...
            ValueError: self must be a square matrix

            sage: A = random_matrix(GF(16007), 1, 0); A.det()
            Traceback (most recent call last):
            ...
            ValueError: self must be a square matrix

            sage: A = matrix(GF(16007), 5, 5); A.det()
            0
        """
        if self._nrows != self._ncols:
            raise ValueError("self must be a square matrix")
        if self._nrows == 0:
            return self._coerce_element(1)

        if self.p > 2 and is_prime(self.p):
            x = self.fetch('det')
            if not x is None:
                return x
            d = linbox_det(self.p, self._entries, self._nrows, self._ncols)
            d2 = self._coerce_element(d)
            self.cache('det', d2)
            return d2
        else:
            return Matrix_dense.determinant(self)

    cdef xgcd_eliminate(self, celement * row1, celement* row2, Py_ssize_t start_col):
        """
        Reduces ``row1`` and ``row2`` by a unimodular transformation
        using the xgcd relation between their first coefficients ``a`` and
        ``b``.

        INPUT:

        - ``row1, row2`` - the two rows to be transformed (within
          self)

        -``start_col`` - the column of the pivots in ``row1`` and
         ``row2``. It is assumed that all entries before ``start_col``
         in ``row1`` and ``row2`` are zero.


        OUTPUT:

        - g: the gcd of the first elements of row1 and
          row2 at column start_col

        - put row1 = s \* row1 + t \* row2 row2 = w \*
          row1 + t \* row2 where g = sa + tb
        """
        cdef int p = <int>self.p
        cdef celement *row1_p
        cdef celement *row2_p
        cdef celement tmp
        cdef int g, s, t, v, w
        cdef Py_ssize_t nc, i
        cdef int a = <int>row1[start_col]
        cdef int b = <int>row2[start_col]
        g = ArithIntObj.c_xgcd_int (a,b,<int*>&s,<int*>&t)
        v = a/g
        w = -<int>b/g
        nc = self.ncols()

        for i from start_col <= i < nc:
            tmp = ( s * <int>row1[i] + t * <int>row2[i]) % p
            row2[i] = (w* <int>row1[i] + v*<int>row2[i]) % p
            row1[i] = tmp
        return g

    cdef rescale_row_c(self, Py_ssize_t row, multiple, Py_ssize_t start_col):
        """
        Rescale ``self[row]`` by ``multiple`` but only start at column
        index ``start_col``.

        INPUT:

        - ``row`` - integer
        - ``multiple`` - finite field element
        - ``start_col`` - integer

        EXAMPLES::

            sage: A = matrix(GF(19), 4, 4, range(16)); A
            [ 0  1  2  3]
            [ 4  5  6  7]
            [ 8  9 10 11]
            [12 13 14 15]

            sage: A.rescale_row(1, 17, 2); A
            [ 0  1  2  3]
            [ 4  5  7  5]
            [ 8  9 10 11]
            [12 13 14 15]

            sage: 6*17 % 19 == A[1,2]
            True

            sage: A = matrix(Integers(2^4), 4, 4, range(16)); A
            [ 0  1  2  3]
            [ 4  5  6  7]
            [ 8  9 10 11]
            [12 13 14 15]

            sage: A.rescale_row(1, 3, 2); A
            [ 0  1  2  3]
            [ 4  5  2  5]
            [ 8  9 10 11]
            [12 13 14 15]

            sage: 6*3 % 16 == A[1,2]
            True
        """
        cdef celement r, p
        cdef celement* v
        cdef Py_ssize_t i
        p = self.p
        v = self._matrix[row]
        for i from start_col <= i < self._ncols:
            v[i] = (v[i]*<celement>multiple) % p

    cdef rescale_col_c(self, Py_ssize_t col, multiple, Py_ssize_t start_row):
        """
        EXAMPLES::

            sage: B = MatrixSpace(Integers(37),3,3)([1]*9)
            sage: B
            [1 1 1]
            [1 1 1]
            [1 1 1]
            sage: B.rescale_col(1,5)
            sage: B
            [1 5 1]
            [1 5 1]
            [1 5 1]

        Recaling need not include the entire row.::

            sage: B.rescale_col(0,2,1); B
            [1 5 1]
            [2 5 1]
            [2 5 1]

        Bounds are checked.::

            sage: B.rescale_col(3,2)
            Traceback (most recent call last):
            ...
            IndexError: matrix column index out of range

        Rescaling by a negative number::

            sage: B.rescale_col(2,-3); B
            [ 1  5 34]
            [ 2  5 34]
            [ 2  5 34]
        """
        cdef celement r, p
        cdef celement* v
        cdef Py_ssize_t i
        p = self.p
        for i from start_row <= i < self._nrows:
            self._matrix[i][col] = (self._matrix[i][col]*<celement>multiple) % p

    cdef add_multiple_of_row_c(self, Py_ssize_t row_to, Py_ssize_t row_from, multiple, Py_ssize_t start_col):
        """
        Add ``multiple`` times ``self[row_from]`` to ``self[row_to]``
        statting in column ``start_col``.

        EXAMPLES::

            sage: A = random_matrix(GF(37), 10, 10); A
            [24 15  7 27 32 34 16 32 25 23]
            [11  3 22 13 35 33  1 10 33 25]
            [33  9 25  3 15 27 30 30  7 12]
            [10  0 35  4 12 34 32 16 19 17]
            [36  4 21 17  3 34 11 10 10 17]
            [32 15 23  2 23 32  5  8 18 11]
            [24  5 28 13 21 22 29 18 33 30]
            [26 18 10 26 17 31 35 18 25 30]
            [21  1  4 14 11 17 29 16 18 12]
            [34 19 14 11 35 30 35 34 25 33]

            sage: A[2] + 10*A[3]
            (22, 9, 5, 6, 24, 34, 17, 5, 12, 34)

            sage: A.add_multiple_of_row(2, 3, 10)
            sage: A
            [24 15  7 27 32 34 16 32 25 23]
            [11  3 22 13 35 33  1 10 33 25]
            [22  9  5  6 24 34 17  5 12 34]
            [10  0 35  4 12 34 32 16 19 17]
            [36  4 21 17  3 34 11 10 10 17]
            [32 15 23  2 23 32  5  8 18 11]
            [24  5 28 13 21 22 29 18 33 30]
            [26 18 10 26 17 31 35 18 25 30]
            [21  1  4 14 11 17 29 16 18 12]
            [34 19 14 11 35 30 35 34 25 33]

            sage: A.add_multiple_of_row(2, 3, 10, 4)
            sage: A
            [24 15  7 27 32 34 16 32 25 23]
            [11  3 22 13 35 33  1 10 33 25]
            [22  9  5  6 33  4  4 17 17 19]
            [10  0 35  4 12 34 32 16 19 17]
            [36  4 21 17  3 34 11 10 10 17]
            [32 15 23  2 23 32  5  8 18 11]
            [24  5 28 13 21 22 29 18 33 30]
            [26 18 10 26 17 31 35 18 25 30]
            [21  1  4 14 11 17 29 16 18 12]
            [34 19 14 11 35 30 35 34 25 33]
        """
        cdef celement p
        cdef celement *v_from
        cdef celement *v_to

        p = self.p
        v_from = self._matrix[row_from]
        v_to = self._matrix[row_to]

        cdef Py_ssize_t i, nc
        nc = self._ncols
        for i from start_col <= i < nc:
            v_to[i] = ((<celement>multiple) * v_from[i] +  v_to[i]) % p

    cdef add_multiple_of_column_c(self, Py_ssize_t col_to, Py_ssize_t col_from, multiple, Py_ssize_t start_row):
        """
        Add ``multiple`` times ``self[row_from]`` to ``self[row_to]``
        statting in column ``start_col``.

        EXAMPLES::

            sage: A = random_matrix(GF(37), 10, 10); A
            [24 15  7 27 32 34 16 32 25 23]
            [11  3 22 13 35 33  1 10 33 25]
            [33  9 25  3 15 27 30 30  7 12]
            [10  0 35  4 12 34 32 16 19 17]
            [36  4 21 17  3 34 11 10 10 17]
            [32 15 23  2 23 32  5  8 18 11]
            [24  5 28 13 21 22 29 18 33 30]
            [26 18 10 26 17 31 35 18 25 30]
            [21  1  4 14 11 17 29 16 18 12]
            [34 19 14 11 35 30 35 34 25 33]

            sage: A.column(2) + 10*A.column(3)
            (18, 4, 18, 1, 6, 6, 10, 11, 33, 13)

            sage: A.add_multiple_of_column(2, 3, 10)
            sage: A
            [24 15 18 27 32 34 16 32 25 23]
            [11  3  4 13 35 33  1 10 33 25]
            [33  9 18  3 15 27 30 30  7 12]
            [10  0  1  4 12 34 32 16 19 17]
            [36  4  6 17  3 34 11 10 10 17]
            [32 15  6  2 23 32  5  8 18 11]
            [24  5 10 13 21 22 29 18 33 30]
            [26 18 11 26 17 31 35 18 25 30]
            [21  1 33 14 11 17 29 16 18 12]
            [34 19 13 11 35 30 35 34 25 33]

            sage: A.add_multiple_of_column(2, 3, 10, 4)
            sage: A
            [24 15 18 27 32 34 16 32 25 23]
            [11  3  4 13 35 33  1 10 33 25]
            [33  9 18  3 15 27 30 30  7 12]
            [10  0  1  4 12 34 32 16 19 17]
            [36  4 28 17  3 34 11 10 10 17]
            [32 15 26  2 23 32  5  8 18 11]
            [24  5 29 13 21 22 29 18 33 30]
            [26 18 12 26 17 31 35 18 25 30]
            [21  1 25 14 11 17 29 16 18 12]
            [34 19 12 11 35 30 35 34 25 33]
        """
        cdef celement  p
        cdef celement **m

        m = self._matrix
        p = self.p

        cdef Py_ssize_t i, nr
        nr = self._nrows
        for i from start_row <= i < self._nrows:
            m[i][col_to] = (m[i][col_to] + (<celement>multiple) * m[i][col_from]) %p

    cdef swap_rows_c(self, Py_ssize_t row1, Py_ssize_t row2):
        """
        EXAMPLES::

            sage: A = matrix(Integers(8), 2,[1,2,3,4])
            sage: A.swap_rows(0,1)
            sage: A
            [3 4]
            [1 2]
        """
        cdef celement* r1 = self._matrix[row1]
        cdef celement* r2 = self._matrix[row2]
        cdef celement temp
        for i in range(self._ncols):
            temp = r1[i]
            r1[i] = r2[i]
            r2[i] = temp

    cdef swap_columns_c(self, Py_ssize_t col1, Py_ssize_t col2):
        """
        EXAMPLES::

            sage: A = matrix(Integers(8), 2,[1,2,3,4])
            sage: A.swap_columns(0,1)
            sage: A
            [2 1]
            [4 3]
        """
        cdef Py_ssize_t i, nr
        cdef celement t
        cdef celement **m
        m = self._matrix
        nr = self._nrows
        for i from 0 <= i < nr:
            t = m[i][col1]
            m[i][col1] = m[i][col2]
            m[i][col2] = t

    def randomize(self, density=1, nonzero=False):
        """
        Randomize ``density`` proportion of the entries of this
        matrix, leaving the rest unchanged.

        INPUT:

        - ``density`` - Integer; proportion (roughly) to be considered
           for changes
        - ``nonzero`` - Bool (default: ``False``); whether the new
           entries are forced to be non-zero

        OUTPUT:

        -  None, the matrix is modified in-space

        EXAMPLES::

            sage: A = matrix(GF(5), 5, 5, 0)
            sage: A.randomize(0.5); A
            [0 0 0 2 0]
            [0 3 0 0 2]
            [4 0 0 0 0]
            [4 0 0 0 0]
            [0 1 0 0 0]

            sage: A.randomize(); A
            [3 3 2 1 2]
            [4 3 3 2 2]
            [0 3 3 3 3]
            [3 3 2 2 4]
            [2 2 2 1 4]

        The matrix is updated instead of overwritten::

            sage: A = random_matrix(GF(5), 100, 100, density=0.1)
            sage: A.density()
            961/10000

            sage: A.randomize(density=0.1)
            sage: A.density()
            801/5000
        """
        density = float(density)
        if density <= 0:
            return
        if density > 1:
            density = float(1)

        self.check_mutability()
        self.clear_cache()

        cdef randstate rstate = current_randstate()

        cdef int nc, p = <int>self.p
        cdef long pm1

        if not nonzero:
            # Original code, before adding the ``nonzero`` option.
            if density == 1:
                for i from 0 <= i < self._nrows*self._ncols:
                    self._entries[i] = rstate.c_random() % p
            else:
                nc = self._ncols
                num_per_row = int(density * nc)
                sig_on()
                for i from 0 <= i < self._nrows:
                    for j from 0 <= j < num_per_row:
                        k = rstate.c_random() % nc
                        self._matrix[i][k] = rstate.c_random() % p
                sig_off()
        else:
            # New code, to implement the ``nonzero`` option.
            pm1 = p - 1
            if density == 1:
                for i from 0 <= i < self._nrows*self._ncols:
                    self._entries[i] = (rstate.c_random() % pm1) + 1
            else:
                nc = self._ncols
                num_per_row = int(density * nc)
                sig_on()
                for i from 0 <= i < self._nrows:
                    for j from 0 <= j < num_per_row:
                        k = rstate.c_random() % nc
                        self._matrix[i][k] = (rstate.c_random() % pm1) + 1
                sig_off()

    def _magma_init_(self, magma):
        """
        Returns a string representation of ``self`` in Magma form.

        INPUT:

        -  ``magma`` - a Magma session

        OUTPUT: string

        EXAMPLES::

            sage: a = matrix(GF(389),2,2,[1..4])
            sage: magma(a)                                         # optional - magma
            [  1   2]
            [  3   4]
            sage: a._magma_init_(magma)                            # optional - magma
            'Matrix(GF(389),2,2,StringToIntegerSequence("1 2 3 4"))'

        A consistency check::

            sage: a = random_matrix(GF(13),50); b = random_matrix(GF(13),50)
            sage: magma(a*b) == magma(a)*magma(b)                  # optional - magma
            True
        """
        s = self.base_ring()._magma_init_(magma)
        return 'Matrix(%s,%s,%s,StringToIntegerSequence("%s"))'%(
            s, self._nrows, self._ncols, self._export_as_string())

    cpdef _export_as_string(self):
        """
        Return space separated string of the entries in this matrix.

        EXAMPLES::

            sage: A = matrix(GF(997),2,3,[1,2,5,-3,8,2]); A
            [  1   2   5]
            [994   8   2]
            sage: A._export_as_string()
            '1 2 5 994 8 2'
        """
        cdef int ndigits = len(str(self.p))

        cdef Py_ssize_t i, n
        cdef char *s
        cdef char *t

        if self._nrows == 0 or self._ncols == 0:
            data = ''
        else:
            n = self._nrows*self._ncols*(ndigits + 1) + 2  # spaces between each number plus trailing null
            s = <char*>check_malloc(n * sizeof(char))
            t = s
            sig_on()
            for i in range(self._nrows * self._ncols):
                t += snprintf(t, ndigits+2, "%ld ", <long>self._entries[i])

            sig_off()
            data = str(s)[:-1]
            sig_free(s)
        return data

    def _list(self):
        """
        Return list of elements of ``self``.  This method is called by ``self.list()``.

        EXAMPLES::

            sage: w = matrix(GF(19), 2, 3, [1..6])
            sage: w.list()
            [1, 2, 3, 4, 5, 6]
            sage: w._list()
            [1, 2, 3, 4, 5, 6]
            sage: w.list()[0].parent()
            Finite Field of size 19

        TESTS::

            sage: w = random_matrix(GF(3),100)
            sage: w.parent()(w.list()) == w
            True
        """
        cdef Py_ssize_t i
        F = self.base_ring()
        return [F(<int>self._entries[i]) for i in range(self._nrows*self._ncols)]

    def lift(self):
        """
        Return the lift of this matrix to the integers.

        EXAMPLES::

            sage: A = matrix(GF(7),2,3,[1..6])
            sage: A.lift()
            [1 2 3]
            [4 5 6]
            sage: A.lift().parent()
            Full MatrixSpace of 2 by 3 dense matrices over Integer Ring

            sage: A = matrix(GF(16007),2,3,[1..6])
            sage: A.lift()
            [1 2 3]
            [4 5 6]
            sage: A.lift().parent()
            Full MatrixSpace of 2 by 3 dense matrices over Integer Ring

        Subdivisions are preserved when lifting::

            sage: A.subdivide([], [1,1]); A
            [1||2 3]
            [4||5 6]
            sage: A.lift()
            [1||2 3]
            [4||5 6]
        """
        cdef Py_ssize_t i, j

        cdef Matrix_integer_dense L
        cdef object P =  matrix_space.MatrixSpace(ZZ, self._nrows, self._ncols, sparse=False)
        L = Matrix_integer_dense(P,ZZ(0),False,False)
        cdef celement* A_row
        for i in range(self._nrows):
            A_row = self._matrix[i]
            for j in range(self._ncols):
                L.set_unsafe_double(i, j, A_row[j])
        L.subdivide(self.subdivisions())
        return L

    def transpose(self):
        """
        Return the transpose of ``self``, without changing ``self``.

        EXAMPLES:

        We create a matrix, compute its transpose, and note that
        the original matrix is not changed. ::

            sage: M = MatrixSpace(GF(41),  2)
            sage: A = M([1,2,3,4])
            sage: B = A.transpose()
<<<<<<< HEAD
            sage: print B
            [1 3]
            [2 4]
            sage: print A
=======
            sage: B
            [1 3]
            [2 4]
            sage: A
>>>>>>> 62e7658d
            [1 2]
            [3 4]

        ``.T`` is a convenient shortcut for the transpose::

           sage: A.T
           [1 3]
           [2 4]

        ::

            sage: A.subdivide(None, 1); A
            [1|2]
            [3|4]
            sage: A.transpose()
            [1 3]
            [---]
            [2 4]
        """
        cdef Py_ssize_t nrows = self._nrows
        cdef Py_ssize_t ncols = self._ncols

        cdef Matrix_modn_dense_template M = self.new_matrix(nrows = ncols, ncols = nrows)
        cdef Py_ssize_t i,j

        for i from 0 <= i < ncols:
            for j from 0 <= j < nrows:
                M._entries[j+i*nrows] = self._entries[i+j*ncols]

        if self._subdivisions is not None:
            row_divs, col_divs = self.subdivisions()
            M.subdivide(col_divs, row_divs)

        return M

    cdef _stack_impl(self, bottom):
        r"""
        Implementation of :meth:`stack` by returning a new matrix
        formed by appending the matrix ``bottom`` beneath ``self``.

        Assume that ``self`` and ``other`` are compatible in the sense
        that they have the same base ring and that both are dense.

        INPUT:

        - ``bottom`` -- a matrix compatible with ``self``

        EXAMPLES:

        Stacking with a matrix::

            sage: A = matrix(GF(41), 4, 3, range(12))
            sage: B = matrix(GF(41), 3, 3, range(9))
            sage: A.stack(B)
            [ 0  1  2]
            [ 3  4  5]
            [ 6  7  8]
            [ 9 10 11]
            [ 0  1  2]
            [ 3  4  5]
            [ 6  7  8]

        Stacking with a vector::

            sage: A = matrix(GF(41), 3, 2, [0, 2, 4, 6, 8, 10])
            sage: v = vector(GF(41), 2, [100, 200])
            sage: A.stack(v)
            [ 0  2]
            [ 4  6]
            [ 8 10]
            [18 36]

        Errors are raised if the sizes are incompatible::

            sage: A = matrix(GF(41), [[1, 2],[3, 4]])
            sage: B = matrix(GF(41), [[10, 20, 30], [40, 50, 60]])
            sage: A.stack(B)
            Traceback (most recent call last):
            ...
            TypeError: number of columns must be the same, not 2 and 3

            sage: v = vector(GF(41), [100, 200, 300])
            sage: A.stack(v)
            Traceback (most recent call last):
            ...
            TypeError: number of columns must be the same, not 2 and 3

        Setting ``subdivide`` to ``True`` will, in its simplest form,
        add a subdivision between ``self`` and ``bottom``::

            sage: A = matrix(GF(41), 2, 5, range(10))
            sage: B = matrix(GF(41), 3, 5, range(15))
            sage: A.stack(B, subdivide=True)
            [ 0  1  2  3  4]
            [ 5  6  7  8  9]
            [--------------]
            [ 0  1  2  3  4]
            [ 5  6  7  8  9]
            [10 11 12 13 14]

        Row subdivisions are preserved by stacking, and enriched,
        if subdivisions are requested.  (So multiple stackings can
        be recorded.) ::

            sage: A = matrix(GF(41), 2, 4, range(8))
            sage: A.subdivide([1], None)
            sage: B = matrix(GF(41), 3, 4, range(12))
            sage: B.subdivide([2], None)
            sage: A.stack(B, subdivide=True)
            [ 0  1  2  3]
            [-----------]
            [ 4  5  6  7]
            [-----------]
            [ 0  1  2  3]
            [ 4  5  6  7]
            [-----------]
            [ 8  9 10 11]

        Column subdivisions can be preserved, but only if they are identical.
        Otherwise, this information is discarded and must be managed
        separately. ::

            sage: A = matrix(GF(41), 2, 5, range(10))
            sage: A.subdivide(None, [2,4])
            sage: B = matrix(GF(41), 3, 5, range(15))
            sage: B.subdivide(None, [2,4])
            sage: A.stack(B, subdivide=True)
            [ 0  1| 2  3| 4]
            [ 5  6| 7  8| 9]
            [-----+-----+--]
            [ 0  1| 2  3| 4]
            [ 5  6| 7  8| 9]
            [10 11|12 13|14]

            sage: A.subdivide(None, [1,2])
            sage: A.stack(B, subdivide=True)
            [ 0  1  2  3  4]
            [ 5  6  7  8  9]
            [--------------]
            [ 0  1  2  3  4]
            [ 5  6  7  8  9]
            [10 11 12 13 14]

        The result retains the base ring of ``self`` by coercing
        the elements of ``bottom`` into the base ring of ``self``::

            sage: A = matrix(GF(41), 1, 2, [1,2])
            sage: B = matrix(ZZ, 1, 2, [100, 100])
            sage: C = A.stack(B); C
            [ 1  2]
            [18 18]

            sage: C.parent()
            Full MatrixSpace of 2 by 2 dense matrices over Finite Field of size 41

            sage: D = B.stack(A); D
            [18 18]
            [ 1  2]

            sage: D.parent()
            Full MatrixSpace of 2 by 2 dense matrices over Finite Field of size 41
        """
        cdef Matrix_modn_dense_template other = <Matrix_modn_dense_template> bottom
        cdef Matrix_modn_dense_template M = self.new_matrix(nrows=self._nrows+other._nrows,
                                                            ncols=self._ncols)
        cdef Py_ssize_t selfsize = self._ncols * self._nrows
        memcpy(M._entries, self._entries, sizeof(celement)*selfsize)
        memcpy(M._entries+selfsize, other._entries, sizeof(celement)*other._ncols*other._nrows)
        return M

    def submatrix(self, Py_ssize_t row=0, Py_ssize_t col=0,
                        Py_ssize_t nrows=-1, Py_ssize_t ncols=-1):
        r"""
        Return the matrix constructed from self using the specified
        range of rows and columns.

        INPUT:

        - ``row``, ``col`` -- index of the starting row and column.
          Indices start at zero

        - ``nrows``, ``ncols`` -- (optional) number of rows and columns to
          take. If not provided, take all rows below and all columns to
          the right of the starting entry

        .. SEEALSO::

            The functions :func:`matrix_from_rows`,
            :func:`matrix_from_columns`, and
            :func:`matrix_from_rows_and_columns` allow one to select
            arbitrary subsets of rows and/or columns.

        EXAMPLES:

        Take the `3 \times 3` submatrix starting from entry `(1,1)` in a
        `4 \times 4` matrix::

            sage: m = matrix(GF(17),4, [1..16])
            sage: m.submatrix(1, 1)
            [ 6  7  8]
            [10 11 12]
            [14 15 16]

        Same thing, except take only two rows::

            sage: m.submatrix(1, 1, 2)
            [ 6  7  8]
            [10 11 12]

        And now take only one column::

            sage: m.submatrix(1, 1, 2, 1)
            [ 6]
            [10]

        You can take zero rows or columns if you want::

            sage: m.submatrix(0, 0, 0)
            []
            sage: parent(m.submatrix(0, 0, 0))
            Full MatrixSpace of 0 by 4 dense matrices over Finite Field of size 17
        """
        if ncols == -1:
            ncols = self._ncols - col

        if nrows == -1:
            nrows = self._nrows - row

        if col != 0 or ncols != self._ncols:
            return self.matrix_from_rows_and_columns(range(row, row+nrows), range(col, col+ncols))

        if nrows < 0 or row < 0 or row + nrows > self._nrows:
            raise IndexError("rows out of range")

        cdef Matrix_modn_dense_template M = self.new_matrix(nrows=nrows, ncols=self._ncols)
        memcpy(M._entries, self._entries+row*ncols, sizeof(celement)*ncols*nrows)
        return M

    def _matrices_from_rows(self, Py_ssize_t nrows, Py_ssize_t ncols):
        """
        Make a list of matrix from the rows of this matrix.  This is a
        fairly technical function which is used internally, e.g., by
        the cyclotomic field linear algebra code.

        INPUT:

        - ``nrows`` - integer

        - ``ncols`` - integer

        EXAMPLES::

            sage: A = matrix(GF(127), 4, 4, range(16))
            sage: A
            [ 0  1  2  3]
            [ 4  5  6  7]
            [ 8  9 10 11]
            [12 13 14 15]
            sage: A._matrices_from_rows(2,2)
            [
            [0 1]  [4 5]  [ 8  9]  [12 13]
            [2 3], [6 7], [10 11], [14 15]
            ]

        OUTPUT:

        - ``list`` - a list of matrices
        """
        if nrows * ncols != self._ncols:
            raise ValueError("nrows * ncols must equal self's number of columns")

        cdef Matrix_modn_dense_template M
        cdef Py_ssize_t i
        cdef Py_ssize_t n = nrows * ncols
        ans = []
        for i from 0 <= i < self._nrows:
            M = self.new_matrix(nrows = nrows, ncols = ncols)
            memcpy(M._entries, self._entries+i*n, sizeof(celement)*n)
            ans.append(M)
        return ans

    def __nonzero__(self):
        """
        Test whether this matrix is zero.

        EXAMPLES::

            sage: A = matrix(GF(7), 10, 10, range(100))
            sage: A == 0 # indirect doctest
            False
            sage: A.is_zero()
            False

            sage: A = matrix(Integers(10), 10, 10)
            sage: bool(A)
            False

            sage: A = matrix(GF(16007), 0, 0)
            sage: A.is_zero()
            True

            sage: A = matrix(GF(16007), 1, 0)
            sage: A.is_zero()
            True

            sage: A = matrix(GF(16007), 0, 1)
            sage: A.is_zero()
            True
        """
        return not linbox_is_zero(self.p, self._entries, self._nrows, self._ncols)

    _matrix_from_rows_of_matrices = staticmethod(__matrix_from_rows_of_matrices)

    cdef int _copy_row_to_mod_int_array(self, mod_int *to, Py_ssize_t i):
        cdef Py_ssize_t j
        cdef celement *_from = self._entries+(i*self._ncols)
        for j in range(self._ncols):
            to[j] = <mod_int>_from[j]<|MERGE_RESOLUTION|>--- conflicted
+++ resolved
@@ -3075,17 +3075,10 @@
             sage: M = MatrixSpace(GF(41),  2)
             sage: A = M([1,2,3,4])
             sage: B = A.transpose()
-<<<<<<< HEAD
-            sage: print B
-            [1 3]
-            [2 4]
-            sage: print A
-=======
             sage: B
             [1 3]
             [2 4]
             sage: A
->>>>>>> 62e7658d
             [1 2]
             [3 4]
 
