# -*- coding: utf-8 -*-
"""
The symbolic ring
"""

# ****************************************************************************
#       Copyright (C) 2008 William Stein <wstein@gmail.com>
#       Copyright (C) 2008 Burcin Erocal <burcin@erocal.org>
#
# This program is free software: you can redistribute it and/or modify
# it under the terms of the GNU General Public License as published by
# the Free Software Foundation, either version 2 of the License, or
# (at your option) any later version.
#                  https://www.gnu.org/licenses/
# ****************************************************************************

<<<<<<< HEAD
from sage.ext.cplusplus cimport ccrepr

from sage.symbolic.pynac cimport (GEx, GExprSeq, GExVector, GSymbol,
                                  g_Infinity, g_mInfinity, g_UnsignedInfinity, g_wild,
                                  ex_to_symbol, ginac_new_symbol, ginac_symbol, is_a_symbol,
                                  domain_complex, domain_real, domain_positive, domain_integer,
                                  GEx_to_str_latex)

=======
>>>>>>> 7618295c
from sage.rings.integer cimport Integer

from sage.symbolic.expression import (
    is_Expression,
    _latex_Expression,
    _repr_Expression,
    new_Expression,
    new_Expression_from_pyobject,
    new_Expression_force_pyobject,
    new_Expression_wild,
    new_Expression_symbol,
)

from sage.structure.element cimport Element
from sage.categories.morphism cimport Morphism
from sage.structure.coerce cimport is_numpy_type

from sage.rings.all import ZZ

# is_SymbolicVariable used to be defined here; re-export it
from sage.symbolic.expression import _is_SymbolicVariable as is_SymbolicVariable

import keyword
import operator

# Do not allow any of these keywords as identifiers for symbolic variables
KEYWORDS = set(keyword.kwlist).union(['exec', 'print', 'None', 'True',
                                      'False', 'nonlocal'])


cdef class SymbolicRing(CommutativeRing):
    """
    Symbolic Ring, parent object for all symbolic expressions.
    """
    def __init__(self, base_ring = None):
        """
        Initialize the Symbolic Ring.

        EXAMPLES::

            sage: SR
            Symbolic Ring

        TESTS::

            sage: isinstance(SR, sage.symbolic.ring.SymbolicRing)
            True
            sage: TestSuite(SR).run(skip=['_test_divides'])

        """
        if base_ring is None:
            base_ring = self
        CommutativeRing.__init__(self, base_ring)
        self._populate_coercion_lists_(convert_method_name='_symbolic_')
        self.symbols = {}

    def __reduce__(self):
        """
        EXAMPLES::

           sage: loads(dumps(SR)) == SR           # indirect doctest
           True
        """
        return the_SymbolicRing, tuple([])

    def _repr_(self):
        """
        Return a string representation of self.

        EXAMPLES::

            sage: repr(SR)
            'Symbolic Ring'
        """
        return "Symbolic Ring"

    def _latex_(self):
        """
        Return latex representation of the symbolic ring.

        EXAMPLES::

            sage: latex(SR)
            \text{SR}
            sage: M = MatrixSpace(SR, 2); latex(M)
            \mathrm{Mat}_{2\times 2}(\text{SR})
        """
        return r'\text{SR}'

    cpdef _coerce_map_from_(self, R):
        """
        EXAMPLES::

            sage: SR.coerce(int(2))
            2
            sage: SR.coerce(-infinity)
            -Infinity
            sage: SR.coerce(unsigned_infinity)
            Infinity
            sage: SR.has_coerce_map_from(ZZ['t'])
            True
            sage: SR.has_coerce_map_from(ZZ['t,u,v'])
            True
            sage: SR.has_coerce_map_from(Frac(ZZ['t,u,v']))
            True
            sage: SR.has_coerce_map_from(GF(5)['t'])
            True
            sage: SR.has_coerce_map_from(SR['t'])
            False
            sage: SR.has_coerce_map_from(Integers(8))
            True
            sage: SR.has_coerce_map_from(GF(9, 'a'))
            True
            sage: SR.has_coerce_map_from(RealBallField())
            True
            sage: SR.has_coerce_map_from(ComplexBallField())
            True
            sage: SR.has_coerce_map_from(UnsignedInfinityRing)
            True

        TESTS::

            sage: SR.has_coerce_map_from(pari)
            False

        Check if arithmetic with bools works (see :trac:`9560`)::

            sage: SR.has_coerce_map_from(bool)
            True
            sage: SR(5)*True; True*SR(5)
            5
            5
            sage: SR(5)+True; True+SR(5)
            6
            6
            sage: SR(5)-True
            4

        TESTS::

            sage: SR.has_coerce_map_from(SR.subring(accepting_variables=('a',)))
            True
            sage: SR.has_coerce_map_from(SR.subring(rejecting_variables=('r',)))
            True
            sage: SR.has_coerce_map_from(SR.subring(no_variables=True))
            True

            sage: SR.has_coerce_map_from(AA)
            True
            sage: SR.has_coerce_map_from(QQbar)
            True
        """
        if isinstance(R, type):
            if R in [int, float, long, complex, bool]:
                return True

            if is_numpy_type(R):
                import numpy
                if (issubclass(R, numpy.integer) or
                    issubclass(R, numpy.floating) or
                    issubclass(R, numpy.complexfloating)):
                    return NumpyToSRMorphism(R)
                else:
                    return None

            if 'sympy' in R.__module__:
                from sympy.core.basic import Basic
                if issubclass(R, Basic):
                    return UnderscoreSageMorphism(R, self)

            return False
        else:
            from sage.rings.real_mpfr import mpfr_prec_min

            from sage.rings.fraction_field import is_FractionField
            from sage.rings.finite_rings.integer_mod_ring import is_IntegerModRing
            from sage.rings.real_mpfi import is_RealIntervalField
            from sage.rings.complex_interval_field import is_ComplexIntervalField
            from sage.rings.real_arb import RealBallField
            from sage.rings.complex_arb import ComplexBallField
            from sage.rings.polynomial.polynomial_ring import is_PolynomialRing
            from sage.rings.polynomial.multi_polynomial_ring import is_MPolynomialRing
            from sage.rings.polynomial.laurent_polynomial_ring import is_LaurentPolynomialRing

            from sage.rings.all import (ComplexField,
                                        RLF, CLF,
                                        InfinityRing,
                                        UnsignedInfinityRing)
            from sage.rings.finite_rings.finite_field_base import is_FiniteField

            from sage.interfaces.maxima import Maxima

            from .subring import GenericSymbolicSubring

            if R._is_numerical():
                # Almost anything with a coercion into any precision of CC
                return R not in (RLF, CLF)
            elif is_PolynomialRing(R) or is_MPolynomialRing(R) or is_FractionField(R) or is_LaurentPolynomialRing(R):
                base = R.base_ring()
                return base is not self and self.has_coerce_map_from(base)
            elif (R is InfinityRing or R is UnsignedInfinityRing
                  or is_RealIntervalField(R) or is_ComplexIntervalField(R)
                  or isinstance(R, RealBallField)
                  or isinstance(R, ComplexBallField)
                  or is_IntegerModRing(R) or is_FiniteField(R)):
                return True
            elif isinstance(R, GenericSymbolicSubring):
                return True

    def _element_constructor_(self, x):
        r"""
        Convert `x` into the symbolic expression ring SR.

        EXAMPLES::

            sage: a = SR(-3/4); a
            -3/4
            sage: type(a)
            <type 'sage.symbolic.expression.Expression'>
            sage: a.parent()
            Symbolic Ring
            sage: K.<a> = QuadraticField(-3)
            sage: a + sin(x)
            I*sqrt(3) + sin(x)
            sage: x=var('x'); y0,y1=PolynomialRing(ZZ,2,'y').gens()
            sage: x+y0/y1
            x + y0/y1
            sage: x.subs(x=y0/y1)
            y0/y1
            sage: x + int(1)
            x + 1

        If `a` is already in the symbolic expression ring, coercing returns
        `a` itself (not a copy)::

            sage: a = SR(-3/4); a
            -3/4
            sage: SR(a) is a
            True

        A Python complex number::

            sage: SR(complex(2,-3))
            (2-3j)

        Any proper subset of the complex numbers::

            sage: SR(NN)
            Non negative integer semiring
            sage: SR(ZZ)
            Integer Ring
            sage: SR(Set([1/2, 2/3, 3/4]))
            {3/4, 2/3, 1/2}
            sage: SR(RealSet(0, 1))
            (0, 1)

        TESTS::

            sage: SR._coerce_(int(5))
            5
            sage: SR._coerce_(5)
            5
            sage: SR._coerce_(float(5))
            5.0
            sage: SR._coerce_(5.0)
            5.00000000000000

        An interval arithmetic number::

            sage: SR._coerce_(RIF(pi))
            3.141592653589794?

        The complex number `I`::

            sage: si = SR.coerce(I)
            sage: si^2
            -1
            sage: bool(si == CC.0)
            True

        Polynomial ring element factorizations::

            sage: R.<x> = QQ[]
            sage: SR(factor(5*x^2 - 5))
            5*(x + 1)*(x - 1)
            sage: R.<x,y> = QQ[]
            sage: SR(factor(x^2 - y^2))
            (x + y)*(x - y)
            sage: R.<x,y,z> = QQ[]
            sage: SR(factor(x^2*y^3 + x^2*y^2*z - x*y^3 - x*y^2*z - 2*x*y*z - 2*x*z^2 + 2*y*z + 2*z^2))
            (x*y^2 - 2*z)*(x - 1)*(y + z)

        Asymptotic expansions::

            sage: A.<x, y> = AsymptoticRing(growth_group='x^ZZ * y^QQ * log(y)^ZZ', coefficient_ring=ZZ)
            sage: s = SR(3*x^5 * log(y) + 4*y^(3/7) + O(x*log(y))); s
            3*x^5*log(y) + 4*y^(3/7) + Order(x*log(y))
            sage: s.operator(), s.operands()
            (<function add_vararg at 0x...>,
             [3*x^5*log(y), 4*y^(3/7), Order(x*log(y))])
            sage: t = s.operands()[0]; t
            3*x^5*log(y)
            sage: t.operator(), t.operands()
            (<function mul_vararg at 0x...>, [x^5, log(y), 3])

        We get a sensible error message if conversion fails::

            sage: SR(int)
            Traceback (most recent call last):
            ...
            TypeError: unable to convert <... 'int'> to a symbolic expression
            sage: r^(1/2)
            Traceback (most recent call last):
            ...
            TypeError: unsupported operand type(s) for ** or pow(): 'R' and 'sage.rings.rational.Rational'

        Check that :trac:`22068` is fixed::

            sage: _ = var('x')
            sage: sin(x).subs(x=RR('NaN'))
            sin(NaN)
            sage: SR(RR('NaN')).is_real()
            False
            sage: sin(x).subs(x=float('NaN'))
            sin(NaN)
            sage: SR(float('NaN')).is_real()
            False
            sage: sin(x).subs(x=complex('NaN'))
            sin(NaN)

        Check that :trac:`24072` is solved::

            sage: x = polygen(GF(3))
            sage: a = SR.var('a')
            sage: (2*x + 1) * a
            Traceback (most recent call last):
            ...
            TypeError: positive characteristic not allowed in symbolic computations

        Check support for unicode characters (:trac:`29280`)::

            sage: SR('λ + 2λ')
            3*λ
            sage: SR('μ') is var('μ')
            True
            sage: SR('λ + * 1')
            Traceback (most recent call last):
            ...
            TypeError: Malformed expression: λ + * !!!  1
        """
        return new_Expression(self, x)

    def _force_pyobject(self, x, bint force=False, bint recursive=True):
        r"""
        Wrap the given Python object in a symbolic expression even if it
        cannot be coerced to the Symbolic Ring.

        INPUT:

        - ``x`` - a Python object.

        - ``force`` - bool, default ``False``, if True, the Python object
          is taken as is without attempting coercion or list traversal.

        - ``recursive`` - bool, default ``True``, disables recursive
          traversal of lists.

        EXAMPLES::

            sage: t = SR._force_pyobject(QQ); t
            Rational Field
            sage: type(t)
            <type 'sage.symbolic.expression.Expression'>

        Testing tuples::

            sage: t = SR._force_pyobject((1, 2, x, x+1, x+2)); t
            (1, 2, x, x + 1, x + 2)
            sage: t.subs(x = 2*x^2)
            (1, 2, 2*x^2, 2*x^2 + 1, 2*x^2 + 2)
            sage: t.op[0]
            1
            sage: t.op[2]
            x

        It also works if the argument is a ``list``::

            sage: t = SR._force_pyobject([1, 2, x, x+1, x+2]); t
            (1, 2, x, x + 1, x + 2)
            sage: t.subs(x = 2*x^2)
            (1, 2, 2*x^2, 2*x^2 + 1, 2*x^2 + 2)
            sage: SR._force_pyobject((QQ, RR, CC))
            (Rational Field, Real Field with 53 bits of precision, Complex Field with 53 bits of precision)
            sage: t = SR._force_pyobject((QQ, (x, x + 1, x + 2), CC)); t
            (Rational Field, (x, x + 1, x + 2), Complex Field with 53 bits of precision)
            sage: t.subs(x=x^2)
            (Rational Field, (x^2, x^2 + 1, x^2 + 2), Complex Field with 53 bits of precision)

        If ``recursive`` is ``False`` the inner tuple is taken as a Python
        object. This prevents substitution as above::

            sage: t = SR._force_pyobject((QQ, (x, x + 1, x + 2), CC), recursive=False)
            sage: t
            (Rational Field, (x, x + 1, x + 2), Complex Field with 53 bits
            of precision)
            sage: t.subs(x=x^2)
            (Rational Field, (x, x + 1, x + 2), Complex Field with 53 bits
            of precision)
        """
        return new_Expression_force_pyobject(self, x, force, recursive)

    def wild(self, unsigned int n=0):
        r"""
        Return the n-th wild-card for pattern matching and substitution.

        INPUT:

        - ``n`` - a nonnegative integer

        OUTPUT:

        - ``n``-th wildcard expression

        EXAMPLES::

            sage: x,y = var('x,y')
            sage: w0 = SR.wild(0); w1 = SR.wild(1)
            sage: pattern = sin(x)*w0*w1^2; pattern
            $1^2*$0*sin(x)
            sage: f = atan(sin(x)*3*x^2); f
            arctan(3*x^2*sin(x))
            sage: f.has(pattern)
            True
            sage: f.subs(pattern == x^2)
            arctan(x^2)

        TESTS:

        Check that :trac:`15047` is fixed::

            sage: latex(SR.wild(0))
            \$0

        Check that :trac:`21455` is fixed::

            sage: coth(SR.wild(0))
            coth($0)
        """
        return new_Expression_wild(self, n)

    def __contains__(self, x):
        r"""
        True if there is an element of the symbolic ring that is equal to x
        under ``==``.

        EXAMPLES:

        The symbolic variable x is in the symbolic ring.::

            sage: x.parent()
            Symbolic Ring
            sage: x in SR
            True

        2 is also in the symbolic ring since it is equal to something in
        SR, even though 2's parent is not SR.

        ::

            sage: 2 in SR
            True
            sage: parent(2)
            Integer Ring
            sage: 1/3 in SR
            True
        """
        try:
            x2 = self(x)
            return bool(x2 == x)
        except TypeError:
            return False

    def characteristic(self):
        """
        Return the characteristic of the symbolic ring, which is 0.

        OUTPUT:

        - a Sage integer

        EXAMPLES::

            sage: c = SR.characteristic(); c
            0
            sage: type(c)
            <type 'sage.rings.integer.Integer'>
        """
        return Integer(0)

    def _an_element_(self):
        """
        Return an element of the symbolic ring, which is used by the
        coercion model.

        EXAMPLES::

            sage: SR._an_element_()
            some_variable
        """
        return self.symbol('some_variable')

    def is_field(self, proof = True):
        """
        Returns True, since the symbolic expression ring is (for the most
        part) a field.

        EXAMPLES::

            sage: SR.is_field()
            True
        """
        return True

    def is_finite(self):
        """
        Return False, since the Symbolic Ring is infinite.

        EXAMPLES::

            sage: SR.is_finite()
            False
        """
        return False

    cpdef bint is_exact(self) except -2:
        """
        Return False, because there are approximate elements in the
        symbolic ring.

        EXAMPLES::

            sage: SR.is_exact()
            False

        Here is an inexact element.

        ::

            sage: SR(1.9393)
            1.93930000000000
        """
        return False

    def pi(self):
        """
        EXAMPLES::

            sage: SR.pi() is pi
            True
        """
        from sage.symbolic.constants import pi
        return self(pi)

    def I(self):
        r"""
        The imaginary unit, viewed as an element of the symbolic ring.

        EXAMPLES::

            sage: SR.I()^2
            -1
            sage: SR.I().parent()
            Symbolic Ring
        """
        from sage.symbolic.constants import I
        return I

    def symbol(self, name=None, latex_name=None, domain=None):
        """
        EXAMPLES::

            sage: t0 = SR.symbol("t0")
            sage: t0.conjugate()
            conjugate(t0)

            sage: t1 = SR.symbol("t1", domain='real')
            sage: t1.conjugate()
            t1

            sage: t0.abs()
            abs(t0)

            sage: t0_2 = SR.symbol("t0", domain='positive')
            sage: t0_2.abs()
            t0
            sage: bool(t0_2 == t0)
            True
            sage: t0.conjugate()
            t0

            sage: SR.symbol() # temporary variable
            symbol...

        We propagate the domain to the assumptions database::

            sage: n = var('n', domain='integer')
            sage: solve([n^2 == 3],n)
            []

        TESTS:

        Test that the parent is set correctly (inheritance)::

            sage: from sage.symbolic.ring import SymbolicRing
            sage: class MySymbolicRing(SymbolicRing):
            ....:     def _repr_(self):
            ....:         return 'My Symbolic Ring'
            sage: MySR = MySymbolicRing()
            sage: MySR.symbol('x').parent()
            My Symbolic Ring
            sage: MySR.var('x').parent()  # indirect doctest
            My Symbolic Ring
            sage: MySR.var('blub').parent()  # indirect doctest
            My Symbolic Ring
            sage: MySR.an_element().parent()
            My Symbolic Ring
        """
        return new_Expression_symbol(self, name, latex_name, domain)

    def temp_var(self, n=None, domain=None):
        """
        Return one or multiple new unique symbolic variables as an element
        of the symbolic ring. Use this instead of SR.var() if there is a
        possibility of name clashes occuring. Call SR.cleanup_var() once
        the variables are no longer needed or use a `with SR.temp_var()
        as ...` construct.

        INPUT:

        - ``n`` -- (optional) positive integer; number of symbolic variables

        - ``domain`` -- (optional) specify the domain of the variable(s);

        EXAMPLES:

        Simple definition of a functional derivative::

            sage: def functional_derivative(expr,f,x):
            ....:     with SR.temp_var() as a:
            ....:         return expr.subs({f(x):a}).diff(a).subs({a:f(x)})
            sage: f = function('f')
            sage: a = var('a')
            sage: functional_derivative(f(a)^2+a,f,a)
            2*f(a)

        Contrast this to a similar implementation using SR.var(),
        which gives a wrong result in our example::

            sage: def functional_derivative(expr,f,x):
            ....:     a = SR.var('a')
            ....:     return expr.subs({f(x):a}).diff(a).subs({a:f(x)})
            sage: f = function('f')
            sage: a = var('a')
            sage: functional_derivative(f(a)^2+a,f,a)
            2*f(a) + 1

        TESTS:

            sage: x = SR.temp_var()
            sage: y = SR.temp_var()
            sage: bool(x == x)
            True
            sage: bool(x == y)
            False
            sage: bool(x.parent()(x._maxima_()) == x)
            True

        """
        if (n == None):
            return self.symbol(None, domain=domain)
        return TemporaryVariables([self.temp_var(domain=domain) for i in range(n)])

    def cleanup_var(self, symbol):
        """
        Cleans up a variable, removing assumptions about the
        variable and allowing for it to be garbage collected

        INPUT:

        - ``symbol`` -- a variable or a list of variables

        TESTS:

            sage: from sage.symbolic.assumptions import assumptions
            sage: symbols_copy = SR.symbols.copy()
            sage: assumptions_copy = assumptions().copy()
            sage: x = SR.temp_var(domain='real')
            sage: SR.cleanup_var(x)
            sage: symbols_copy == SR.symbols
            True
            sage: assumptions_copy == assumptions()
            True
        """
        from sage.symbolic.assumptions import assumptions
        if isinstance(symbol,list) or isinstance(symbol,tuple):
            for s in symbol:
                self.cleanup_var(s)
        else:
            try:
                name = self._repr_element_(symbol)
                del self.symbols[name]
            except KeyError:
                pass
            for asm in assumptions():
                if asm.has(symbol):
                    asm.forget()

    def var(self, name, latex_name=None, n=None, domain=None):
        """
        Return a symbolic variable as an element of the symbolic ring.

        INPUT:

        - ``name`` -- string or list of strings with the name(s) of the symbolic variable(s)

        - ``latex_name`` -- (optional) string used when printing in latex mode, if not specified use ``'name'``

        - ``n`` -- (optional) positive integer; number of symbolic variables, indexed from `0` to `n-1`

        - ``domain`` -- (optional) specify the domain of the variable(s); it is the complex plane
          by default, and possible options are (non-exhaustive list, see note below):
          ``'real'``, ``'complex'``, ``'positive'``, ``'integer'`` and ``'noninteger'``

        OUTPUT:

        Symbolic expression or tuple of symbolic expressions.

        .. SEEALSO::

            This function does not inject the variable(s) into the global namespace.
            For that purpose see :meth:`var()<sage.calculus.var.var>`.

        .. NOTE::

            For a comprehensive list of acceptable features type ``'maxima('features')'``,
            and see also the documentation of :ref:`sage.symbolic.assumptions`.

        EXAMPLES:

        Create a variable `zz` (complex by default)::

            sage: zz = SR.var('zz'); zz
            zz

        The return type is a symbolic expression::

            sage: type(zz)
            <type 'sage.symbolic.expression.Expression'>

        We can specify the domain as well::

            sage: zz = SR.var('zz', domain='real')
            sage: zz.is_real()
            True

        The real domain is also set with the integer domain::

            sage: SR.var('x', domain='integer').is_real()
            True

        The ``name`` argument does not have to match the left-hand side variable::

            sage: t = SR.var('theta2'); t
            theta2

        Automatic indexing is available as well::

            sage: x = SR.var('x', 4)
            sage: x[0], x[3]
            (x0, x3)
            sage: sum(x)
            x0 + x1 + x2 + x3

        TESTS::

            sage: var(' x y  z    ')
            (x, y, z)
            sage: var(' x  ,  y ,  z    ')
            (x, y, z)
            sage: var(' ')
            Traceback (most recent call last):
            ...
            ValueError: You need to specify the name of the new variable.

            var(['x', 'y ', ' z '])
            (x, y, z)
            var(['x,y'])
            Traceback (most recent call last):
            ...
            ValueError: The name "x,y" is not a valid Python identifier.

        Check that :trac:`17206` is fixed::

            sage: var1 = var('var1', latex_name=r'\sigma^2_1'); latex(var1)
            {\sigma^2_1}

        The number of variables should be an integer greater or equal than 1::

            sage: SR.var('K', -273)
            Traceback (most recent call last):
            ...
            ValueError: the number of variables should be a positive integer

        The argument ``n`` can only handle a single variable::

            sage: SR.var('x y', 4)
            Traceback (most recent call last):
            ...
            ValueError: cannot specify n for multiple symbol names

        Check that :trac:`28353` is fixed: Constructions that suggest multiple
        variables but actually only give one variable name return a 1-tuple::

            sage: SR.var(['x'])
            (x,)
            sage: SR.var('x,')
            (x,)
            sage: SR.var(['x'], n=4)
            Traceback (most recent call last):
            ...
            ValueError: cannot specify n for multiple symbol names
        """
        if is_Expression(name):
            return name
        if not isinstance(name, (basestring, list, tuple)):
            name = repr(name)

        is_multiple = False

        if isinstance(name, (list, tuple)):
            names_list = [s.strip() for s in name]
            is_multiple = True
        else:
            name = name.strip()
            if ',' in name:
                names_list = [s.strip() for s in name.split(',') if s.strip()]
                is_multiple = True
            elif ' ' in name:
                names_list = [s.strip() for s in name.split()]
                is_multiple = True
            else:
                names_list = [name] if name else []

        for s in names_list:
            if not isidentifier(s):
                raise ValueError(f'The name "{s}" is not a valid Python identifier.')
            # warn on bad symbol names, but only once
            # symbol... names are temporary variables created with
            #   SR.temp_var
            # _symbol... names are used in the conversion of
            #   derivatives of symbolic functions to maxima and other
            #   external libraries
            if self.symbols.get(s) is None and ((s.startswith('symbol') and s[6:].isdigit()) or (s.startswith('_symbol') and s[7:].isdigit())):
                import warnings
                warnings.warn(f'The name "{name}" may clash with names used internally in sagemath. It is recommended to choose a different name for your variable.')

        formatted_latex_name = None
        if latex_name is not None and n is None:
            try:
                n = operator.index(latex_name)
                latex_name = None
            except TypeError:
                formatted_latex_name = '{{{0}}}'.format(latex_name)

        if not names_list:
            raise ValueError('You need to specify the name of the new variable.')

        if is_multiple:
            if latex_name is not None:
                raise ValueError("cannot specify latex_name for multiple symbol names")
            if n is not None:
                raise ValueError("cannot specify n for multiple symbol names")
            return tuple([self.symbol(s, domain=domain) for s in names_list])
        else:
            if n is not None:
                if n > 0:
                    name = [name + str(i) for i in range(n)]
                    if latex_name is None:
                        return tuple([self.symbol(name[i], domain=domain) for i in range(n)])
                    else:
                        formatted_latex_name = ['{{{}}}_{{{}}}'.format(latex_name, str(i)) for i in range(n)]
                        return tuple([self.symbol(name[i], latex_name=formatted_latex_name[i], domain=domain) for i in range(n)])
                else:
                    raise ValueError("the number of variables should be a positive integer")
            else:
                return self.symbol(name, latex_name=formatted_latex_name, domain=domain)

    def _repr_element_(self, x):
        """
        Return the string representation of the expression ``x``.

        This is used so that subclasses of :class:`SymbolicRing` (such as a
        :class:`~sage.symbolic.callable.CallableSymbolicExpressionRing`)
        can provide their own implementations of how to print expressions.

        EXAMPLES::

            sage: SR._repr_element_(x+2)
            'x + 2'
        """
        return _repr_Expression(x)

    def _latex_element_(self, x):
        r"""
        Return the standard LaTeX version of the expression ``x``.

        EXAMPLES::

            sage: latex(sin(x+2))
            \sin\left(x + 2\right)
            sage: latex(var('theta') + 2)
            \theta + 2
        """
        return _latex_Expression(x)

    def _call_element_(self, _the_element, *args, **kwds):
        """
        EXAMPLES::

            sage: x,y=var('x,y')
            sage: f = x+y
            sage: f.variables()
            (x, y)
            sage: f()
            x + y
            sage: f(3)
            doctest:...: DeprecationWarning: Substitution using function-call syntax and unnamed arguments is deprecated and will be removed from a future release of Sage; you can use named arguments instead, like EXPR(x=..., y=...)
            See http://trac.sagemath.org/5930 for details.
            y + 3
            sage: f(x=3)
            y + 3
            sage: f(3,4)
            7
            sage: f(x=3,y=4)
            7
            sage: f(2,3,4)
            Traceback (most recent call last):
            ...
            ValueError: the number of arguments must be less than or equal to 2
            sage: f(x=2,y=3,z=4)
            5

        ::

            sage: f({x:3})
            y + 3
            sage: f({x:3,y:4})
            7
            sage: f(x=3)
            y + 3
            sage: f(x=3,y=4)
            7

        ::

            sage: a = (2^(8/9))
            sage: a(4)
            Traceback (most recent call last):
            ...
            ValueError: the number of arguments must be less than or equal to 0


        Note that you make get unexpected results when calling
        symbolic expressions and not explicitly giving the variables::

            sage: f = function('Gamma')(var('z'), var('w')); f
            Gamma(z, w)
            sage: f(2)
            Gamma(z, 2)
            sage: f(2,5)
            Gamma(5, 2)

        Thus, it is better to be explicit::

            sage: f(z=2)
            Gamma(2, w)
        """
        if not args:
            d = None
        elif len(args) == 1 and isinstance(args[0], dict):
            d = args[0]
        else:
            from sage.misc.superseded import deprecation
            deprecation(5930, "Substitution using function-call syntax and unnamed arguments is deprecated and will be removed from a future release of Sage; you can use named arguments instead, like EXPR(x=..., y=...)", stacklevel=3)
            d = {}

            vars = _the_element.variables()
            for i, arg in enumerate(args):
                try:
                    d[ vars[i] ] = arg
                except IndexError:
                    raise ValueError("the number of arguments must be less than or equal to %s"%len(vars))

        return _the_element.subs(d, **kwds)

    def subring(self, *args, **kwds):
        r"""
        Create a subring of this symbolic ring.

        INPUT:

        Choose one of the following keywords to create a subring.

        - ``accepting_variables`` (default: ``None``) -- a tuple or other
          iterable of variables. If specified, then a symbolic subring of
          expressions in only these variables is created.

        - ``rejecting_variables`` (default: ``None``) -- a tuple or other
          iterable of variables. If specified, then a symbolic subring of
          expressions in variables distinct to these variables is
          created.

        - ``no_variables`` (default: ``False``) -- a boolean. If set,
          then a symbolic subring of constant expressions (i.e.,
          expressions without a variable) is created.

        OUTPUT:

        A ring.

        EXAMPLES:

        Let us create a couple of symbolic variables first::

            sage: V = var('a, b, r, s, x, y')

        Now we create a symbolic subring only accepting expressions in
        the variables `a` and `b`::

            sage: A = SR.subring(accepting_variables=(a, b)); A
            Symbolic Subring accepting the variables a, b

        An element is
        ::

            sage: A.an_element()
            a

        From our variables in `V` the following are valid in `A`::

            sage: tuple(v for v in V if v in A)
            (a, b)

        Next, we create a symbolic subring rejecting expressions with
        given variables::

            sage: R = SR.subring(rejecting_variables=(r, s)); R
            Symbolic Subring rejecting the variables r, s

        An element is
        ::

            sage: R.an_element()
            some_variable

        From our variables in `V` the following are valid in `R`::

            sage: tuple(v for v in V if v in R)
            (a, b, x, y)

        We have a third kind of subring, namely the subring of
        symbolic constants::

            sage: C = SR.subring(no_variables=True); C
            Symbolic Constants Subring

        Note that this subring can be considered as a special accepting
        subring; one without any variables.

        An element is
        ::

            sage: C.an_element()
            I*pi*e

        None of our variables in `V` is valid in `C`::

            sage: tuple(v for v in V if v in C)
            ()

        .. SEEALSO::

            :doc:`subring`
        """
        if self is not SR:
            raise NotImplementedError('Cannot create subring of %s.' % (self,))
        from .subring import SymbolicSubring
        return SymbolicSubring(*args, **kwds)

    def _fricas_init_(self):
        """
        Return a FriCAS representation of ``self``.

        EXAMPLES::

            sage: fricas(SR)          # indirect doctest, optional - fricas
            Expression(Integer)
        """
        return 'Expression Integer'


SR = SymbolicRing()


cdef class NumpyToSRMorphism(Morphism):
    r"""
    A morphism from numpy types to the symbolic ring.

    TESTS:

    We check that :trac:`8949` and :trac:`9769` are fixed (see also :trac:`18076`)::

        sage: import numpy
        sage: f(x) = x^2
        sage: f(numpy.int8('2'))
        4
        sage: f(numpy.int32('3'))
        9

    Note that the answer is a Sage integer and not a numpy type::

        sage: a = f(numpy.int8('2')).pyobject()
        sage: type(a)
        <type 'sage.rings.integer.Integer'>

    This behavior also applies to standard functions::

        sage: cos(int('2'))
        cos(2)
        sage: numpy.cos(int('2'))
        -0.4161468365471424
    """
    cdef _intermediate_ring

    def __init__(self, numpy_type):
        """
        A Morphism which constructs Expressions from NumPy floats and
        complexes by converting them to elements of either RDF or CDF.

        INPUT:

        - ``numpy_type`` - a numpy number type

        EXAMPLES::

            sage: import numpy
            sage: from sage.symbolic.ring import NumpyToSRMorphism
            sage: f = NumpyToSRMorphism(numpy.float64)
            sage: f(numpy.float64('2.0'))
            2.0
            sage: _.parent()
            Symbolic Ring

            sage: NumpyToSRMorphism(str)
            Traceback (most recent call last):
            ...
            TypeError: <... 'str'> is not a numpy number type
        """
        Morphism.__init__(self, numpy_type, SR)

        import numpy
        if issubclass(numpy_type, numpy.integer):
            from sage.rings.all import ZZ
            self._intermediate_ring = ZZ
        elif issubclass(numpy_type, numpy.floating):
            from sage.rings.all import RDF
            self._intermediate_ring = RDF
        elif issubclass(numpy_type, numpy.complexfloating):
            from sage.rings.all import CDF
            self._intermediate_ring = CDF
        else:
            raise TypeError("{} is not a numpy number type".format(numpy_type))

    cpdef Element _call_(self, a):
        """
        EXAMPLES:

        This should be called when coercing or converting a NumPy
        float or complex to the Symbolic Ring::

            sage: import numpy
            sage: SR(numpy.int32('1')).pyobject().parent()
            Integer Ring
            sage: SR(numpy.int64('-2')).pyobject().parent()
            Integer Ring

            sage: SR(numpy.float16('1')).pyobject().parent()
            Real Double Field
            sage: SR(numpy.float64('2.0')).pyobject().parent()
            Real Double Field

            sage: SR(numpy.complex64(1jr)).pyobject().parent()
            Complex Double Field
        """
        return new_Expression_from_pyobject(self.codomain(), self._intermediate_ring(a))

cdef class UnderscoreSageMorphism(Morphism):
    def __init__(self, t, R):
        """
        A Morphism which constructs Expressions from an arbitrary Python
        object by calling the :meth:`_sage_` method on the object.

        EXAMPLES::

            sage: import sympy
            sage: from sage.symbolic.ring import UnderscoreSageMorphism
            sage: b = sympy.var('b')
            sage: f = UnderscoreSageMorphism(type(b), SR)
            sage: f(b)
            b
            sage: _.parent()
            Symbolic Ring
        """
        import sage.categories.homset
        from sage.sets.pythonclass import Set_PythonType
        Morphism.__init__(self, sage.categories.homset.Hom(Set_PythonType(t), R))

    cpdef Element _call_(self, a):
        """
        EXAMPLES:

        This should be called when coercing or converting a SymPy
        object to the Symbolic Ring::

            sage: import sympy
            sage: b = sympy.var('b')
            sage: bool(SR(b) == SR(b._sage_()))
            True
        """
        return self.codomain()(a._sage_())


def the_SymbolicRing():
    """
    Return the unique symbolic ring object.

    (This is mainly used for unpickling.)

    EXAMPLES::

        sage: sage.symbolic.ring.the_SymbolicRing()
        Symbolic Ring
        sage: sage.symbolic.ring.the_SymbolicRing() is sage.symbolic.ring.the_SymbolicRing()
        True
        sage: sage.symbolic.ring.the_SymbolicRing() is SR
        True
    """
    return SR

def is_SymbolicExpressionRing(R):
    """
    Returns True if *R* is the symbolic expression ring.

    EXAMPLES::

        sage: from sage.symbolic.ring import is_SymbolicExpressionRing
        sage: is_SymbolicExpressionRing(ZZ)
        False
        sage: is_SymbolicExpressionRing(SR)
        True
    """
    return R is SR

def var(name, **kwds):
    """
    EXAMPLES::

        sage: from sage.symbolic.ring import var
        sage: var("x y z")
        (x, y, z)
        sage: var("x,y,z")
        (x, y, z)
        sage: var("x , y , z")
        (x, y, z)
        sage: var("z")
        z

    TESTS:

    These examples test that variables can only be made from valid
    identifiers.  See :trac:`7496` (and :trac:`9724`) for details::

        sage: var(' ')
        Traceback (most recent call last):
        ...
        ValueError: You need to specify the name of the new variable.
        sage: var('3')
        Traceback (most recent call last):
        ...
        ValueError: The name "3" is not a valid Python identifier.
    """
    return SR.var(name, **kwds)


def isidentifier(x):
    """
    Return whether ``x`` is a valid identifier.

    INPUT:

    - ``x`` -- a string

    OUTPUT:

    Boolean. Whether the string ``x`` can be used as a variable name.

    This function should return ``False`` for keywords, so we can not
    just use the ``isidentifier`` method of strings,
    because, for example, it returns ``True`` for "def" and for "None".

    EXAMPLES::

        sage: from sage.symbolic.ring import isidentifier
        sage: isidentifier('x')
        True
        sage: isidentifier(' x')   # can't start with space
        False
        sage: isidentifier('ceci_n_est_pas_une_pipe')
        True
        sage: isidentifier('1 + x')
        False
        sage: isidentifier('2good')
        False
        sage: isidentifier('good2')
        True
        sage: isidentifier('lambda s:s+1')
        False
        sage: isidentifier('None')
        False
        sage: isidentifier('lambda')
        False
        sage: isidentifier('def')
        False
    """
    if x in KEYWORDS:
        return False
    return x.isidentifier()

class TemporaryVariables(tuple):
    """
    Instances of this class can be used with Python `with` to
    automatically clean up after themselves.
    """
    def __enter__(self):
        return self

    def __exit__(self, *args):
        """
        TESTS::

            sage: symbols_copy = SR.symbols.copy()
            sage: with SR.temp_var(n=2) as temp_vars: pass
            sage: symbols_copy == SR.symbols
            True
        """
        SR.cleanup_var(self)
        return False<|MERGE_RESOLUTION|>--- conflicted
+++ resolved
@@ -14,17 +14,6 @@
 #                  https://www.gnu.org/licenses/
 # ****************************************************************************
 
-<<<<<<< HEAD
-from sage.ext.cplusplus cimport ccrepr
-
-from sage.symbolic.pynac cimport (GEx, GExprSeq, GExVector, GSymbol,
-                                  g_Infinity, g_mInfinity, g_UnsignedInfinity, g_wild,
-                                  ex_to_symbol, ginac_new_symbol, ginac_symbol, is_a_symbol,
-                                  domain_complex, domain_real, domain_positive, domain_integer,
-                                  GEx_to_str_latex)
-
-=======
->>>>>>> 7618295c
 from sage.rings.integer cimport Integer
 
 from sage.symbolic.expression import (
