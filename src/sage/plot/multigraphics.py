--- conflicted
+++ resolved
@@ -1192,11 +1192,7 @@
         INPUT:
 
         - ``figure`` -- a Matplotlib ``Figure`` object
-<<<<<<< HEAD
-        - ``index `` -- integer specifying the element of ``self``
-=======
         - ``index`` -- integer specifiying the element of ``self``
->>>>>>> d34b69fa
         - ``options`` -- extra options to be passed to ``Figure.add_subplot``
 
         OUTPUT:
