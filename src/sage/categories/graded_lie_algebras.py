r"""
Graded Lie Algebras

AUTHORS:

- Eero Hakavuori (2018-08-16): initial version
"""

# ****************************************************************************
#       Copyright (C) 2018 Eero Hakavuori <eero.hakavuori@gmail.com>
#
# This program is free software: you can redistribute it and/or modify
# it under the terms of the GNU General Public License as published by
# the Free Software Foundation, either version 2 of the License, or
# (at your option) any later version.
#                  https://www.gnu.org/licenses/
# ****************************************************************************

from sage.categories.category_with_axiom import CategoryWithAxiom_over_base_ring
from sage.categories.graded_modules import GradedModulesCategory

class GradedLieAlgebras(GradedModulesCategory):
    r"""
    Category of graded Lie algebras.

    TESTS::

        sage: C = LieAlgebras(QQ).Graded()
        sage: TestSuite(C).run()
    """
<<<<<<< HEAD
    pass


class FiniteDimensionalGradedLieAlgebrasWithBasis(GradedModulesCategory):
    r"""
    Category of finite dimensional graded Lie algebras with a basis.
    
    A grading of a Lie algebra `\mathfrak{g}` is a direct sum decomposition
    `\mathfrak{g} = \bigoplus_{i} V_i` such that `[V_i,V_j] \subset V_{i+j}`.

    TESTS::

        sage: C = LieAlgebras(QQ).FiniteDimensional().WithBasis().Graded()
        sage: TestSuite(C).run()

    """

    class ParentMethods:

        def homogeneous_component_as_submodule(self, d):
            """
            Return the ``d``-th homogeneous component of ``self`` as a submodule.

            EXAMPLES::

                sage: from sage.algebras.lie_algebras.nilpotent_lie_algebra import NilpotentLieAlgebra
                sage: L = NilpotentLieAlgebra(QQ, 2, step=2)
                sage: L.homogeneous_component_as_submodule(2)
                Sparse vector space of degree 3 and dimension 1 over Rational Field
                Basis matrix:
                [0 0 1]
            """
            B = self.homogeneous_component_basis(d)
            return self.module().submodule([X.to_vector() for X in B])

        def _test_grading(self, **options):
=======
    class SubcategoryMethods:
        def Stratified(self):
>>>>>>> f1a0b1ed
            r"""
            Return the full subcategory of stratified objects of ``self``.

            A Lie algebra is stratified if it is graded and generated as a
            Lie algebra by its component of degree one.

            EXAMPLES::

<<<<<<< HEAD
                sage: from sage.algebras.lie_algebras.nilpotent_lie_algebra import NilpotentLieAlgebra
                sage: L.<X,Y,Z> = NilpotentLieAlgebra(ZZ, 2, step=2)
                sage: L._test_grading()
                sage: L._basis_degrees[Y] = 2
                sage: L._test_grading()
                Traceback (most recent call last):
                ...
                AssertionError: Lie bracket [X, Y] is not in the homogeneous component of degree 3

            See the documentation for :class:`TestSuite` for more information.
=======
                sage: LieAlgebras(QQ).Graded().Stratified()
                Category of stratified graded Lie algebras over Rational Field
>>>>>>> f1a0b1ed
            """
            return self._with_axiom("Stratified")

    class Stratified(CategoryWithAxiom_over_base_ring):
        r"""
        Category of stratified Lie algebras.

        A graded Lie algebra `L = \bigoplus_{k=1}^M L_k` (where
        possibly `M = \infty`) is called *stratified* if it is generated
        by `L_1`; in other words, we have `L_{k+1} = [L_1, L_k]`.

        TESTS::

            sage: C = LieAlgebras(QQ).Graded().Stratified()
            sage: TestSuite(C).run()
        """
<<<<<<< HEAD
        P = super(StratifiedLieAlgebrasCategory, cls)
        cat = P.default_super_categories(category, *args)
        return Category.join([category.Graded(), cat])


class StratifiedLieAlgebras(StratifiedLieAlgebrasCategory):
    r"""
    Category of stratified Lie algebras.

    A stratified Lie algebra is a graded Lie algebra that is generated as a Lie
    algebra by its homogeneous component of degree 1.

    TESTS::

        sage: C = LieAlgebras(QQ).Stratified()
        sage: TestSuite(C).run()

    """
    pass


class FiniteDimensionalStratifiedLieAlgebrasWithBasis(StratifiedLieAlgebrasCategory):
    r"""
    Category of finite dimensional stratified Lie algebras with a basis.

    A stratified Lie algebra is a graded Lie algebra that is generated as a Lie
    algebra by its homogeneous component of degree 1.

    TESTS::

        sage: C = LieAlgebras(QQ).FiniteDimensional().WithBasis().Stratified()
        sage: TestSuite(C).run()

    """

    def extra_super_categories(self):
        r"""
        Implements the fact that a finite dimensional stratified Lie algebra
        is necessarily nilpotent.
        """
        R = self.base_ring()
        from sage.categories.lie_algebras import LieAlgebras
        return [LieAlgebras(R).FiniteDimensional().WithBasis().Nilpotent()]

    class ParentMethods:

        def degree_on_basis(self, m):
=======
        class FiniteDimensional(CategoryWithAxiom_over_base_ring):
>>>>>>> f1a0b1ed
            r"""
            Category of finite dimensional stratified Lie algebras.

            TESTS::

<<<<<<< HEAD
            - ``m`` -- an element in ``self.indices()`` or in ``self.basis()``

            If the degrees of the basis elements are not defined, they will
            be computed. By assumption the stratification
            `V_1 \oplus \dots \oplus V_s` of ``self`` is such that each
            component `V_k` is spanned by some subset of the basis.

            The degree of a basis element `X` is therefore the largest index
            `k`such that `X \in V_k\oplus\dots\oplus V_s`. The space 
            `V_k\oplus\dots\oplus V_s` is by assumption the `k`th term of the 
            lower central series. 

            EXAMPLES::
 
                sage: from sage.algebras.lie_algebras.nilpotent_lie_algebra import NilpotentLieAlgebra
                sage: L.<X,Y,Z> = NilpotentLieAlgebra(QQ, 2, step=2)
                sage: L.degree_on_basis(X)
                1
                sage: L.degree_on_basis(Y)
                1
                sage: L[X, Y]
                Z
                sage: L.degree_on_basis(Z)
                2
            """
            if not hasattr(self, '_basis_degrees'):
                lcs = self.lower_central_series(submodule=True)
                self._basis_degrees = {}

                for k in reversed(range(len(lcs) - 1)):
                    for X in self.basis():
                        if X in self._basis_degrees:
                            continue
                        if X.to_vector() in lcs[k]:
                            self._basis_degrees[X] = k + 1

            if m in self.indices():
                m = self.basis()[m]
            return self._basis_degrees[m]

        def _test_generated_by_degree_one(self, **options):
            r"""
            Tests that the Lie algebra is generated by the homogeneous component
            of degree one.

            INPUT:

            - ``options`` -- any keyword arguments accepted by :meth:`_tester`.

            EXAMPLES::

                sage: from sage.algebras.lie_algebras.nilpotent_lie_algebra import NilpotentLieAlgebra
                sage: L = NilpotentLieAlgebra(QQ, 2, step=3)
                sage: L._test_generated_by_degree_one()
                sage: L.inject_variables()
                Defining X_1, X_2, X_12, X_112, X_122
                sage: L._basis_degrees[X_2] = 2
                sage: L._test_generated_by_degree_one()
                Traceback (most recent call last):
                ...
                AssertionError: [X_1] does not generate Nilpotent Lie algebra on
                5 generators (X_1, X_2, X_12, X_112, X_122) over Rational Field

            See the documentation for :class:`TestSuite` for more information.
            """
            tester = self._tester(**options)

            V1 = self.homogeneous_component_as_submodule(1)
            B1 = V1.basis()
            m = self.module()

            V = V1
            d = 0
            while V.dimension() > d:
                B = V.basis()
                d = V.dimension()
                V = m.submodule(B + [self.bracket(X, Y).to_vector()
                                 for X in B1 for Y in B])
=======
                sage: C = LieAlgebras(QQ).Graded().Stratified().FiniteDimensional()
                sage: TestSuite(C).run()
            """
>>>>>>> f1a0b1ed

            def extra_super_categories(self):
                """
                Implements the fact that a finite dimensional stratified Lie
                algebra is nilpotent.

                EXAMPLES::

                    sage: C = LieAlgebras(QQ).Graded().Stratified().FiniteDimensional()
                    sage: C.extra_super_categories()
                    [Category of nilpotent Lie algebras over Rational Field]
                    sage: C is C.Nilpotent()
                    True
                """
                from sage.categories.lie_algebras import LieAlgebras
                return [LieAlgebras(self.base_ring()).Nilpotent()]<|MERGE_RESOLUTION|>--- conflicted
+++ resolved
@@ -28,47 +28,8 @@
         sage: C = LieAlgebras(QQ).Graded()
         sage: TestSuite(C).run()
     """
-<<<<<<< HEAD
-    pass
-
-
-class FiniteDimensionalGradedLieAlgebrasWithBasis(GradedModulesCategory):
-    r"""
-    Category of finite dimensional graded Lie algebras with a basis.
-    
-    A grading of a Lie algebra `\mathfrak{g}` is a direct sum decomposition
-    `\mathfrak{g} = \bigoplus_{i} V_i` such that `[V_i,V_j] \subset V_{i+j}`.
-
-    TESTS::
-
-        sage: C = LieAlgebras(QQ).FiniteDimensional().WithBasis().Graded()
-        sage: TestSuite(C).run()
-
-    """
-
-    class ParentMethods:
-
-        def homogeneous_component_as_submodule(self, d):
-            """
-            Return the ``d``-th homogeneous component of ``self`` as a submodule.
-
-            EXAMPLES::
-
-                sage: from sage.algebras.lie_algebras.nilpotent_lie_algebra import NilpotentLieAlgebra
-                sage: L = NilpotentLieAlgebra(QQ, 2, step=2)
-                sage: L.homogeneous_component_as_submodule(2)
-                Sparse vector space of degree 3 and dimension 1 over Rational Field
-                Basis matrix:
-                [0 0 1]
-            """
-            B = self.homogeneous_component_basis(d)
-            return self.module().submodule([X.to_vector() for X in B])
-
-        def _test_grading(self, **options):
-=======
     class SubcategoryMethods:
         def Stratified(self):
->>>>>>> f1a0b1ed
             r"""
             Return the full subcategory of stratified objects of ``self``.
 
@@ -77,21 +38,8 @@
 
             EXAMPLES::
 
-<<<<<<< HEAD
-                sage: from sage.algebras.lie_algebras.nilpotent_lie_algebra import NilpotentLieAlgebra
-                sage: L.<X,Y,Z> = NilpotentLieAlgebra(ZZ, 2, step=2)
-                sage: L._test_grading()
-                sage: L._basis_degrees[Y] = 2
-                sage: L._test_grading()
-                Traceback (most recent call last):
-                ...
-                AssertionError: Lie bracket [X, Y] is not in the homogeneous component of degree 3
-
-            See the documentation for :class:`TestSuite` for more information.
-=======
                 sage: LieAlgebras(QQ).Graded().Stratified()
                 Category of stratified graded Lie algebras over Rational Field
->>>>>>> f1a0b1ed
             """
             return self._with_axiom("Stratified")
 
@@ -108,146 +56,15 @@
             sage: C = LieAlgebras(QQ).Graded().Stratified()
             sage: TestSuite(C).run()
         """
-<<<<<<< HEAD
-        P = super(StratifiedLieAlgebrasCategory, cls)
-        cat = P.default_super_categories(category, *args)
-        return Category.join([category.Graded(), cat])
-
-
-class StratifiedLieAlgebras(StratifiedLieAlgebrasCategory):
-    r"""
-    Category of stratified Lie algebras.
-
-    A stratified Lie algebra is a graded Lie algebra that is generated as a Lie
-    algebra by its homogeneous component of degree 1.
-
-    TESTS::
-
-        sage: C = LieAlgebras(QQ).Stratified()
-        sage: TestSuite(C).run()
-
-    """
-    pass
-
-
-class FiniteDimensionalStratifiedLieAlgebrasWithBasis(StratifiedLieAlgebrasCategory):
-    r"""
-    Category of finite dimensional stratified Lie algebras with a basis.
-
-    A stratified Lie algebra is a graded Lie algebra that is generated as a Lie
-    algebra by its homogeneous component of degree 1.
-
-    TESTS::
-
-        sage: C = LieAlgebras(QQ).FiniteDimensional().WithBasis().Stratified()
-        sage: TestSuite(C).run()
-
-    """
-
-    def extra_super_categories(self):
-        r"""
-        Implements the fact that a finite dimensional stratified Lie algebra
-        is necessarily nilpotent.
-        """
-        R = self.base_ring()
-        from sage.categories.lie_algebras import LieAlgebras
-        return [LieAlgebras(R).FiniteDimensional().WithBasis().Nilpotent()]
-
-    class ParentMethods:
-
-        def degree_on_basis(self, m):
-=======
         class FiniteDimensional(CategoryWithAxiom_over_base_ring):
->>>>>>> f1a0b1ed
             r"""
             Category of finite dimensional stratified Lie algebras.
 
             TESTS::
 
-<<<<<<< HEAD
-            - ``m`` -- an element in ``self.indices()`` or in ``self.basis()``
-
-            If the degrees of the basis elements are not defined, they will
-            be computed. By assumption the stratification
-            `V_1 \oplus \dots \oplus V_s` of ``self`` is such that each
-            component `V_k` is spanned by some subset of the basis.
-
-            The degree of a basis element `X` is therefore the largest index
-            `k`such that `X \in V_k\oplus\dots\oplus V_s`. The space 
-            `V_k\oplus\dots\oplus V_s` is by assumption the `k`th term of the 
-            lower central series. 
-
-            EXAMPLES::
- 
-                sage: from sage.algebras.lie_algebras.nilpotent_lie_algebra import NilpotentLieAlgebra
-                sage: L.<X,Y,Z> = NilpotentLieAlgebra(QQ, 2, step=2)
-                sage: L.degree_on_basis(X)
-                1
-                sage: L.degree_on_basis(Y)
-                1
-                sage: L[X, Y]
-                Z
-                sage: L.degree_on_basis(Z)
-                2
-            """
-            if not hasattr(self, '_basis_degrees'):
-                lcs = self.lower_central_series(submodule=True)
-                self._basis_degrees = {}
-
-                for k in reversed(range(len(lcs) - 1)):
-                    for X in self.basis():
-                        if X in self._basis_degrees:
-                            continue
-                        if X.to_vector() in lcs[k]:
-                            self._basis_degrees[X] = k + 1
-
-            if m in self.indices():
-                m = self.basis()[m]
-            return self._basis_degrees[m]
-
-        def _test_generated_by_degree_one(self, **options):
-            r"""
-            Tests that the Lie algebra is generated by the homogeneous component
-            of degree one.
-
-            INPUT:
-
-            - ``options`` -- any keyword arguments accepted by :meth:`_tester`.
-
-            EXAMPLES::
-
-                sage: from sage.algebras.lie_algebras.nilpotent_lie_algebra import NilpotentLieAlgebra
-                sage: L = NilpotentLieAlgebra(QQ, 2, step=3)
-                sage: L._test_generated_by_degree_one()
-                sage: L.inject_variables()
-                Defining X_1, X_2, X_12, X_112, X_122
-                sage: L._basis_degrees[X_2] = 2
-                sage: L._test_generated_by_degree_one()
-                Traceback (most recent call last):
-                ...
-                AssertionError: [X_1] does not generate Nilpotent Lie algebra on
-                5 generators (X_1, X_2, X_12, X_112, X_122) over Rational Field
-
-            See the documentation for :class:`TestSuite` for more information.
-            """
-            tester = self._tester(**options)
-
-            V1 = self.homogeneous_component_as_submodule(1)
-            B1 = V1.basis()
-            m = self.module()
-
-            V = V1
-            d = 0
-            while V.dimension() > d:
-                B = V.basis()
-                d = V.dimension()
-                V = m.submodule(B + [self.bracket(X, Y).to_vector()
-                                 for X in B1 for Y in B])
-=======
                 sage: C = LieAlgebras(QQ).Graded().Stratified().FiniteDimensional()
                 sage: TestSuite(C).run()
             """
->>>>>>> f1a0b1ed
 
             def extra_super_categories(self):
                 """
