--- conflicted
+++ resolved
@@ -474,22 +474,6 @@
                 modulo 12
                 sage: A = Z12.algebra(QQ)
                 sage: orth = A.central_orthogonal_idempotents(); orth
-<<<<<<< HEAD
-                [-1/2*B[8] + 1/2*B[4], 1/4*B[1] - 1/2*B[4] - 1/4*B[5] +
-                1/4*B[7] + 1/2*B[8] - 1/4*B[11], 1/4*B[1] + 1/2*B[3] + 1/4*B[5]
-                - 1/4*B[7] - 1/2*B[9] - 1/4*B[11], -1/2*B[3] + 1/2*B[9], B[0],
-                -B[0] + 1/2*B[4] + 1/2*B[8], 1/4*B[1] + 1/4*B[11] - 1/4*B[5] -
-                1/4*B[7], -B[0] + 1/2*B[3] + 1/2*B[9], B[0] + 1/4*B[1] -
-                1/2*B[3] - 1/2*B[4] + 1/4*B[5] + 1/4*B[7] - 1/2*B[8] - 1/2*B[9]
-                + 1/4*B[11]]
-                sage: all(e*e == e for e in orth)
-                True
-                sage: all(e*f == f*e and e*f == 0 for e,f in itertools.product(orth, orth) if e!= f)
-                True
-
-            We construct the orthogonal idempotents of the `0`-Hecke monoid
-            algebra::
-=======
                 [-1/2*B[8] + 1/2*B[4],
                  1/4*B[1] - 1/2*B[4] - 1/4*B[5] + 1/4*B[7] + 1/2*B[8] - 1/4*B[11],
                  1/4*B[1] + 1/2*B[3] + 1/4*B[5] - 1/4*B[7] - 1/2*B[9] - 1/4*B[11],
@@ -502,7 +486,6 @@
 
             We construct the minimal orthogonal idempotents of the `0`-Hecke
             monoid algebra::
->>>>>>> 7362f035
 
                 sage: from sage.monoids.automatic_semigroup import AutomaticSemigroup
                 sage: W = WeylGroup(['A', 3]); W.rename("W")
@@ -512,13 +495,9 @@
                 A submonoid of (Maps from W to itself) with 3 generators
                 sage: A = M.algebra(QQ)
                 sage: orth = A.central_orthogonal_idempotents()
-<<<<<<< HEAD
                 sage: all(e*e == e for e in orth)
                 True
                 sage: all(e*f == f*e and e*f == 0 for e,f in itertools.product(orth, orth) if e!= f)
-                True
-=======
-                sage: all(e * f == f * e for (e, f) in itertools.product(orth, orth))
                 True
 
             TESTS:
@@ -561,7 +540,6 @@
                 True
                 sage: all(e * b == b * e for b in A.basis() for e in E)
                 True
->>>>>>> 7362f035
 
             REFERENCES:
 
