--- conflicted
+++ resolved
@@ -150,19 +150,6 @@
             raise TypeError("No way to create an object or morphism in %s from %s"%(self, x))
 
 
-<<<<<<< HEAD
-    class Homsets(HomsetsCategory):
-        """
-        TESTS::
-
-            sage: Schemes().Homsets().super_categories()
-            [Category of homsets]
-
-        .. TODO:: shall there be any additional category structure on Homsets of hecke modules?
-        """
-
-=======
->>>>>>> a70d6821
 #############################################################
 # Schemes over a given base scheme.
 #############################################################
