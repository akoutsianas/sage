r"""
Modules
"""
# ****************************************************************************
#  Copyright (C) 2005      David Kohel <kohel@maths.usyd.edu>
#                          William Stein <wstein@math.ucsd.edu>
#                2008      Teresa Gomez-Diaz (CNRS) <Teresa.Gomez-Diaz@univ-mlv.fr>
#                2008-2011 Nicolas M. Thiery <nthiery at users.sf.net>
#
#  Distributed under the terms of the GNU General Public License (GPL)
#                  https://www.gnu.org/licenses/
# *****************************************************************************

from sage.misc.cachefunc import cached_method
from sage.misc.abstract_method import abstract_method
from sage.misc.lazy_import import LazyImport
from sage.categories.category_with_axiom import CategoryWithAxiom_over_base_ring
from sage.categories.morphism import SetMorphism
from sage.categories.homsets import HomsetsCategory
from sage.categories.homset import Hom
from .category import Category
from .category_types import Category_module
from sage.categories.tensor import TensorProductsCategory, TensorProductFunctor, tensor
from .dual import DualObjectsCategory
from sage.categories.cartesian_product import CartesianProductsCategory
from sage.categories.sets_cat import Sets
from sage.categories.bimodules import Bimodules
from sage.categories.fields import Fields
_Fields = Fields()


class Modules(Category_module):
    r"""
    The category of all modules over a base ring `R`.

    An `R`-module `M` is a left and right `R`-module over a
    commutative ring `R` such that:

    .. MATH::

        r*(x*s) = (r*x)*s \qquad  \forall r,s \in R \text{ and } x \in M

    INPUT:

    - ``base_ring`` -- a ring `R` or subcategory of ``Rings()``
    - ``dispatch`` -- a boolean (for internal use; default: ``True``)

    When the base ring is a field, the category of vector spaces is
    returned instead (unless ``dispatch == False``).

    .. WARNING::

        Outside of the context of symmetric modules over a commutative
        ring, the specifications of this category are fuzzy and not
        yet set in stone (see below). The code in this category and
        its subcategories is therefore prone to bugs or arbitrary
        limitations in this case.

    EXAMPLES::

        sage: Modules(ZZ)
        Category of modules over Integer Ring
        sage: Modules(QQ)
        Category of vector spaces over Rational Field

        sage: Modules(Rings())
        Category of modules over rings
        sage: Modules(FiniteFields())
        Category of vector spaces over finite enumerated fields

        sage: Modules(Integers(9))
        Category of modules over Ring of integers modulo 9

        sage: Modules(Integers(9)).super_categories()
        [Category of bimodules over Ring of integers modulo 9 on the left and Ring of integers modulo 9 on the right]

        sage: Modules(ZZ).super_categories()
        [Category of bimodules over Integer Ring on the left and Integer Ring on the right]

        sage: Modules == RingModules
        True

        sage: Modules(ZZ['x']).is_abelian()   # see #6081
        True

    TESTS::

        sage: TestSuite(Modules(ZZ)).run()

    .. TODO::

        - Clarify the distinction, if any, with ``BiModules(R, R)``.
          In particular, if `R` is a commutative ring (e.g. a field),
          some pieces of the code possibly assume that `M` is a
          *symmetric `R`-`R`-bimodule*:

          .. MATH::

              r*x = x*r \qquad  \forall r \in R \text{ and } x \in M

        - Make sure that non symmetric modules are properly supported
          by all the code, and advertise it.

        - Make sure that non commutative rings are properly supported
          by all the code, and advertise it.

        - Add support for base semirings.

        - Implement a ``FreeModules(R)`` category, when so prompted by a
          concrete use case: e.g.  modeling a free module with several
          bases (using :meth:`Sets.SubcategoryMethods.Realizations`)
          or with an atlas of local maps (see e.g. :trac:`15916`).
    """

    @staticmethod
    def __classcall_private__(cls, base_ring, dispatch=True):
        r"""
        Implement the dispatching of ``Modules(field)`` to
        ``VectorSpaces(field)``.

        This feature will later be extended, probably as a covariant
        functorial construction, to support modules over various kinds
        of rings (principal ideal domains, ...), or even over semirings.

        TESTS::

            sage: C = Modules(ZZ); C
            Category of modules over Integer Ring
            sage: C is Modules(ZZ, dispatch = False)
            True
            sage: C is Modules(ZZ, dispatch = True)
            True
            sage: C._reduction
            (<class 'sage.categories.modules.Modules'>, (Integer Ring,), {'dispatch': False})
            sage: TestSuite(C).run()

            sage: Modules(QQ) is VectorSpaces(QQ)
            True
            sage: Modules(QQ, dispatch = True) is VectorSpaces(QQ)
            True

            sage: C = Modules(NonNegativeIntegers()); C   # todo: not implemented
            Category of semiring modules over Non negative integers

            sage: C = Modules(QQ, dispatch = False); C
            Category of modules over Rational Field
            sage: C._reduction
            (<class 'sage.categories.modules.Modules'>, (Rational Field,), {'dispatch': False})
            sage: TestSuite(C).run()
        """
        if dispatch:
            if base_ring in _Fields or (isinstance(base_ring, Category)
                                        and base_ring.is_subcategory(_Fields)):
                from .vector_spaces import VectorSpaces
                return VectorSpaces(base_ring, check=False)
        result = super().__classcall__(cls, base_ring)
        result._reduction[2]['dispatch'] = False
        return result

    def super_categories(self):
        """
        EXAMPLES::

            sage: Modules(ZZ).super_categories()
            [Category of bimodules over Integer Ring on the left and Integer Ring on the right]

        Nota bene::

            sage: Modules(QQ)
            Category of vector spaces over Rational Field
            sage: Modules(QQ).super_categories()
            [Category of modules over Rational Field]
        """
        R = self.base_ring()
        return [Bimodules(R, R)]

    def additional_structure(self):
        r"""
        Return ``None``.

        Indeed, the category of modules defines no additional structure:
        a bimodule morphism between two modules is a module morphism.

        .. SEEALSO:: :meth:`Category.additional_structure`

        .. TODO:: Should this category be a :class:`~sage.categories.category_with_axiom.CategoryWithAxiom`?

        EXAMPLES::

            sage: Modules(ZZ).additional_structure()
        """
        return None

    class SubcategoryMethods:

        @cached_method
        def base_ring(self):
            r"""
            Return the base ring (category) for ``self``.

            This implements a ``base_ring`` method for all
            subcategories of ``Modules(K)``.

            EXAMPLES::

                sage: C = Modules(QQ) & Semigroups(); C
                Join of Category of semigroups and Category of vector spaces over Rational Field
                sage: C.base_ring()
                Rational Field
                sage: C.base_ring.__module__
                'sage.categories.modules'

                sage: C = Modules(Rings()) & Semigroups(); C
                Join of Category of semigroups and Category of modules over rings
                sage: C.base_ring()
                Category of rings
                sage: C.base_ring.__module__
                'sage.categories.modules'

                sage: C = DescentAlgebra(QQ,3).B().category()
                sage: C.base_ring.__module__
                'sage.categories.modules'
                sage: C.base_ring()
                Rational Field

                sage: C = QuasiSymmetricFunctions(QQ).F().category()
                sage: C.base_ring.__module__
                'sage.categories.modules'
                sage: C.base_ring()
                Rational Field
            """
            for C in self.super_categories():
                # Is there a better way to ask if C is a subcategory of Modules?
                if hasattr(C, "base_ring"):
                    return C.base_ring()
            assert False, "some super category of {} should be a category over base ring".format(self)

        def TensorProducts(self):
            r"""
            Return the full subcategory of objects of ``self`` constructed
            as tensor products.

            .. SEEALSO::

                - :class:`.tensor.TensorProductsCategory`
                - :class:`~.covariant_functorial_construction.RegressiveCovariantFunctorialConstruction`.

            EXAMPLES::

                sage: ModulesWithBasis(QQ).TensorProducts()
                Category of tensor products of vector spaces with basis over Rational Field
            """
            return TensorProductsCategory.category_of(self)

        @cached_method
        def DualObjects(self):
            r"""
            Return the category of spaces constructed as duals of
            spaces of ``self``.

            The *dual* of a vector space `V` is the space consisting of
            all linear functionals on `V` (see :wikipedia:`Dual_space`).
            Additional structure on `V` can endow its dual with
            additional structure; for example, if `V` is a finite
            dimensional algebra, then its dual is a coalgebra.

            This returns the category of spaces constructed as dual of
            spaces in ``self``, endowed with the appropriate
            additional structure.

            .. WARNING::

                - This semantic of ``dual`` and ``DualObject`` is
                  imposed on all subcategories, in particular to make
                  ``dual`` a covariant functorial construction.

                  A subcategory that defines a different notion of
                  dual needs to use a different name.

                - Typically, the category of graded modules should
                  define a separate ``graded_dual`` construction (see
                  :trac:`15647`). For now the two constructions are
                  not distinguished which is an oversimplified model.

            .. SEEALSO::

                - :class:`.dual.DualObjectsCategory`
                - :class:`~.covariant_functorial_construction.CovariantFunctorialConstruction`.

            EXAMPLES::

                sage: VectorSpaces(QQ).DualObjects()
                Category of duals of vector spaces over Rational Field

            The dual of a vector space is a vector space::

                sage: VectorSpaces(QQ).DualObjects().super_categories()
                [Category of vector spaces over Rational Field]

            The dual of an algebra is a coalgebra::

                sage: sorted(Algebras(QQ).DualObjects().super_categories(), key=str)
                [Category of coalgebras over Rational Field,
                 Category of duals of vector spaces over Rational Field]

            The dual of a coalgebra is an algebra::

                sage: sorted(Coalgebras(QQ).DualObjects().super_categories(), key=str)
                [Category of algebras over Rational Field,
                 Category of duals of vector spaces over Rational Field]

            As a shorthand, this category can be accessed with the
            :meth:`~Modules.SubcategoryMethods.dual` method::

                sage: VectorSpaces(QQ).dual()
                Category of duals of vector spaces over Rational Field

            TESTS::

                sage: C = VectorSpaces(QQ).DualObjects()
                sage: C.base_category()
                Category of vector spaces over Rational Field
                sage: C.super_categories()
                [Category of vector spaces over Rational Field]
                sage: latex(C)
                \mathbf{DualObjects}(\mathbf{VectorSpaces}_{\Bold{Q}})
                sage: TestSuite(C).run()
            """
            return DualObjectsCategory.category_of(self)

        dual = DualObjects

        @cached_method
        def FiniteDimensional(self):
            r"""
            Return the full subcategory of the finite dimensional objects of ``self``.

            EXAMPLES::

                sage: Modules(ZZ).FiniteDimensional()
                Category of finite dimensional modules over Integer Ring
                sage: Coalgebras(QQ).FiniteDimensional()
                Category of finite dimensional coalgebras over Rational Field
                sage: AlgebrasWithBasis(QQ).FiniteDimensional()
                Category of finite dimensional algebras with basis over Rational Field

            TESTS::

                sage: TestSuite(Modules(ZZ).FiniteDimensional()).run()
                sage: Coalgebras(QQ).FiniteDimensional.__module__
                'sage.categories.modules'
            """
            return self._with_axiom("FiniteDimensional")

        @cached_method
        def FinitelyPresented(self):
            r"""
            Return the full subcategory of the finitely presented objects of ``self``.

            EXAMPLES::

                sage: Modules(ZZ).FinitelyPresented()
                Category of finitely presented modules over Integer Ring
                sage: A = SteenrodAlgebra(2)
                sage: from sage.modules.fp_graded.module import FPModule
                sage: FPModule(A, [0, 1], [[Sq(2), Sq(1)]]).category()
                Category of finitely presented graded modules over mod 2 Steenrod algebra, milnor basis

            TESTS::

                sage: TestSuite(Modules(ZZ).FinitelyPresented()).run()
            """
            return self._with_axiom("FinitelyPresented")

        @cached_method
        def Filtered(self, base_ring=None):
            r"""
            Return the subcategory of the filtered objects of ``self``.

            INPUT:

            - ``base_ring`` -- this is ignored

            EXAMPLES::

                sage: Modules(ZZ).Filtered()
                Category of filtered modules over Integer Ring

                sage: Coalgebras(QQ).Filtered()
                Category of filtered coalgebras over Rational Field

                sage: AlgebrasWithBasis(QQ).Filtered()
                Category of filtered algebras with basis over Rational Field

            .. TODO::

                - Explain why this does not commute with :meth:`WithBasis`
                - Improve the support for covariant functorial
                  constructions categories over a base ring so as to
                  get rid of the ``base_ring`` argument.

            TESTS::

                sage: Coalgebras(QQ).Graded.__module__
                'sage.categories.modules'
            """
            assert base_ring is None or base_ring is self.base_ring()
            from sage.categories.filtered_modules import FilteredModulesCategory
            return FilteredModulesCategory.category_of(self)

        @cached_method
        def Graded(self, base_ring=None):
            r"""
            Return the subcategory of the graded objects of ``self``.

            INPUT:

            - ``base_ring`` -- this is ignored

            EXAMPLES::

                sage: Modules(ZZ).Graded()
                Category of graded modules over Integer Ring

                sage: Coalgebras(QQ).Graded()
                Category of graded coalgebras over Rational Field

                sage: AlgebrasWithBasis(QQ).Graded()
                Category of graded algebras with basis over Rational Field

            .. TODO::

                - Explain why this does not commute with :meth:`WithBasis`
                - Improve the support for covariant functorial
                  constructions categories over a base ring so as to
                  get rid of the ``base_ring`` argument.

            TESTS::

                sage: Coalgebras(QQ).Graded.__module__
                'sage.categories.modules'
            """
            assert base_ring is None or base_ring is self.base_ring()
            from sage.categories.graded_modules import GradedModulesCategory
            return GradedModulesCategory.category_of(self)

        @cached_method
        def Super(self, base_ring=None):
            r"""
            Return the super-analogue category of ``self``.

            INPUT:

            - ``base_ring`` -- this is ignored

            EXAMPLES::

                sage: Modules(ZZ).Super()
                Category of super modules over Integer Ring

                sage: Coalgebras(QQ).Super()
                Category of super coalgebras over Rational Field

                sage: AlgebrasWithBasis(QQ).Super()
                Category of super algebras with basis over Rational Field

            .. TODO::

                - Explain why this does not commute with :meth:`WithBasis`
                - Improve the support for covariant functorial
                  constructions categories over a base ring so as to
                  get rid of the ``base_ring`` argument.

            TESTS::

                sage: Coalgebras(QQ).Super.__module__
                'sage.categories.modules'
            """
            assert base_ring is None or base_ring is self.base_ring()
            from sage.categories.super_modules import SuperModulesCategory
            return SuperModulesCategory.category_of(self)

        @cached_method
        def WithBasis(self):
            r"""
            Return the full subcategory of the objects of ``self`` with
            a distinguished basis.

            EXAMPLES::

                sage: Modules(ZZ).WithBasis()
                Category of modules with basis over Integer Ring
                sage: Coalgebras(QQ).WithBasis()
                Category of coalgebras with basis over Rational Field
                sage: AlgebrasWithBasis(QQ).WithBasis()
                Category of algebras with basis over Rational Field

            TESTS::

                sage: TestSuite(Modules(ZZ).WithBasis()).run()
                sage: Coalgebras(QQ).WithBasis.__module__
                'sage.categories.modules'
            """
            return self._with_axiom("WithBasis")

    class FiniteDimensional(CategoryWithAxiom_over_base_ring):

        def extra_super_categories(self):
            """
            Implement the fact that a finite dimensional module over a finite
            ring is finite.

            EXAMPLES::

                sage: Modules(IntegerModRing(4)).FiniteDimensional().extra_super_categories()
                [Category of finite sets]
                sage: Modules(ZZ).FiniteDimensional().extra_super_categories()
                []
                sage: Modules(GF(5)).FiniteDimensional().is_subcategory(Sets().Finite())
                True
                sage: Modules(ZZ).FiniteDimensional().is_subcategory(Sets().Finite())
                False

                sage: Modules(Rings().Finite()).FiniteDimensional().is_subcategory(Sets().Finite())
                True
                sage: Modules(Rings()).FiniteDimensional().is_subcategory(Sets().Finite())
                False
            """
            base_ring = self.base_ring()
            FiniteSets = Sets().Finite()
            if (isinstance(base_ring, Category) and
                    base_ring.is_subcategory(FiniteSets)) or \
                base_ring in FiniteSets:
                return [FiniteSets]
            else:
                return []

        class TensorProducts(TensorProductsCategory):

            def extra_super_categories(self):
                """
                Implement the fact that a (finite) tensor product of
                finite dimensional modules is a finite dimensional module.

                EXAMPLES::

                    sage: Modules(ZZ).FiniteDimensional().TensorProducts().extra_super_categories()
                    [Category of finite dimensional modules over Integer Ring]
                    sage: Modules(QQ).FiniteDimensional().TensorProducts().FiniteDimensional()
                    Category of tensor products of finite dimensional vector spaces over Rational Field

                """
                return [self.base_category()]

    class FinitelyPresented(CategoryWithAxiom_over_base_ring):

        def extra_super_categories(self):
            """
            Implement the fact that a finitely presented module over a finite
            ring is finite.

            EXAMPLES::

                sage: Modules(IntegerModRing(4)).FiniteDimensional().extra_super_categories()
                [Category of finite sets]
                sage: Modules(ZZ).FiniteDimensional().extra_super_categories()
                []
                sage: Modules(GF(5)).FiniteDimensional().is_subcategory(Sets().Finite())
                True
                sage: Modules(ZZ).FiniteDimensional().is_subcategory(Sets().Finite())
                False

                sage: Modules(Rings().Finite()).FiniteDimensional().is_subcategory(Sets().Finite())
                True
                sage: Modules(Rings()).FiniteDimensional().is_subcategory(Sets().Finite())
                False
            """
            base_ring = self.base_ring()
            FiniteSets = Sets().Finite()
            if (isinstance(base_ring, Category) and
                    base_ring.is_subcategory(FiniteSets)) or \
                base_ring in FiniteSets:
                return [FiniteSets]
            else:
                return []

    Filtered = LazyImport('sage.categories.filtered_modules', 'FilteredModules')
    Graded = LazyImport('sage.categories.graded_modules', 'GradedModules')
    Super = LazyImport('sage.categories.super_modules', 'SuperModules')
    # at_startup currently needed for MatrixSpace, see #22955 (e.g., comment:20)
    WithBasis = LazyImport('sage.categories.modules_with_basis', 'ModulesWithBasis',
                           at_startup=True)

    class ParentMethods:

        def linear_combination(self, iter_of_elements_coeff, factor_on_left=True):
            r"""
            Return the linear combination `\lambda_1 v_1 + \cdots +
            \lambda_k v_k` (resp.  the linear combination `v_1 \lambda_1 +
            \cdots + v_k \lambda_k`) where ``iter_of_elements_coeff`` iterates
            through the sequence `((\lambda_1, v_1), ..., (\lambda_k, v_k))`.

            INPUT:

            - ``iter_of_elements_coeff`` -- iterator of pairs
              ``(element, coeff)`` with ``element`` in ``self`` and
              ``coeff`` in ``self.base_ring()``

            - ``factor_on_left`` -- (optional) if ``True``, the coefficients
              are multiplied from the left; if ``False``, the coefficients
              are multiplied from the right

            EXAMPLES::

                sage: m = matrix([[0,1],[1,1]])
                sage: J.<a,b,c> = JordanAlgebra(m)
                sage: J.linear_combination(((a+b, 1), (-2*b + c, -1)))
                1 + (3, -1)
            """
            if factor_on_left:
                return self.sum(coeff * element
                                for element, coeff in iter_of_elements_coeff)
            else:
                return self.sum(element * coeff
                                for element, coeff in iter_of_elements_coeff)

        @cached_method
        def tensor_square(self):
            """
            Returns the tensor square of ``self``

            EXAMPLES::

                sage: A = HopfAlgebrasWithBasis(QQ).example()
                sage: A.tensor_square()
                An example of Hopf algebra with basis:
                 the group algebra of the Dihedral group of order 6
                 as a permutation group over Rational Field # An example
                 of Hopf algebra with basis: the group algebra of the Dihedral
                 group of order 6 as a permutation group over Rational Field
            """
            return tensor([self, self])

        def module_morphism(self, *, function, category=None, codomain, **keywords):
            r"""
            Construct a module morphism from ``self`` to ``codomain``.

            Let ``self`` be a module `X` over a ring `R`.
            This constructs a morphism `f: X \to Y`.

            INPUT:

            - ``self`` -- a parent `X` in ``Modules(R)``.

            - ``function`` -- a function `f` from `X` to `Y`

            - ``codomain`` -- the codomain `Y` of the morphism (default:
              ``f.codomain()`` if it's defined; otherwise it must be specified)

            - ``category`` -- a category or ``None`` (default: ``None``)

            EXAMPLES::

                sage: V = FiniteRankFreeModule(QQ, 2)
                sage: e = V.basis('e'); e
                Basis (e_0,e_1) on the 2-dimensional vector space over the Rational Field
                sage: neg = V.module_morphism(function=operator.neg, codomain=V); neg
                Generic endomorphism of 2-dimensional vector space over the Rational Field
                sage: neg(e[0])
                Element -e_0 of the 2-dimensional vector space over the Rational Field

            """
            # Make sure that we only create a module morphism, even if
            # domain and codomain have more structure
            if category is None:
                category = Modules(self.base_ring())
            return SetMorphism(Hom(self, codomain, category), function)

    class ElementMethods:
        pass

    class Homsets(HomsetsCategory):
        r"""
        The category of homomorphism sets `\hom(X,Y)` for `X`, `Y` modules.
        """

        def extra_super_categories(self):
            """
            EXAMPLES::

                sage: Modules(ZZ).Homsets().extra_super_categories()
                [Category of modules over Integer Ring]
            """
            return [Modules(self.base_category().base_ring())]

        def base_ring(self):
            """
            EXAMPLES::

                sage: Modules(ZZ).Homsets().base_ring()
                Integer Ring

            .. TODO::

                Generalize this so that any homset category of a full
                subcategory of modules over a base ring is a category over
                this base ring.
            """
            return self.base_category().base_ring()

        class ParentMethods:

            @cached_method
            def base_ring(self):
                """
                Return the base ring of ``self``.

                EXAMPLES::

                    sage: E = CombinatorialFreeModule(ZZ, [1,2,3])
                    sage: F = CombinatorialFreeModule(ZZ, [2,3,4])
                    sage: H = Hom(E, F)
                    sage: H.base_ring()
                    Integer Ring

                This ``base_ring`` method is actually overridden by
                :meth:`sage.structure.category_object.CategoryObject.base_ring`::

                    sage: H.base_ring.__module__

                Here we call it directly::

                    sage: method = H.category().parent_class.base_ring
                    sage: method.__get__(H)()
                    Integer Ring
                """
                return self.domain().base_ring()

            @cached_method
            def zero(self):
                """
                EXAMPLES::

                    sage: E = CombinatorialFreeModule(ZZ, [1,2,3])
                    sage: F = CombinatorialFreeModule(ZZ, [2,3,4])
                    sage: H = Hom(E, F)
                    sage: f = H.zero()
                    sage: f
                    Generic morphism:
                      From: Free module generated by {1, 2, 3} over Integer Ring
                      To:   Free module generated by {2, 3, 4} over Integer Ring
                    sage: f(E.monomial(2))
                    0
                    sage: f(E.monomial(3)) == F.zero()
                    True

                TESTS:

                We check that ``H.zero()`` is picklable::

                    sage: loads(dumps(f.parent().zero()))
                    Generic morphism:
                      From: Free module generated by {1, 2, 3} over Integer Ring
                      To:   Free module generated by {2, 3, 4} over Integer Ring
                """
                from sage.misc.constant_function import ConstantFunction
                return self(ConstantFunction(self.codomain().zero()))

        class Endset(CategoryWithAxiom_over_base_ring):
            """
            The category of endomorphism sets `End(X)` for `X`
            a module (this is not used yet)
            """
            def extra_super_categories(self):
                """
                Implement the fact that the endomorphism set of a module is an algebra.

                .. SEEALSO:: :meth:`CategoryWithAxiom.extra_super_categories`

                EXAMPLES::

                    sage: Modules(ZZ).Endsets().extra_super_categories()
                    [Category of magmatic algebras over Integer Ring]

                    sage: End(ZZ^3) in Algebras(ZZ)
                    True
                """
                from .magmatic_algebras import MagmaticAlgebras
                return [MagmaticAlgebras(self.base_category().base_ring())]

    class CartesianProducts(CartesianProductsCategory):
        """
        The category of modules constructed as Cartesian products of modules

        This construction gives the direct product of modules. The
        implementation is based on the following resources:

        - http://groups.google.fr/group/sage-devel/browse_thread/thread/35a72b1d0a2fc77a/348f42ae77a66d16#348f42ae77a66d16
        - :wikipedia:`Direct_product`
        """
        def extra_super_categories(self):
            """
            A Cartesian product of modules is endowed with a natural
            module structure.

            EXAMPLES::

                sage: Modules(ZZ).CartesianProducts().extra_super_categories()
                [Category of modules over Integer Ring]
                sage: Modules(ZZ).CartesianProducts().super_categories()
                [Category of Cartesian products of commutative additive groups,
                 Category of modules over Integer Ring]
            """
            return [self.base_category()]

        class ParentMethods:

            def __init_extra__(self):
                """
                Initialise the base ring of this Cartesian product.

                EXAMPLES::

                    sage: E = CombinatorialFreeModule(ZZ, [1,2,3])
                    sage: F = CombinatorialFreeModule(ZZ, [2,3,4])
                    sage: C = cartesian_product([E, F]); C
                    Free module generated by {1, 2, 3} over Integer Ring (+)
                    Free module generated by {2, 3, 4} over Integer Ring
                    sage: C.base_ring()
                    Integer Ring

                Check that :trac:`29225` is fixed::

                    sage: M = cartesian_product((ZZ^2, ZZ^3)); M
                    The Cartesian product of (Ambient free module of rank 2 over the principal ideal domain Integer Ring, Ambient free module of rank 3 over the principal ideal domain Integer Ring)
                    sage: M.category()
                    Category of Cartesian products of modules with basis over (euclidean domains and infinite enumerated sets and metric spaces)
                    sage: M.base_ring()
                    Integer Ring

                    sage: A = cartesian_product((QQ^2, QQ['x'])); A
                    The Cartesian product of (Vector space of dimension 2 over Rational Field, Univariate Polynomial Ring in x over Rational Field)
                    sage: A.category()
                    Category of Cartesian products of vector spaces over (number fields and quotient fields and metric spaces)
                    sage: A.base_ring()
                    Rational Field

                This currently only works if all factors have the same
                base ring::

                    sage: B = cartesian_product((ZZ['x'], QQ^3)); B
                    The Cartesian product of (Univariate Polynomial Ring in x over Integer Ring, Vector space of dimension 3 over Rational Field)
                    sage: B.category()
                    Category of Cartesian products of commutative additive groups
                    sage: B.base_ring()
                """
                factors = self._sets
                if factors:
                    R = factors[0].base_ring()
                    if all(A.base_ring() is R for A in factors):
                        self._base = R

        class ElementMethods:

            def _lmul_(self, x):
                """
                Return the product of `x` with ``self``.

                EXAMPLES::

                    sage: A = FreeModule(ZZ, 2)
                    sage: B = cartesian_product([A, A]); B
                    The Cartesian product of (Ambient free module of rank 2 over the principal ideal domain Integer Ring, Ambient free module of rank 2 over the principal ideal domain Integer Ring)
                    sage: 5*B(([1, 2], [3, 4]))
                    ((5, 10), (15, 20))
                """
                return self.parent()._cartesian_product_of_elements(
                    x * y for y in self.cartesian_factors())

    class TensorProducts(TensorProductsCategory):
        """
        The category of modules constructed by tensor product of modules.
        """
        @cached_method
        def extra_super_categories(self):
            """
            EXAMPLES::

                sage: Modules(ZZ).TensorProducts().extra_super_categories()
                [Category of modules over Integer Ring]
                sage: Modules(ZZ).TensorProducts().super_categories()
                [Category of modules over Integer Ring]
            """
            return [self.base_category()]

        class ParentMethods:
            """
            Implement operations on tensor products of modules.
            """
            def construction(self):
                """
                Return the construction of ``self``.

                EXAMPLES::

                    sage: A = algebras.Free(QQ,2)
                    sage: T = A.tensor(A)
                    sage: T.construction()
                    (The tensor functorial construction,
                     (Free Algebra on 2 generators (None0, None1) over Rational Field,
                      Free Algebra on 2 generators (None0, None1) over Rational Field))
                """
                try:
                    factors = self.tensor_factors()
                except (TypeError, NotImplementedError):
                    from sage.misc.superseded import deprecation
                    deprecation(34393, "implementations of Modules().TensorProducts() now must define the method tensor_factors")
                    return None
                return (TensorProductFunctor(),
                        factors)

            @abstract_method(optional=True)
            def tensor_factors(self):
                """
                Return the tensor factors of this tensor product.

                EXAMPLES::

                    sage: F = CombinatorialFreeModule(ZZ, [1,2])
                    sage: F.rename("F")
                    sage: G = CombinatorialFreeModule(ZZ, [3,4])
                    sage: G.rename("G")
                    sage: T = tensor([F, G]); T
                    F # G
                    sage: T.tensor_factors()
                    (F, G)

                TESTS::

                    sage: M = CombinatorialFreeModule(ZZ, ((1, 1), (1, 2), (2, 1), (2, 2)),
                    ....:                             category=ModulesWithBasis(ZZ).FiniteDimensional().TensorProducts())
                    sage: M.construction()
                    doctest:warning...
                    DeprecationWarning: implementations of Modules().TensorProducts() now must define the method tensor_factors
                    See https://trac.sagemath.org/34393 for details.
<<<<<<< HEAD
=======
                    (VectorFunctor, Integer Ring)
>>>>>>> b81dbf01
                """<|MERGE_RESOLUTION|>--- conflicted
+++ resolved
@@ -943,8 +943,5 @@
                     doctest:warning...
                     DeprecationWarning: implementations of Modules().TensorProducts() now must define the method tensor_factors
                     See https://trac.sagemath.org/34393 for details.
-<<<<<<< HEAD
-=======
                     (VectorFunctor, Integer Ring)
->>>>>>> b81dbf01
                 """