r"""
This module is now called ``ring.py`` (see :trac:`31559`). Do not import from here as
it will generate a deprecation warning.

TESTS::

    sage: from sage.modular.modform.ring import find_generators
    sage: find_generators(ModularFormsRing(1))
    doctest:warning
    ...
    DeprecationWarning: find_generators is deprecated. Please use sage.modular.modform.ring.generators instead.
    See https://trac.sagemath.org/31559 for details.
    [(4,
    1 + 240*q + 2160*q^2 + 6720*q^3 + 17520*q^4 + 30240*q^5 + 60480*q^6 + 82560*q^7 + 140400*q^8 + 181680*q^9 + O(q^10)),
    (6,
    1 - 504*q - 16632*q^2 - 122976*q^3 - 532728*q^4 - 1575504*q^5 - 4058208*q^6 - 8471232*q^7 - 17047800*q^8 - 29883672*q^9 + O(q^10))]

::

    sage: from sage.modular.modform.find_generators import find_generators
    sage: find_generators(ModularFormsRing(1))
    doctest:warning
    ...
    DeprecationWarning: Importing find_generators from here is deprecated. If you need to use it, please import it directly from sage.modular.modform.ring
    See https://trac.sagemath.org/31559 for details.
    [(4,
    1 + 240*q + 2160*q^2 + 6720*q^3 + 17520*q^4 + 30240*q^5 + 60480*q^6 + 82560*q^7 + 140400*q^8 + 181680*q^9 + O(q^10)),
    (6,
    1 - 504*q - 16632*q^2 - 122976*q^3 - 532728*q^4 - 1575504*q^5 - 4058208*q^6 - 8471232*q^7 - 17047800*q^8 - 29883672*q^9 + O(q^10))]

::

    sage: from sage.modular.modform.ring import basis_for_modform_space
    sage: basis_for_modform_space(ModularFormsRing(1), 4)
    doctest:warning
    ...
    DeprecationWarning: basis_for_modform_space is deprecated. Please use sage.modular.modform.ring.q_expansion_basis instead.
    See https://trac.sagemath.org/31559 for details.
    [1 + 240*q + O(q^2)]

::

    sage: from sage.modular.modform.find_generators import _span_of_forms_in_weight
    sage: forms = [(4, 240*eisenstein_series_qexp(4,5)), (6,504*eisenstein_series_qexp(6,5))]
    sage: _span_of_forms_in_weight(forms, 12, prec=5)
    doctest:warning
    ...
    DeprecationWarning: Importing _span_of_forms_in_weight from here is deprecated. If you need to use it, please import it directly from sage.modular.modform.ring
    See https://trac.sagemath.org/31559 for details.
    Vector space of degree 5 and dimension 2 over Rational Field
    Basis matrix:
    [        1         0    196560  16773120 398034000]
    [        0         1       -24       252     -1472]
<<<<<<< HEAD
"""
=======
"""

from sage.misc.lazy_import import lazy_import
lazy_import('sage.modular.modform.ring', ('_span_of_forms_in_weight', 'find_generators', 'basis_for_modform_space', 'ModularFormsRing'), deprecation=31559)
>>>>>>> 2e499076
<|MERGE_RESOLUTION|>--- conflicted
+++ resolved
@@ -51,11 +51,7 @@
     Basis matrix:
     [        1         0    196560  16773120 398034000]
     [        0         1       -24       252     -1472]
-<<<<<<< HEAD
-"""
-=======
 """
 
 from sage.misc.lazy_import import lazy_import
-lazy_import('sage.modular.modform.ring', ('_span_of_forms_in_weight', 'find_generators', 'basis_for_modform_space', 'ModularFormsRing'), deprecation=31559)
->>>>>>> 2e499076
+lazy_import('sage.modular.modform.ring', ('_span_of_forms_in_weight', 'find_generators', 'basis_for_modform_space', 'ModularFormsRing'), deprecation=31559)