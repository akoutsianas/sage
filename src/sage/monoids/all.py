--- conflicted
+++ resolved
@@ -1,23 +1,6 @@
 from monoid import is_Monoid
 
 from free_monoid import FreeMonoid, is_FreeMonoid
-<<<<<<< HEAD
-from string_monoid import \
-    BinaryStrings, OctalStrings, HexadecimalStrings, Radix64Strings, AlphabeticStrings
-from free_abelian_monoid import FreeAbelianMonoid, is_FreeAbelianMonoid
-
-from free_monoid_element import is_FreeMonoidElement
-from string_ops import \
-    strip_encoding, \
-    frequency_distribution, \
-    coincidence_index, \
-    coincidence_discriminant
-from string_monoid_element import \
-    is_BinaryStringMonoidElement, \
-    is_OctalStringMonoidElement, \
-    is_HexadecimalStringMonoidElement, \
-    is_Radix64StringMonoidElement
-=======
 from string_monoid import (BinaryStrings, OctalStrings, HexadecimalStrings,
                            Radix64Strings, AlphabeticStrings)
 
@@ -36,7 +19,6 @@
     is_HexadecimalStringMonoidElement,
     is_Radix64StringMonoidElement)
 
->>>>>>> 1b5b17da
 from free_abelian_monoid_element import is_FreeAbelianMonoidElement
 
 
