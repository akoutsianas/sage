--- conflicted
+++ resolved
@@ -974,8 +974,6 @@
             sage: RealSet(i, [3,4])    # list of two numbers = closed set
             (0, 1) ∪ [3, 4]
 
-<<<<<<< HEAD
-=======
         Initialization from manifold objects::
 
             sage: R = RealLine(); R
@@ -999,7 +997,6 @@
             sage: RealSet(I01_of_I02.closure())
             (0, 1]
 
->>>>>>> 200b1ef2
         Real sets belong to a subcategory of topological spaces::
 
             sage: RealSet().category()
@@ -1171,8 +1168,6 @@
 
     __getitem__ = get_interval
 
-<<<<<<< HEAD
-=======
     def __bool__(self):
         """
         A set is considered True unless it is empty, in which case it is
@@ -1187,7 +1182,6 @@
         """
         return not self.is_empty()
 
->>>>>>> 200b1ef2
     # ParentMethods of Subobjects
     
     def ambient(self):
@@ -1315,19 +1309,11 @@
             return '{}'
         else:
             return ' ∪ '.join(map(repr, self._intervals))
-<<<<<<< HEAD
 
     def _latex_(self):
         r"""
         Return a latex representation of ``self``.
 
-=======
-
-    def _latex_(self):
-        r"""
-        Return a latex representation of ``self``.
-
->>>>>>> 200b1ef2
         EXAMPLES::
 
             sage: latex(RealSet(0, 1))
@@ -2188,7 +2174,6 @@
             [0, 1/2] ∪ [2, +oo)
             sage: pi * A
             [0, 1/2*pi] ∪ [2*pi, +oo)
-<<<<<<< HEAD
         """
         return self * other
 
@@ -2215,34 +2200,6 @@
             sage: RealSet(-oo, oo)._sympy_().contains(sympy.oo)
             False
         """
-=======
-        """
-        return self * other
-
-    def _sympy_(self):
-        r"""
-        Return the SymPy set corresponding to ``self``.
-
-        EXAMPLES::
-
-            sage: RealSet()._sympy_()
-            EmptySet
-            sage: RealSet.point(5)._sympy_()
-            FiniteSet(5)
-            sage: (RealSet.point(1).union(RealSet.point(2)))._sympy_()
-            FiniteSet(1, 2)
-            sage: (RealSet(1, 2).union(RealSet.closed(3, 4)))._sympy_()
-            Union(Interval.open(1, 2), Interval(3, 4))
-            sage: RealSet(-oo, oo)._sympy_()
-            Reals
-
-        Infinities are not elements::
-
-            sage: import sympy
-            sage: RealSet(-oo, oo)._sympy_().contains(sympy.oo)
-            False
-        """
->>>>>>> 200b1ef2
         from sympy import Reals, Union
         from sage.interfaces.sympy import sympy_init
         sympy_init()
