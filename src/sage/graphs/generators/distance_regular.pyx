--- conflicted
+++ resolved
@@ -463,13 +463,8 @@
 
     EXAMPLES::
 
-<<<<<<< HEAD
-        sage: G = graphs.shortened_000_111_extended_binary_Golay_code_graph() # not tested (2 min)
-        sage: G.is_distance_regular(True)  # not tested; due to above
-=======
         sage: G = graphs.shortened_000_111_extended_binary_Golay_code_graph() # long time (25 s)
         sage: G.is_distance_regular(True)  # long time
->>>>>>> 13d9c5b1
         ([21, 20, 16, 9, 2, 1, None], [None, 1, 2, 3, 16, 20, 21])
 
     ALGORITHM:
@@ -2641,11 +2636,8 @@
 _infinite_families_database = [
     (is_classical_parameters_graph, graph_with_classical_parameters),
     (is_pseudo_partition_graph, pseudo_partition_graph),
-<<<<<<< HEAD
-    (is_near_polygon, near_polygon_graph)
-=======
+    (is_near_polygon, near_polygon_graph),
     (is_from_GQ_spread, graph_from_GQ_spread),
->>>>>>> 13d9c5b1
 ]
 
 def distance_regular_graph(list arr, existence=False, check=True):
@@ -2694,13 +2686,10 @@
         Hamming Graph with parameters 7,3: Graph on 2187 vertices
         sage: graphs.distance_regular_graph([66, 45, 28, 1, 6, 30])
         Graph on 1024 vertices
-<<<<<<< HEAD
         sage: graphs.distance_regular_graph([6,5,5,5,1,1,1,6])
         Generalised octagon of order (1, 5): Graph on 312 vertices
-=======
         sage: graphs.distance_regular_graph([64, 60, 1, 1, 15, 64], check=True)
         Graph on 325 vertices
->>>>>>> 13d9c5b1
     """
     from sage.misc.unknown import Unknown
     from sage.categories.sets_cat import EmptySetError
