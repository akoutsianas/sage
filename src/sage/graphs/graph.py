--- conflicted
+++ resolved
@@ -1089,15 +1089,12 @@
             sage: g = graphs.PetersenGraph()
             sage: g = Graph(g.edges(),immutable=False)
             sage: g.add_edge("Hey", "Heyyyyyyy")
-<<<<<<< HEAD
-=======
 
         And their name is set::
 
             sage: g = graphs.PetersenGraph()
             sage: Graph(g, immutable=True)
             Petersen graph: Graph on 10 vertices
->>>>>>> bc33ff08
         """
         GenericGraph.__init__(self)
         msg = ''
@@ -1799,11 +1796,7 @@
 
         When the certificate cycle is given as a list of edges, the
         edges are given as `(v_i, v_{i+1}, l)` where `v_1, v_2, \dots,
-<<<<<<< HEAD
-        v\n` are the vertices of the cycles (in their cyclic order).
-=======
         v_n` are the vertices of the cycles (in their cyclic order).
->>>>>>> bc33ff08
 
         EXAMPLES::
 
